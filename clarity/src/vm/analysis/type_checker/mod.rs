--- conflicted
+++ resolved
@@ -50,17 +50,12 @@
             StacksEpochId::Epoch21
             | StacksEpochId::Epoch22
             | StacksEpochId::Epoch23
-<<<<<<< HEAD
             | StacksEpochId::Epoch24
             | StacksEpochId::Epoch25
             | StacksEpochId::Epoch30 => self.check_args_2_1(accounting, args, clarity_version),
-            StacksEpochId::Epoch10 => unreachable!("Epoch10 is not supported"),
-=======
-            | StacksEpochId::Epoch24 => self.check_args_2_1(accounting, args, clarity_version),
             StacksEpochId::Epoch10 => {
                 return Err(CheckErrors::Expects("Epoch10 is not supported".into()).into())
             }
->>>>>>> c98b404e
         }
     }
 
