--- conflicted
+++ resolved
@@ -88,24 +88,6 @@
                                     e.insert(TraitDefinition::Defined(trait_id));
                                 }
                             }
-<<<<<<< HEAD
-=======
-
-                            // Traverse and probe for generics nested in the trait definition
-                            self.probe_for_generics(
-                                trait_definition.iter(),
-                                &mut referenced_traits,
-                                true,
-                            )?;
-
-                            let trait_id = TraitIdentifier {
-                                name: trait_name.clone(),
-                                contract_identifier: contract_ast.contract_identifier.clone(),
-                            };
-                            contract_ast
-                                .referenced_traits
-                                .insert(trait_name.clone(), TraitDefinition::Defined(trait_id));
->>>>>>> 6278946c
                         }
                         _ => return Err(ParseErrors::DefineTraitBadSignature.into()),
                     }
