use crate::vm::analysis::ContractAnalysis;
use crate::vm::docs::{get_input_type_string, get_output_type_string, get_signature};
use crate::vm::types::{FunctionType, Value};

use std::collections::{BTreeMap, HashMap, HashSet};

use crate::types::StacksEpochId;
use crate::vm::ast::{build_ast_with_rules, ASTRules};
use crate::vm::contexts::GlobalContext;
use crate::vm::costs::LimitedCostTracker;
use crate::vm::types::QualifiedContractIdentifier;
use crate::vm::version::ClarityVersion;
use crate::vm::{self, ContractContext};

use stacks_common::consts::CHAIN_ID_TESTNET;

pub const DOCS_GENERATION_EPOCH: StacksEpochId = StacksEpochId::Epoch2_05;

#[derive(Serialize)]
pub struct ContractRef {
    pub public_functions: Vec<FunctionRef>,
    pub read_only_functions: Vec<FunctionRef>,
    pub error_codes: Vec<ErrorCode>,
}

#[derive(Serialize)]
pub struct FunctionRef {
    name: String,
    input_type: String,
    output_type: String,
    signature: String,
    description: String,
}

#[derive(Serialize)]
pub struct ErrorCode {
    pub name: String,
    #[serde(rename = "type")]
    pub value_type: String,
    pub value: String,
}

pub fn make_func_ref(func_name: &str, func_type: &FunctionType, description: &str) -> FunctionRef {
    let input_type = get_input_type_string(func_type);
    let output_type = get_output_type_string(func_type);
    let signature = get_signature(func_name, func_type)
        .expect("BUG: failed to build signature for boot contract");
    FunctionRef {
        input_type,
        output_type,
        signature,
        name: func_name.to_string(),
        description: description.to_string(),
    }
<<<<<<< HEAD
=======
}

fn get_constant_value(var_name: &str, contract_content: &str) -> Value {
    let to_eval = format!("{}\n{}", contract_content, var_name);
    doc_execute(&to_eval)
        .expect("BUG: failed to evaluate contract for constant value")
        .expect("BUG: failed to return constant value")
}

fn doc_execute(program: &str) -> Result<Option<Value>, vm::Error> {
    let contract_id = QualifiedContractIdentifier::transient();
    let mut contract_context = ContractContext::new(contract_id.clone(), ClarityVersion::Clarity2);
    let mut marf = MemoryBackingStore::new();
    let conn = marf.as_clarity_db();
    let mut global_context = GlobalContext::new(
        false,
        CHAIN_ID_TESTNET,
        conn,
        LimitedCostTracker::new_free(),
        DOCS_GENERATION_EPOCH,
    );
    global_context.execute(|g| {
        let parsed = vm::ast::build_ast_with_rules(
            &contract_id,
            program,
            &mut (),
            ClarityVersion::latest(),
            StacksEpochId::latest(),
            ASTRules::PrecheckSize,
        )?
        .expressions;
        vm::eval_all(&parsed, &mut contract_context, g, None)
    })
}

pub fn make_docs(content: &str, support_docs: &ContractSupportDocs) -> ContractRef {
    let (_, contract_analysis) =
        mem_type_check(content, ClarityVersion::latest(), StacksEpochId::latest())
            .expect("BUG: failed to type check boot contract");

    let ContractAnalysis {
        public_function_types,
        read_only_function_types,
        variable_types,
        ..
    } = contract_analysis;
    let public_functions: Vec<_> = public_function_types
        .iter()
        .filter(|(func_name, _)| !support_docs.skip_func_display.contains(func_name.as_str()))
        .map(|(func_name, func_type)| {
            let description = support_docs
                .descriptions
                .get(func_name.as_str())
                .expect(&format!("BUG: no description for {}", func_name.as_str()));
            make_func_ref(func_name, func_type, description)
        })
        .collect();

    let read_only_functions: Vec<_> = read_only_function_types
        .iter()
        .filter(|(func_name, _)| !support_docs.skip_func_display.contains(func_name.as_str()))
        .map(|(func_name, func_type)| {
            let description = support_docs
                .descriptions
                .get(func_name.as_str())
                .expect(&format!("BUG: no description for {}", func_name.as_str()));
            make_func_ref(func_name, func_type, description)
        })
        .collect();

    let ecode_names = variable_types
        .iter()
        .filter_map(|(var_name, _)| {
            if var_name.starts_with("ERR_") {
                Some(format!("{}: {}", var_name.as_str(), var_name.as_str()))
            } else {
                None
            }
        })
        .collect::<Vec<_>>()
        .join(", ");
    let ecode_to_eval = format!("{}\n {{ {} }}", content, ecode_names);
    let ecode_result = doc_execute(&ecode_to_eval)
        .expect("BUG: failed to evaluate contract for constant value")
        .expect("BUG: failed to return constant value")
        .expect_tuple();

    let error_codes = variable_types
        .iter()
        .filter_map(|(var_name, type_signature)| {
            if var_name.starts_with("ERR_") {
                let value = ecode_result
                    .get(var_name)
                    .expect("BUG: failed to fetch tuple entry from ecode output")
                    .to_string();
                Some(ErrorCode {
                    name: var_name.to_string(),
                    value,
                    value_type: type_signature.to_string(),
                })
            } else {
                None
            }
        })
        .collect();

    ContractRef {
        public_functions,
        read_only_functions,
        error_codes,
    }
}

/// Produce a set of documents for multiple contracts, supplied as a list of `(contract_name, contract_content)` pairs,
///  and a map from `contract_name` to corresponding `ContractSupportDocs`
pub fn produce_docs_refs<A: AsRef<str>, B: AsRef<str>>(
    contracts: &[(A, B)],
    support_docs: &HashMap<&str, ContractSupportDocs>,
) -> BTreeMap<String, ContractRef> {
    let mut docs = BTreeMap::new();

    for (contract_name, content) in contracts.iter() {
        if let Some(contract_support) = support_docs.get(contract_name.as_ref()) {
            let contract_ref = make_docs(content.as_ref(), contract_support);

            docs.insert(contract_name.as_ref().to_string(), contract_ref);
        }
    }

    docs
>>>>>>> 729c60ee
}<|MERGE_RESOLUTION|>--- conflicted
+++ resolved
@@ -52,137 +52,4 @@
         name: func_name.to_string(),
         description: description.to_string(),
     }
-<<<<<<< HEAD
-=======
-}
-
-fn get_constant_value(var_name: &str, contract_content: &str) -> Value {
-    let to_eval = format!("{}\n{}", contract_content, var_name);
-    doc_execute(&to_eval)
-        .expect("BUG: failed to evaluate contract for constant value")
-        .expect("BUG: failed to return constant value")
-}
-
-fn doc_execute(program: &str) -> Result<Option<Value>, vm::Error> {
-    let contract_id = QualifiedContractIdentifier::transient();
-    let mut contract_context = ContractContext::new(contract_id.clone(), ClarityVersion::Clarity2);
-    let mut marf = MemoryBackingStore::new();
-    let conn = marf.as_clarity_db();
-    let mut global_context = GlobalContext::new(
-        false,
-        CHAIN_ID_TESTNET,
-        conn,
-        LimitedCostTracker::new_free(),
-        DOCS_GENERATION_EPOCH,
-    );
-    global_context.execute(|g| {
-        let parsed = vm::ast::build_ast_with_rules(
-            &contract_id,
-            program,
-            &mut (),
-            ClarityVersion::latest(),
-            StacksEpochId::latest(),
-            ASTRules::PrecheckSize,
-        )?
-        .expressions;
-        vm::eval_all(&parsed, &mut contract_context, g, None)
-    })
-}
-
-pub fn make_docs(content: &str, support_docs: &ContractSupportDocs) -> ContractRef {
-    let (_, contract_analysis) =
-        mem_type_check(content, ClarityVersion::latest(), StacksEpochId::latest())
-            .expect("BUG: failed to type check boot contract");
-
-    let ContractAnalysis {
-        public_function_types,
-        read_only_function_types,
-        variable_types,
-        ..
-    } = contract_analysis;
-    let public_functions: Vec<_> = public_function_types
-        .iter()
-        .filter(|(func_name, _)| !support_docs.skip_func_display.contains(func_name.as_str()))
-        .map(|(func_name, func_type)| {
-            let description = support_docs
-                .descriptions
-                .get(func_name.as_str())
-                .expect(&format!("BUG: no description for {}", func_name.as_str()));
-            make_func_ref(func_name, func_type, description)
-        })
-        .collect();
-
-    let read_only_functions: Vec<_> = read_only_function_types
-        .iter()
-        .filter(|(func_name, _)| !support_docs.skip_func_display.contains(func_name.as_str()))
-        .map(|(func_name, func_type)| {
-            let description = support_docs
-                .descriptions
-                .get(func_name.as_str())
-                .expect(&format!("BUG: no description for {}", func_name.as_str()));
-            make_func_ref(func_name, func_type, description)
-        })
-        .collect();
-
-    let ecode_names = variable_types
-        .iter()
-        .filter_map(|(var_name, _)| {
-            if var_name.starts_with("ERR_") {
-                Some(format!("{}: {}", var_name.as_str(), var_name.as_str()))
-            } else {
-                None
-            }
-        })
-        .collect::<Vec<_>>()
-        .join(", ");
-    let ecode_to_eval = format!("{}\n {{ {} }}", content, ecode_names);
-    let ecode_result = doc_execute(&ecode_to_eval)
-        .expect("BUG: failed to evaluate contract for constant value")
-        .expect("BUG: failed to return constant value")
-        .expect_tuple();
-
-    let error_codes = variable_types
-        .iter()
-        .filter_map(|(var_name, type_signature)| {
-            if var_name.starts_with("ERR_") {
-                let value = ecode_result
-                    .get(var_name)
-                    .expect("BUG: failed to fetch tuple entry from ecode output")
-                    .to_string();
-                Some(ErrorCode {
-                    name: var_name.to_string(),
-                    value,
-                    value_type: type_signature.to_string(),
-                })
-            } else {
-                None
-            }
-        })
-        .collect();
-
-    ContractRef {
-        public_functions,
-        read_only_functions,
-        error_codes,
-    }
-}
-
-/// Produce a set of documents for multiple contracts, supplied as a list of `(contract_name, contract_content)` pairs,
-///  and a map from `contract_name` to corresponding `ContractSupportDocs`
-pub fn produce_docs_refs<A: AsRef<str>, B: AsRef<str>>(
-    contracts: &[(A, B)],
-    support_docs: &HashMap<&str, ContractSupportDocs>,
-) -> BTreeMap<String, ContractRef> {
-    let mut docs = BTreeMap::new();
-
-    for (contract_name, content) in contracts.iter() {
-        if let Some(contract_support) = support_docs.get(contract_name.as_ref()) {
-            let contract_ref = make_docs(content.as_ref(), contract_support);
-
-            docs.insert(contract_name.as_ref().to_string(), contract_ref);
-        }
-    }
-
-    docs
->>>>>>> 729c60ee
 }