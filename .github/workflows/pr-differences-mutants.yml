name: PR Differences Mutants

on:
  pull_request:
    types:
      - opened
      - reopened
      - synchronize
      - ready_for_review
    paths:
      - '**.rs'

concurrency:
  group: pr-differences-${{ github.head_ref || github.ref || github.run_id }}
  # Always cancel duplicate jobs
  cancel-in-progress: true

jobs:
  # Check and output whether to run big (`stacks-node`/`stackslib`) or small (others) packages with or without shards
  check-big-packages-and-shards:
    name: Check Packages and Shards

    runs-on: ubuntu-latest

    outputs:
      run_stackslib: ${{ steps.check_packages_and_shards.outputs.run_stackslib }}
      stackslib_with_shards: ${{ steps.check_packages_and_shards.outputs.stackslib_with_shards }}
      run_stacks_node: ${{ steps.check_packages_and_shards.outputs.run_stacks_node }}
      stacks_node_with_shards: ${{ steps.check_packages_and_shards.outputs.stacks_node_with_shards }}
      run_small_packages: ${{ steps.check_packages_and_shards.outputs.run_small_packages }}
      small_packages_with_shards: ${{ steps.check_packages_and_shards.outputs.small_packages_with_shards }}
      run_stacks_signer: ${{ steps.check_packages_and_shards.outputs.run_stacks_signer }}

    steps:
      - id: check_packages_and_shards
        uses: stacks-network/actions/stacks-core/mutation-testing/check-packages-and-shards@main

  # Mutation testing - Execute on PR on small packages that have functions modified (normal run, no shards)
  pr-differences-mutants-small-normal:
    name: Mutation Testing - Normal, Small

    needs: check-big-packages-and-shards

    if: |
      needs.check-big-packages-and-shards.outputs.run_small_packages == 'true' &&
      needs.check-big-packages-and-shards.outputs.small_packages_with_shards == 'false'

    runs-on: ubuntu-latest

    steps:
      - name: Run mutants on diffs
        uses: stacks-network/actions/stacks-core/mutation-testing/pr-differences@main
        with:
<<<<<<< HEAD
          package: 'small'
=======
          package: "small"
>>>>>>> 50adbf4e

  # Mutation testing - Execute on PR on small packages that have functions modified (run with strategy matrix shards)
  pr-differences-mutants-small-shards:
    name: Mutation Testing - Shards, Small

    needs: check-big-packages-and-shards

    if: |
      needs.check-big-packages-and-shards.outputs.run_small_packages == 'true' && 
      needs.check-big-packages-and-shards.outputs.small_packages_with_shards == 'true'

    runs-on: ubuntu-latest

    strategy:
      fail-fast: false
      matrix:
        shard: [0, 1, 2, 3]

    steps:
      - name: Run mutants on diffs
        uses: stacks-network/actions/stacks-core/mutation-testing/pr-differences@main
        with:
          shard: ${{ matrix.shard }}
<<<<<<< HEAD
          package: 'small'
=======
          package: "small"
>>>>>>> 50adbf4e

  # Mutation testing - Execute on PR on stackslib package (normal run, no shards)
  pr-differences-mutants-stackslib-normal:
    name: Mutation Testing - Normal, Stackslib

    needs: check-big-packages-and-shards

<<<<<<< HEAD
    if: |
      needs.check-big-packages-and-shards.outputs.run_stackslib == 'true' && 
      needs.check-big-packages-and-shards.outputs.stackslib_with_shards == 'false'
=======
    if: ${{ needs.check-big-packages-and-shards.outputs.run_stackslib == 'true' && needs.check-big-packages-and-shards.outputs.stackslib_with_shards == 'false' }}
>>>>>>> 50adbf4e

    runs-on: ubuntu-latest

    steps:
      - name: Run Run mutants on diffs
        env:
          BITCOIND_TEST: 1
          RUST_BACKTRACE: full
        uses: stacks-network/actions/stacks-core/mutation-testing/pr-differences@main
        with:
<<<<<<< HEAD
          package: 'stackslib'
=======
          package: "stackslib"
>>>>>>> 50adbf4e

  # Mutation testing - Execute on PR on stackslib package (run with strategy matrix shards)
  pr-differences-mutants-stackslib-shards:
    name: Mutation Testing - Shards, Stackslib

    needs: check-big-packages-and-shards

<<<<<<< HEAD
    if: |
      needs.check-big-packages-and-shards.outputs.run_stackslib == 'true' && 
      needs.check-big-packages-and-shards.outputs.stackslib_with_shards == 'true'
=======
    if: ${{ needs.check-big-packages-and-shards.outputs.run_stackslib == 'true' && needs.check-big-packages-and-shards.outputs.stackslib_with_shards == 'true' }}
>>>>>>> 50adbf4e

    runs-on: ubuntu-latest

    strategy:
      fail-fast: false
      matrix:
        shard: [0, 1, 2, 3, 4, 5, 6, 7]

    steps:
      - name: Run mutants on diffs
        env:
          BITCOIND_TEST: 1
          RUST_BACKTRACE: full
        uses: stacks-network/actions/stacks-core/mutation-testing/pr-differences@main
        with:
          shard: ${{ matrix.shard }}
<<<<<<< HEAD
          package: 'stackslib'
=======
          package: "stackslib"
>>>>>>> 50adbf4e

  # Mutation testing - Execute on PR on stacks-node package (normal run, no shards)
  pr-differences-mutants-stacks-node-normal:
    name: Mutation Testing - Normal, Stacks Node

    needs: check-big-packages-and-shards

<<<<<<< HEAD
    if: |
      needs.check-big-packages-and-shards.outputs.run_stacks_node == 'true' && 
      needs.check-big-packages-and-shards.outputs.stacks_node_with_shards == 'false'
=======
    if: ${{ needs.check-big-packages-and-shards.outputs.run_stacks_node == 'true' && needs.check-big-packages-and-shards.outputs.stacks_node_with_shards == 'false' }}

    runs-on: ubuntu-latest

    steps:
      - name: Run Run mutants on diffs
        env:
          BITCOIND_TEST: 1
          RUST_BACKTRACE: full
        uses: stacks-network/actions/stacks-core/mutation-testing/pr-differences@feat/mutation-testing
        with:
          package: "stacks-node"

  # Mutation testing - Execute on PR on stacks-node package (run with strategy matrix shards)
  pr-differences-mutants-stacks-node-shards:
    name: Mutation Testing - Shards, Stacks Node

    needs: check-big-packages-and-shards

    if: ${{ needs.check-big-packages-and-shards.outputs.run_stacks_node == 'true' && needs.check-big-packages-and-shards.outputs.stacks_node_with_shards == 'true' }}
>>>>>>> 50adbf4e

    runs-on: ubuntu-latest

    strategy:
      fail-fast: false
      matrix:
        shard: [0, 1, 2, 3]

    steps:
      - name: Run Run mutants on diffs
        env:
          BITCOIND_TEST: 1
          RUST_BACKTRACE: full
        uses: stacks-network/actions/stacks-core/mutation-testing/pr-differences@main
        with:
          package: 'stacks-node'

  # Mutation testing - Execute on PR on stacks-node package (run with strategy matrix shards)
  pr-differences-mutants-stacks-node-shards:
    name: Mutation Testing - Shards, Stacks Node

    needs: check-big-packages-and-shards

    if: |
      needs.check-big-packages-and-shards.outputs.run_stacks_node == 'true' && 
      needs.check-big-packages-and-shards.outputs.stacks_node_with_shards == 'true'

    runs-on: ubuntu-latest

    strategy:
      fail-fast: false
      matrix:
        shard: [0, 1, 2, 3]

    steps:
      - name: Run mutants on diffs
        env:
          BITCOIND_TEST: 1
          RUST_BACKTRACE: full
<<<<<<< HEAD
        uses: stacks-network/actions/stacks-core/mutation-testing/pr-differences@main
        with:
          shard: ${{ matrix.shard }}
          package: 'stacks-node'
=======
        uses: stacks-network/actions/stacks-core/mutation-testing/pr-differences@feat/mutation-testing
        with:
          shard: ${{ matrix.shard }}
          package: "stacks-node"
>>>>>>> 50adbf4e

  # Mutation testing - Execute on PR on stacks-signer package (normal run, no shards)
  pr-differences-mutants-stacks-signer-normal:
    name: Mutation Testing - Normal, Stacks Signer

    needs: check-big-packages-and-shards

<<<<<<< HEAD
    if: |
      needs.check-big-packages-and-shards.outputs.run_stacks_signer == 'true'
=======
    if: ${{ needs.check-big-packages-and-shards.outputs.run_stacks_signer == 'true' }}
>>>>>>> 50adbf4e

    runs-on: ubuntu-latest

    steps:
      - name: Run Run mutants on diffs
<<<<<<< HEAD
        uses: stacks-network/actions/stacks-core/mutation-testing/pr-differences@main
        with:
          package: 'stacks-signer'
=======
        uses: stacks-network/actions/stacks-core/mutation-testing/pr-differences@feat/mutation-testing
        with:
          package: "stacks-signer"
>>>>>>> 50adbf4e

  # Output the mutants and fail the workflow if there are missed/timeout/unviable mutants
  output-mutants:
    name: Output Mutants

    runs-on: ubuntu-latest

    if: always()
    needs:
      [
        check-big-packages-and-shards,
        pr-differences-mutants-small-normal,
        pr-differences-mutants-small-shards,
        pr-differences-mutants-stackslib-normal,
        pr-differences-mutants-stackslib-shards,
        pr-differences-mutants-stacks-node-normal,
        pr-differences-mutants-stacks-node-shards,
        pr-differences-mutants-stacks-signer-normal,
      ]

    steps:
      - name: Output Mutants
        uses: stacks-network/actions/stacks-core/mutation-testing/output-pr-mutants@main
        with:
          stackslib_package: ${{ needs.check-big-packages-and-shards.outputs.run_stackslib }}
          shards_for_stackslib_package: ${{ needs.check-big-packages-and-shards.outputs.stackslib_with_shards }}
          stacks_node_package: ${{ needs.check-big-packages-and-shards.outputs.run_stacks_node }}
          shards_for_stacks_node_package: ${{ needs.check-big-packages-and-shards.outputs.stacks_node_with_shards }}
          small_packages: ${{ needs.check-big-packages-and-shards.outputs.run_small_packages }}
          shards_for_small_packages: ${{ needs.check-big-packages-and-shards.outputs.small_packages_with_shards }}
          stacks_signer: ${{ needs.check-big-packages-and-shards.outputs.run_stacks_signer }}<|MERGE_RESOLUTION|>--- conflicted
+++ resolved
@@ -51,11 +51,7 @@
       - name: Run mutants on diffs
         uses: stacks-network/actions/stacks-core/mutation-testing/pr-differences@main
         with:
-<<<<<<< HEAD
           package: 'small'
-=======
-          package: "small"
->>>>>>> 50adbf4e
 
   # Mutation testing - Execute on PR on small packages that have functions modified (run with strategy matrix shards)
   pr-differences-mutants-small-shards:
@@ -79,11 +75,7 @@
         uses: stacks-network/actions/stacks-core/mutation-testing/pr-differences@main
         with:
           shard: ${{ matrix.shard }}
-<<<<<<< HEAD
           package: 'small'
-=======
-          package: "small"
->>>>>>> 50adbf4e
 
   # Mutation testing - Execute on PR on stackslib package (normal run, no shards)
   pr-differences-mutants-stackslib-normal:
@@ -91,13 +83,9 @@
 
     needs: check-big-packages-and-shards
 
-<<<<<<< HEAD
     if: |
       needs.check-big-packages-and-shards.outputs.run_stackslib == 'true' && 
       needs.check-big-packages-and-shards.outputs.stackslib_with_shards == 'false'
-=======
-    if: ${{ needs.check-big-packages-and-shards.outputs.run_stackslib == 'true' && needs.check-big-packages-and-shards.outputs.stackslib_with_shards == 'false' }}
->>>>>>> 50adbf4e
 
     runs-on: ubuntu-latest
 
@@ -108,11 +96,7 @@
           RUST_BACKTRACE: full
         uses: stacks-network/actions/stacks-core/mutation-testing/pr-differences@main
         with:
-<<<<<<< HEAD
           package: 'stackslib'
-=======
-          package: "stackslib"
->>>>>>> 50adbf4e
 
   # Mutation testing - Execute on PR on stackslib package (run with strategy matrix shards)
   pr-differences-mutants-stackslib-shards:
@@ -120,13 +104,9 @@
 
     needs: check-big-packages-and-shards
 
-<<<<<<< HEAD
     if: |
       needs.check-big-packages-and-shards.outputs.run_stackslib == 'true' && 
       needs.check-big-packages-and-shards.outputs.stackslib_with_shards == 'true'
-=======
-    if: ${{ needs.check-big-packages-and-shards.outputs.run_stackslib == 'true' && needs.check-big-packages-and-shards.outputs.stackslib_with_shards == 'true' }}
->>>>>>> 50adbf4e
 
     runs-on: ubuntu-latest
 
@@ -143,11 +123,7 @@
         uses: stacks-network/actions/stacks-core/mutation-testing/pr-differences@main
         with:
           shard: ${{ matrix.shard }}
-<<<<<<< HEAD
           package: 'stackslib'
-=======
-          package: "stackslib"
->>>>>>> 50adbf4e
 
   # Mutation testing - Execute on PR on stacks-node package (normal run, no shards)
   pr-differences-mutants-stacks-node-normal:
@@ -155,23 +131,25 @@
 
     needs: check-big-packages-and-shards
 
-<<<<<<< HEAD
     if: |
       needs.check-big-packages-and-shards.outputs.run_stacks_node == 'true' && 
       needs.check-big-packages-and-shards.outputs.stacks_node_with_shards == 'false'
-=======
-    if: ${{ needs.check-big-packages-and-shards.outputs.run_stacks_node == 'true' && needs.check-big-packages-and-shards.outputs.stacks_node_with_shards == 'false' }}
-
-    runs-on: ubuntu-latest
+
+    runs-on: ubuntu-latest
+
+    strategy:
+      fail-fast: false
+      matrix:
+        shard: [0, 1, 2, 3]
 
     steps:
       - name: Run Run mutants on diffs
         env:
           BITCOIND_TEST: 1
           RUST_BACKTRACE: full
-        uses: stacks-network/actions/stacks-core/mutation-testing/pr-differences@feat/mutation-testing
-        with:
-          package: "stacks-node"
+        uses: stacks-network/actions/stacks-core/mutation-testing/pr-differences@main
+        with:
+          package: 'stacks-node'
 
   # Mutation testing - Execute on PR on stacks-node package (run with strategy matrix shards)
   pr-differences-mutants-stacks-node-shards:
@@ -179,31 +157,6 @@
 
     needs: check-big-packages-and-shards
 
-    if: ${{ needs.check-big-packages-and-shards.outputs.run_stacks_node == 'true' && needs.check-big-packages-and-shards.outputs.stacks_node_with_shards == 'true' }}
->>>>>>> 50adbf4e
-
-    runs-on: ubuntu-latest
-
-    strategy:
-      fail-fast: false
-      matrix:
-        shard: [0, 1, 2, 3]
-
-    steps:
-      - name: Run Run mutants on diffs
-        env:
-          BITCOIND_TEST: 1
-          RUST_BACKTRACE: full
-        uses: stacks-network/actions/stacks-core/mutation-testing/pr-differences@main
-        with:
-          package: 'stacks-node'
-
-  # Mutation testing - Execute on PR on stacks-node package (run with strategy matrix shards)
-  pr-differences-mutants-stacks-node-shards:
-    name: Mutation Testing - Shards, Stacks Node
-
-    needs: check-big-packages-and-shards
-
     if: |
       needs.check-big-packages-and-shards.outputs.run_stacks_node == 'true' && 
       needs.check-big-packages-and-shards.outputs.stacks_node_with_shards == 'true'
@@ -220,17 +173,10 @@
         env:
           BITCOIND_TEST: 1
           RUST_BACKTRACE: full
-<<<<<<< HEAD
         uses: stacks-network/actions/stacks-core/mutation-testing/pr-differences@main
         with:
           shard: ${{ matrix.shard }}
           package: 'stacks-node'
-=======
-        uses: stacks-network/actions/stacks-core/mutation-testing/pr-differences@feat/mutation-testing
-        with:
-          shard: ${{ matrix.shard }}
-          package: "stacks-node"
->>>>>>> 50adbf4e
 
   # Mutation testing - Execute on PR on stacks-signer package (normal run, no shards)
   pr-differences-mutants-stacks-signer-normal:
@@ -238,26 +184,16 @@
 
     needs: check-big-packages-and-shards
 
-<<<<<<< HEAD
     if: |
       needs.check-big-packages-and-shards.outputs.run_stacks_signer == 'true'
-=======
-    if: ${{ needs.check-big-packages-and-shards.outputs.run_stacks_signer == 'true' }}
->>>>>>> 50adbf4e
 
     runs-on: ubuntu-latest
 
     steps:
       - name: Run Run mutants on diffs
-<<<<<<< HEAD
         uses: stacks-network/actions/stacks-core/mutation-testing/pr-differences@main
         with:
           package: 'stacks-signer'
-=======
-        uses: stacks-network/actions/stacks-core/mutation-testing/pr-differences@feat/mutation-testing
-        with:
-          package: "stacks-signer"
->>>>>>> 50adbf4e
 
   # Output the mutants and fail the workflow if there are missed/timeout/unviable mutants
   output-mutants:
