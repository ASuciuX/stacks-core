#!/usr/bin/env python
# -*- coding: utf-8 -*-
"""
    Blockstack-client
    ~~~~~
    copyright: (c) 2014-2015 by Halfmoon Labs, Inc.
    copyright: (c) 2016 by Blockstack.org

    This file is part of Blockstack-client.

    Blockstack-client is free software: you can redistribute it and/or modify
    it under the terms of the GNU General Public License as published by
    the Free Software Foundation, either version 3 of the License, or
    (at your option) any later version.

    Blockstack-client is distributed in the hope that it will be useful,
    but WITHOUT ANY WARRANTY; without even the implied warranty of
    MERCHANTABILITY or FITNESS FOR A PARTICULAR PURPOSE.  See the
    GNU General Public License for more details.
    You should have received a copy of the GNU General Public License
    along with Blockstack-client. If not, see <http://www.gnu.org/licenses/>.
"""

import pybitcoin
from pybitcoin import embed_data_in_blockchain, serialize_transaction, \
    serialize_sign_and_broadcast, make_op_return_script, \
    make_pay_to_address_script 
 
from pybitcoin.transactions.outputs import calculate_change_amount
from utilitybelt import is_hex
from binascii import hexlify, unhexlify

from ..b40 import b40_to_hex, bin_to_b40, is_b40
from ..config import *
from ..scripts import *

import virtualchain
log = virtualchain.get_logger("blockstack-client")


def transfer_sanity_check( name, consensus_hash ):
    """
    Verify that data for a transfer is valid.

    Return True on success
    Raise Exception on error
    """
    if name is not None and (not is_b40( name ) or "+" in name or name.count(".") > 1):
       raise Exception("Name '%s' has non-base-38 characters" % name)
    
    # without the scheme, name must be 37 bytes 
    if name is not None and len(name) > LENGTH_MAX_NAME:
       raise Exception("Name '%s' is too long; expected %s bytes" % (name, LENGTH_MAX_NAME))
    
    return True


def build(name, keepdata, consensus_hash):
    """
    Takes in a name to transfer.  Name must include the namespace ID, but not the scheme.
    
    Record format:
    
    0     2  3    4                   20              36
    |-----|--|----|-------------------|---------------|
    magic op keep  hash128(name.ns_id) consensus hash
             data?
    """
    
    rc = transfer_sanity_check( name, consensus_hash )
    if not rc:
        raise Exception("Invalid transfer data")

    data_disposition = None 
    
    if keepdata:
       data_disposition = TRANSFER_KEEP_DATA 
    else:
       data_disposition = TRANSFER_REMOVE_DATA
    
    name_hash = hash256_trunc128( name )
    disposition_hex = hexlify(data_disposition)
    
    readable_script = 'NAME_TRANSFER 0x%s 0x%s 0x%s' % (disposition_hex, name_hash, consensus_hash)
    hex_script = blockstack_script_to_hex(readable_script)
    packaged_script = add_magic_bytes(hex_script)
    
    return packaged_script


def make_outputs( data, inputs, new_name_owner_address, change_address, tx_fee=0, pay_fee=True):
    """
    Builds the outputs for a name transfer operation.
    Raise ValueError if there are not enough inputs to make the transaction
    """
    
    dust_fee = None
    op_fee = None
    dust_value = DEFAULT_DUST_FEE
    
    if pay_fee:
        dust_fee = (len(inputs) + 2) * DEFAULT_DUST_FEE + DEFAULT_OP_RETURN_FEE + tx_fee
        op_fee = DEFAULT_DUST_FEE
    
    else:
        dust_fee = 0
        op_fee = 0
    
    return [
        # main output
        {"script_hex": make_op_return_script(str(data), format='hex'),
         "value": 0},
        # new name owner output
        {"script_hex": virtualchain.make_payment_script(new_name_owner_address),
         "value": dust_value},
        # change output
        {"script_hex": virtualchain.make_payment_script(change_address),
         "value": calculate_change_amount(inputs, op_fee, dust_fee)}
    ]


def make_transaction(name, destination_address, keepdata, consensus_hash, old_owner_addr, blockchain_client, tx_fee=0, subsidize=False):
   
    name = str(name)
    destination_address = str(destination_address)
    consensus_hash = str(consensus_hash)
    old_owner_addr = str(old_owner_addr)
    tx_fee = int(tx_fee)

    assert len(consensus_hash) == LENGTH_CONSENSUS_HASH * 2 
    assert is_name_valid(name)

    # sanity check
    pay_fee = True
    if subsidize:
        pay_fee = False
    
<<<<<<< HEAD
    inputs = tx_get_unspents( payment_addr, blockchain_client )
=======
    inputs = tx_get_unspents( old_owner_addr, blockchain_client )
>>>>>>> 6df3ec04
    
    nulldata = build(name, keepdata, consensus_hash)
    outputs = make_outputs(nulldata, inputs, destination_address, old_owner_addr, tx_fee, pay_fee=pay_fee)

    return (inputs, outputs)
  

def get_fees( inputs, outputs ):
    """
    Given a transaction's outputs, look up its fees:
    * the first output should be an OP_RETURN with the transfer info 
    * the second output should be the new owner's address, with a DEFAULT_DUST_FEE
    * the third output should be the change address
    
    Return (dust fees, operation fees) on success 
    Return (None, None) on invalid output listing
    """
    if len(outputs) != 3:
        return (None, None)
    
    # 0: op_return
    if not tx_output_is_op_return( outputs[0] ):
        return (None, None) 
    
    if outputs[0]["value"] != 0:
        return (None, None) 
    
    # 1: transfer address 
    if virtualchain.script_hex_to_address( outputs[1]["script_hex"] ) is None:
        return (None, None)
    
    # 2: change address 
    if virtualchain.script_hex_to_address( outputs[2]["script_hex"] ) is None:
        return (None, None)
    
    dust_fee = (len(inputs) + 2) * DEFAULT_DUST_FEE + DEFAULT_OP_RETURN_FEE
    op_fee = DEFAULT_DUST_FEE
    
    return (dust_fee, op_fee)


def find_last_transfer_consensus_hash( name_rec, block_id, vtxindex ):
    """
    Given a name record, find the last non-NAME_TRANSFER consensus hash.
    Return None if not found.
    """

    from ..proxy import nameop_restore_from_history

    history_keys = name_rec['history'].keys()
    history_keys.sort()
    history_keys.reverse()

    for hk in history_keys:
        name_history = name_rec['history']
        history_states = nameop_restore_from_history( name_rec, name_history, hk )

        for history_state in reversed(history_states):
            if history_state['block_number'] > block_id or (history_state['block_number'] == block_id and history_state['vtxindex'] > vtxindex):
                # from the future
                continue

            if history_state['op'][0] == NAME_TRANSFER:
                # skip NAME_TRANSFERS
                continue

            if history_state['op'][0] == NAME_PREORDER:
                # out of history
                return None

            if name_rec['consensus_hash'] is not None:
                return name_rec['consensus_hash']

    return None


def snv_consensus_extras( name_rec, block_id, blockchain_name_data, transfer_send_block_id_consensus_hash=None ):
    """
    Given a name record most recently affected by an instance of this operation, 
    find the dict of consensus-affecting fields from the operation that are not
    already present in the name record.

    Specific to NAME_TRANSFER:
    The consensus hash is a field that we snapshot when we discover the transfer,
    but it is not a field that we preserve.  It will instead be present in the
    snapshots database, indexed by the block number in `transfer_send_block_id`.

    (This is an artifact of a design quirk of a previous version of the system).
    """
    
    from ..proxy import get_consensus_at 

    ret_op = {}
    
    # reconstruct the recipient information
    ret_op['recipient'] = str(name_rec['sender'])
    ret_op['recipient_address'] = str(name_rec['address'])

    # reconstruct name_hash, consensus_hash, keep_data
    keep_data = None
    try:
        assert len(name_rec['op']) == 2, "Invalid op sequence '%s'" % (name_rec['op'])
        
        if name_rec['op'][-1] == TRANSFER_KEEP_DATA:
            keep_data = True
        elif name_rec['op'][-1] == TRANSFER_REMOVE_DATA:
            keep_data = False
        else:
            raise Exception("Invalid op sequence '%s'" % (name_rec['op']))

    except Exception, e:
        log.exception(e)
        log.error("FATAL: invalid transfer op sequence")
        os.abort()

    ret_op['keep_data'] = keep_data
    ret_op['name_hash128'] = hash256_trunc128( str(name_rec['name']) )
    ret_op['sender_pubkey'] = None

    if blockchain_name_data is None:

       consensus_hash = find_last_transfer_consensus_hash( name_rec, block_id, name_rec['vtxindex'] )
       ret_op['consensus_hash'] = consensus_hash

    else:
       ret_op['consensus_hash'] = blockchain_name_data['consensus_hash']
      
    if ret_op['consensus_hash'] is None:
       # no prior consensus hash; must be the one in the name operation itself 
       if transfer_send_block_id_consensus_hash is None:
           # go look it up
           ret_op['consensus_hash'] = get_consensus_at( name_rec['transfer_send_block_id'] )
       else:
           # caller already knows it
           log.debug("consensus hash for %s is caller-given: %s" % (name_rec['transfer_send_block_id'], transfer_send_block_id_consensus_hash))
           ret_op['consensus_hash'] = transfer_send_block_id_consensus_hash

    return ret_op
<|MERGE_RESOLUTION|>--- conflicted
+++ resolved
@@ -135,11 +135,7 @@
     if subsidize:
         pay_fee = False
     
-<<<<<<< HEAD
-    inputs = tx_get_unspents( payment_addr, blockchain_client )
-=======
     inputs = tx_get_unspents( old_owner_addr, blockchain_client )
->>>>>>> 6df3ec04
     
     nulldata = build(name, keepdata, consensus_hash)
     outputs = make_outputs(nulldata, inputs, destination_address, old_owner_addr, tx_fee, pay_fee=pay_fee)
