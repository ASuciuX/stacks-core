--- conflicted
+++ resolved
@@ -32,7 +32,6 @@
 from keylib.key_formatting import compress, decompress
 from keylib.public_key_encoding import PubkeyType
 
-<<<<<<< HEAD
 from .backend.crypto.utils import aes_encrypt, aes_decrypt
 
 import pybitcoin
@@ -45,8 +44,6 @@
     FIRST_BLOCK_MAINNET, NAME_OPCODES, OPFIELDS, CONFIG_DIR, SPV_HEADERS_PATH, BLOCKCHAIN_ID_MAGIC, \
     NAME_PREORDER, NAME_REGISTRATION, NAME_UPDATE, NAME_TRANSFER, NAMESPACE_PREORDER, NAME_IMPORT, \
     USER_ZONEFILE_TTL, CONFIG_PATH, EPOCH_HEIGHT_MINIMUM
-=======
->>>>>>> 93bb8dad
 
 log = get_logger()
 
@@ -463,11 +460,7 @@
     raise ValueError('Invalid private key info')
 
 
-<<<<<<< HEAD
-def get_privkey_info_params( privkey_info, config_path=CONFIG_PATH ):
-=======
-def get_privkey_info_params(privkey_info):
->>>>>>> 93bb8dad
+def get_privkey_info_params(privkey_info, config_path=CONFIG_PATH):
     """
     Get the parameters that characterize a private key
     info bundle:  the number of private keys, and the
@@ -481,8 +474,6 @@
     """
 
     if privkey_info is None:
-<<<<<<< HEAD
-
         from .backend.blockchain import get_block_height
 
         key_config = (1, 1)
@@ -491,23 +482,13 @@
             # safe to use multisig
             key_config = (2, 3)
 
-        log.warning("No private key info given, assuming {} key config".format(key_config))
+        log.warning('No private key info given, assuming {} key config'.format(key_config))
         return key_config
 
     if is_singlesig( privkey_info ):
         return (1, 1)
     
     elif is_multisig( privkey_info ):
-=======
-        # guess (2,3)
-        log.warning('No private key info given; assuming 2-of-3 multisig')
-        return 2, 3
-
-    if is_singlesig(privkey_info):
-        return 1, 1
-
-    if is_multisig(privkey_info):
->>>>>>> 93bb8dad
         m, pubs = virtualchain.parse_multisig_redeemscript(privkey_info['redeem_script'])
         if m is None or pubs is None:
             return None, None
