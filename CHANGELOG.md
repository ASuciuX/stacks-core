--- conflicted
+++ resolved
@@ -5,18 +5,18 @@
 The format is based on [Keep a Changelog](https://keepachangelog.com/en/1.0.0/),
 and this project adheres to the versioning scheme outlined in the [README.md](README.md).
 
-## [2.4.0.0.2]
-
-<<<<<<< HEAD
+## [2.4.0.0.3]
+
 Libraries updated:
 
-- `ed25519-dalek` -> 2.0.0 (Critical bug in version 1.0.* RUSTSEC-2022-0093)
+- `ed25519-dalek` -> 2.0.0 (Security vulnerability in version 1.0.* RUSTSEC-2022-0093)
 - `rand` -> 0.8.5
 - `rand_chacha` -> 0.3.1
-=======
+
+## [2.4.0.0.2]
+
 This is a hotfix that changes the logging failure behavior from panicking to dropping
 the log message (PR #3784).
->>>>>>> fb5e2f59
 
 ## [2.4.0.0.1]
 
