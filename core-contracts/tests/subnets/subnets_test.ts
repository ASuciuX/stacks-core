import { Clarinet, Tx, Chain, Account, Contract, types } from 'https://deno.land/x/clarinet@v0.16.0/index.ts';
import { assertEquals } from "https://deno.land/std@0.90.0/testing/asserts.ts";
import { createHash } from "https://deno.land/std@0.107.0/hash/mod.ts";

Clarinet.test({
    name: "Ensure that block can be committed by subnet miner",
    async fn(chain: Chain, accounts: Map<string, Account>, contracts: Map<string, Contract>) {

        // valid miner
        const alice = accounts.get("wallet_1")!;
        // invalid miner
        const bob = accounts.get("wallet_2")!;
        const charlie = accounts.get("wallet_3")!;

        let block = chain.mineBlock([
<<<<<<< HEAD
          // Successfully commit block at height 0 with alice.
            Tx.contractCall("subnets", "commit-block",
=======
            Tx.contractCall("hyperchains", "commit-block",
>>>>>>> 5f64098f
                [
                    types.buff(new Uint8Array([0, 1, 1, 1, 1])),
                ],
                alice.address),
<<<<<<< HEAD
          // Try and fail to commit a different block, but again at height 0.
            Tx.contractCall("subnets", "commit-block",
=======
        ]);
        assertEquals(block.height, 2);
        block.receipts[0].result
            .expectOk()
            .expectBuff(new Uint8Array([0, 1, 1, 1, 1]));


        // Try and fail to commit a different block, but again at height 0.
        block = chain.mineBlock([
            Tx.contractCall("hyperchains", "commit-block",
>>>>>>> 5f64098f
                [
                    types.buff(new Uint8Array([0, 2, 2, 2, 2])),
                ],
                alice.address),
        ]);
        assertEquals(block.height, 2);
        block.receipts[0].result
            .expectOk()
            .expectBuff(new Uint8Array([0, 1, 1, 1, 1]));
        block.receipts[1].result
            .expectErr()
            .expectInt(3);


        // Try and fail to commit a block at height 1 with an invalid miner.
        block = chain.mineBlock([
            Tx.contractCall("hyperchains", "commit-block",
                [
                    types.buff(new Uint8Array([0, 2, 2, 2, 2])),
                ],
                bob.address),
        ]);
        assertEquals(block.height, 3);
        block.receipts[0].result
            .expectErr()
            .expectInt(3);

        // Successfully commit block at height 1 with valid miner.
        block = chain.mineBlock([
            Tx.contractCall("hyperchains", "commit-block",
                [
                    types.buff(new Uint8Array([0, 2, 2, 2, 2])),
                ],
                alice.address),
        ]);
        assertEquals(block.height, 4);
        block.receipts[0].result
            .expectOk()
            .expectBuff(new Uint8Array([0, 2, 2, 2, 2]));
    },
});


Clarinet.test({
    name: "Ensure that user can deposit NFT & miner can withdraw it",
    async fn(chain: Chain, accounts: Map<string, Account>, contracts: Map<string, Contract>) {

        // valid miner
        const alice = accounts.get("wallet_1")!;
        // invalid miner
        const bob = accounts.get("wallet_2")!;
        // user
        const charlie = accounts.get("wallet_3")!;

        // nft contract id
        const nft_contract = contracts.get("ST1PQHQKV0RJXZFY1DGX8MNSNYVE3VGZJSRTPGZGM.simple-nft")!;
        const hyperchain_contract = contracts.get("ST1PQHQKV0RJXZFY1DGX8MNSNYVE3VGZJSRTPGZGM.hyperchains")!;

        // User should be able to mint an NFT
        let block = chain.mineBlock([
            Tx.contractCall("simple-nft", "test-mint", [types.principal(charlie.address)], charlie.address),
        ]);
        block.receipts[0].result.expectOk().expectBool(true);
        // Check that user owns NFT
        let assets = chain.getAssetsMaps().assets[".simple-nft.nft"];
        let nft_amount = assets[charlie.address];
        assertEquals(nft_amount, 1);

        // User should not be able to deposit NFT asset before miner allows the asset
        block = chain.mineBlock([
            Tx.contractCall("hyperchains", "deposit-nft-asset",
                [
                    types.uint(1),
                    types.principal(charlie.address),
                    types.principal(nft_contract.contract_id),
                ],
                charlie.address),
        ]);
        block.receipts[0].result
            .expectErr()
            .expectInt(6);

        // Invalid miner can't setup allowed assets
        block = chain.mineBlock([
            Tx.contractCall("hyperchains", "setup-allowed-contracts",
                [],
                bob.address),
        ]);
        block.receipts[0].result
            .expectErr()
            .expectInt(2);

        // Miner sets up allowed assets
        block = chain.mineBlock([
            Tx.contractCall("hyperchains", "setup-allowed-contracts",
                [],
                alice.address),
        ]);
        block.receipts[0].result
            .expectOk()
            .expectBool(true);

        // User should be able to deposit NFT asset
        block = chain.mineBlock([
            Tx.contractCall("hyperchains", "deposit-nft-asset",
                [
                    types.uint(1),
                    types.principal(charlie.address),
                    types.principal(nft_contract.contract_id),
                ],
                charlie.address),
        ]);
        block.receipts[0].result
            .expectOk()
            .expectBool(true);
        // Check that contract owns NFT, and that the user does not
        assets = chain.getAssetsMaps().assets[".simple-nft.nft"];
        nft_amount = assets[charlie.address];
        assertEquals(nft_amount, 0);
        nft_amount = assets[hyperchain_contract.contract_id];
        assertEquals(nft_amount, 1);

        // User should not be able to deposit an NFT asset they don't own
        block = chain.mineBlock([
            Tx.contractCall("hyperchains", "deposit-nft-asset",
                [
                    types.uint(1),
                    types.principal(charlie.address),
                    types.principal(nft_contract.contract_id),
                ],
                charlie.address),
        ]);
        block.receipts[0].result
            .expectErr()
            .expectInt(5);

        // User should not be able to withdraw NFT asset
        block = chain.mineBlock([
            Tx.contractCall("hyperchains", "withdraw-nft-asset",
                [
                    types.uint(1),
                    types.principal(bob.address),
                    types.principal(nft_contract.contract_id),
                ],
                charlie.address),
        ]);
        block.receipts[0].result
            .expectErr()
            .expectInt(2);

        // Invalid miner should not be able to withdraw NFT asset
        block = chain.mineBlock([
            Tx.contractCall("hyperchains", "withdraw-nft-asset",
                [
                    types.uint(1),
                    types.principal(bob.address),
                    types.principal(nft_contract.contract_id),
                ],
                bob.address),
        ]);
        block.receipts[0].result
            .expectErr()
            .expectInt(2);

        // Miner should be able to withdraw NFT asset
        block = chain.mineBlock([
            Tx.contractCall("hyperchains", "withdraw-nft-asset",
                [
                    types.uint(1),
                    types.principal(bob.address),
                    types.principal(nft_contract.contract_id),
                ],
                alice.address),
        ]);
        block.receipts[0].result
            .expectOk()
            .expectBool(true);


        // Miner should not be able to withdraw NFT asset a second time
        block = chain.mineBlock([
            Tx.contractCall("hyperchains", "withdraw-nft-asset",
                [
                    types.uint(1),
                    types.principal(bob.address),
                    types.principal(nft_contract.contract_id),
                ],
                alice.address),
        ]);
        block.receipts[0].result
            .expectErr()
            .expectInt(4);

    },
});


Clarinet.test({
    name: "Ensure that user can deposit FT & miner can withdraw it",
    async fn(chain: Chain, accounts: Map<string, Account>, contracts: Map<string, Contract>) {

        // valid miner
        const alice = accounts.get("wallet_1")!;
        // invalid miner
        const bob = accounts.get("wallet_2")!;
        // user
        const charlie = accounts.get("wallet_3")!;

        // ft contract
        const ft_contract = contracts.get("ST1PQHQKV0RJXZFY1DGX8MNSNYVE3VGZJSRTPGZGM.simple-ft")!;

        // User should be able to mint a fungible token
        let block = chain.mineBlock([
            Tx.contractCall("simple-ft", "gift-tokens", [types.principal(charlie.address)], charlie.address),
        ]);
        block.receipts[0].result.expectOk().expectBool(true);
        // User should be able to mint another fungible token
        block = chain.mineBlock([
            Tx.contractCall("simple-ft", "gift-tokens", [types.principal(charlie.address)], charlie.address),
        ]);
        block.receipts[0].result.expectOk().expectBool(true);

        // // User should not be able to deposit FT assets if they are not allowed
        block = chain.mineBlock([
            Tx.contractCall("hyperchains", "deposit-ft-asset",
                [
                    types.uint(2),
                    types.principal(charlie.address),
                    types.none(),
                    types.principal(ft_contract.contract_id),
                ],
                charlie.address),
        ]);
        block.receipts[0].result
            .expectErr()
            .expectInt(6);

        // Invalid miner can't setup allowed assets
        block = chain.mineBlock([
            Tx.contractCall("hyperchains", "setup-allowed-contracts",
                [],
                bob.address),
        ]);
        block.receipts[0].result
            .expectErr()
            .expectInt(2);

        // Miner sets up allowed assets
        block = chain.mineBlock([
            Tx.contractCall("hyperchains", "setup-allowed-contracts",
                [],
                alice.address),
        ]);
        block.receipts[0].result
            .expectOk()
            .expectBool(true);

        // User should not be able to deposit a larger quantity than they own
        block = chain.mineBlock([
            Tx.contractCall("hyperchains", "deposit-ft-asset",
                [
                    types.uint(3),
                    types.principal(charlie.address),
                    types.none(),
                    types.principal(ft_contract.contract_id),
                ],
                charlie.address),
        ]);
        block.receipts[0].result
            .expectErr()
            .expectInt(5);

        // User should be able to deposit FT asset
        block = chain.mineBlock([
            Tx.contractCall("hyperchains", "deposit-ft-asset",
                [
                    types.uint(2),
                    types.principal(charlie.address),
                    types.none(),
                    types.principal(ft_contract.contract_id),
                ],
                charlie.address),
        ]);
        block.receipts[0].result
            .expectOk()
            .expectBool(true);

        // User should not be able to deposit an FT asset they don't own
        block = chain.mineBlock([
            Tx.contractCall("hyperchains", "deposit-ft-asset",
                [
                    types.uint(1),
                    types.principal(charlie.address),
                    types.none(),
                    types.principal(ft_contract.contract_id),
                ],
                charlie.address),
        ]);
        block.receipts[0].result
            .expectErr()
            .expectInt(5);

        // User should not be able to withdraw FT asset
        block = chain.mineBlock([
            Tx.contractCall("hyperchains", "withdraw-ft-asset",
                [
                    types.uint(1),
                    types.principal(bob.address),
                    types.none(),
                    types.principal(ft_contract.contract_id),
                ],
                charlie.address),
        ]);
        block.receipts[0].result
            .expectErr()
            .expectInt(2);

        // Invalid miner should not be able to withdraw FT asset
        block = chain.mineBlock([
            Tx.contractCall("hyperchains", "withdraw-ft-asset",
                [
                    types.uint(1),
                    types.principal(bob.address),
                    types.none(),
                    types.principal(ft_contract.contract_id),
                ],
                bob.address),
        ]);
        block.receipts[0].result
            .expectErr()
            .expectInt(2);

        // Miner should be able to withdraw FT asset
        block = chain.mineBlock([
            Tx.contractCall("hyperchains", "withdraw-ft-asset",
                [
                    types.uint(2),
                    types.principal(bob.address),
                    types.none(),
                    types.principal(ft_contract.contract_id),
                ],
                alice.address),
        ]);
        block.receipts[0].result
            .expectOk()
            .expectBool(true);


        // Miner should not be able to withdraw FT asset a second time
        block = chain.mineBlock([
            Tx.contractCall("hyperchains", "withdraw-ft-asset",
                [
                    types.uint(1),
                    types.principal(bob.address),
                    types.none(),
                    types.principal(ft_contract.contract_id),
                ],
                alice.address),
        ]);
        block.receipts[0].result
            .expectErr()
            .expectInt(4);

    },
});<|MERGE_RESOLUTION|>--- conflicted
+++ resolved
@@ -13,35 +13,14 @@
         const charlie = accounts.get("wallet_3")!;
 
         let block = chain.mineBlock([
-<<<<<<< HEAD
           // Successfully commit block at height 0 with alice.
-            Tx.contractCall("subnets", "commit-block",
-=======
-            Tx.contractCall("hyperchains", "commit-block",
->>>>>>> 5f64098f
+          Tx.contractCall("hyperchains", "commit-block",
                 [
                     types.buff(new Uint8Array([0, 1, 1, 1, 1])),
                 ],
                 alice.address),
-<<<<<<< HEAD
           // Try and fail to commit a different block, but again at height 0.
-            Tx.contractCall("subnets", "commit-block",
-=======
-        ]);
-        assertEquals(block.height, 2);
-        block.receipts[0].result
-            .expectOk()
-            .expectBuff(new Uint8Array([0, 1, 1, 1, 1]));
-
-
-        // Try and fail to commit a different block, but again at height 0.
-        block = chain.mineBlock([
-            Tx.contractCall("hyperchains", "commit-block",
->>>>>>> 5f64098f
-                [
-                    types.buff(new Uint8Array([0, 2, 2, 2, 2])),
-                ],
-                alice.address),
+          Tx.contractCall("hyperchains", "commit-block",
         ]);
         assertEquals(block.height, 2);
         block.receipts[0].result
