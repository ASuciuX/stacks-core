// Copyright (C) 2013-2020 Blockstack PBC, a public benefit corporation
// Copyright (C) 2020 Stacks Open Internet Foundation
//
// This program is free software: you can redistribute it and/or modify
// it under the terms of the GNU General Public License as published by
// the Free Software Foundation, either version 3 of the License, or
// (at your option) any later version.
//
// This program is distributed in the hope that it will be useful,
// but WITHOUT ANY WARRANTY; without even the implied warranty of
// MERCHANTABILITY or FITNESS FOR A PARTICULAR PURPOSE.  See the
// GNU General Public License for more details.
//
// You should have received a copy of the GNU General Public License
// along with this program.  If not, see <http://www.gnu.org/licenses/>.

use std::boxed::Box;
use std::cmp;
use std::collections::BTreeMap;
use std::convert::{TryFrom, TryInto};

use clarity::vm::analysis::CheckErrors;
use clarity::vm::ast::ASTRules;
use clarity::vm::clarity::{Error as ClarityError, TransactionConnection};
use clarity::vm::contexts::ContractContext;
use clarity::vm::costs::cost_functions::ClarityCostFunction;
use clarity::vm::costs::{ClarityCostFunctionReference, CostStateSummary, LimitedCostTracker};
use clarity::vm::database::{
    ClarityDatabase, DataVariableMetadata, NULL_BURN_STATE_DB, NULL_HEADER_DB,
};
use clarity::vm::errors::{Error as VmError, InterpreterError, InterpreterResult};
use clarity::vm::events::StacksTransactionEvent;
use clarity::vm::representations::{ClarityName, ContractName};
use clarity::vm::types::TypeSignature::UIntType;
use clarity::vm::types::{
    PrincipalData, QualifiedContractIdentifier, SequenceData, StandardPrincipalData, TupleData,
    TypeSignature, Value,
};
use clarity::vm::{ClarityVersion, Environment, SymbolicExpression};
use lazy_static::lazy_static;
use serde::Deserialize;
use stacks_common::address::AddressHashMode;
use stacks_common::codec::StacksMessageCodec;
use stacks_common::types;
use stacks_common::types::chainstate::{BlockHeaderHash, StacksAddress, StacksBlockId};
use stacks_common::util::hash::{hex_bytes, to_hex, Hash160};
use wsts::curve::point::{Compressed, Point};
use wsts::curve::scalar::Scalar;

use crate::burnchains::bitcoin::address::BitcoinAddress;
use crate::burnchains::{Address, Burnchain, PoxConstants};
use crate::chainstate::burn::db::sortdb::SortitionDB;
use crate::chainstate::stacks::address::{PoxAddress, StacksAddressExtensions};
use crate::chainstate::stacks::db::StacksChainState;
use crate::chainstate::stacks::index::marf::MarfConnection;
use crate::chainstate::stacks::Error;
use crate::clarity_vm::clarity::{ClarityConnection, ClarityTransactionConnection};
use crate::clarity_vm::database::HeadersDBConn;
use crate::core::{
    StacksEpochId, BITCOIN_REGTEST_FIRST_BLOCK_HASH, CHAIN_ID_MAINNET, POX_MAXIMAL_SCALING,
    POX_THRESHOLD_STEPS_USTX,
};
use crate::util_lib::boot;
use crate::util_lib::strings::VecDisplay;

const BOOT_CODE_POX_BODY: &'static str = std::include_str!("pox.clar");
const BOOT_CODE_POX_TESTNET_CONSTS: &'static str = std::include_str!("pox-testnet.clar");
const BOOT_CODE_POX_MAINNET_CONSTS: &'static str = std::include_str!("pox-mainnet.clar");
pub const BOOT_CODE_LOCKUP: &'static str = std::include_str!("lockup.clar");
pub const BOOT_CODE_COSTS: &'static str = std::include_str!("costs.clar");
pub const BOOT_CODE_COSTS_2: &'static str = std::include_str!("costs-2.clar");
pub const BOOT_CODE_COSTS_3: &'static str = std::include_str!("costs-3.clar");
pub const BOOT_CODE_COSTS_2_TESTNET: &'static str = std::include_str!("costs-2-testnet.clar");
pub const BOOT_CODE_COST_VOTING_MAINNET: &'static str = std::include_str!("cost-voting.clar");
pub const BOOT_CODE_BNS: &'static str = std::include_str!("bns.clar");
pub const BOOT_CODE_GENESIS: &'static str = std::include_str!("genesis.clar");
pub const POX_1_NAME: &'static str = "pox";
pub const POX_2_NAME: &'static str = "pox-2";
pub const POX_3_NAME: &'static str = "pox-3";
pub const POX_4_NAME: &'static str = "pox-4";
pub const SIGNERS_NAME: &'static str = "signers";
pub const SIGNERS_VOTING_NAME: &'static str = "signers-voting";
/// This is the name of a variable in the `.signers` contract which tracks the most recently updated
/// reward cycle number.
pub const SIGNERS_UPDATE_STATE: &'static str = "last-set-cycle";
pub const SIGNERS_MAX_LIST_SIZE: usize = 4000;
pub const SIGNERS_PK_LEN: usize = 33;

const POX_2_BODY: &'static str = std::include_str!("pox-2.clar");
const POX_3_BODY: &'static str = std::include_str!("pox-3.clar");
const POX_4_BODY: &'static str = std::include_str!("pox-4.clar");
pub const SIGNERS_BODY: &'static str = std::include_str!("signers.clar");
const SIGNERS_VOTING_BODY: &'static str = std::include_str!("signers-voting.clar");

pub const COSTS_1_NAME: &'static str = "costs";
pub const COSTS_2_NAME: &'static str = "costs-2";
pub const COSTS_3_NAME: &'static str = "costs-3";
/// This contract name is used in testnet **only** to lookup an initial
///  setting for the pox-4 aggregate key. This contract should contain a `define-read-only`
///  function called `aggregate-key` with zero arguments which returns a (buff 33)
pub const BOOT_TEST_POX_4_AGG_KEY_CONTRACT: &'static str = "pox-4-agg-test-booter";
pub const BOOT_TEST_POX_4_AGG_KEY_FNAME: &'static str = "aggregate-key";

pub const MINERS_NAME: &'static str = "miners";

pub mod docs;

lazy_static! {
    pub static ref BOOT_CODE_POX_MAINNET: String =
        format!("{}\n{}", BOOT_CODE_POX_MAINNET_CONSTS, BOOT_CODE_POX_BODY);
    pub static ref BOOT_CODE_POX_TESTNET: String =
        format!("{}\n{}", BOOT_CODE_POX_TESTNET_CONSTS, BOOT_CODE_POX_BODY);
    pub static ref POX_2_MAINNET_CODE: String =
        format!("{}\n{}", BOOT_CODE_POX_MAINNET_CONSTS, POX_2_BODY);
    pub static ref POX_2_TESTNET_CODE: String =
        format!("{}\n{}", BOOT_CODE_POX_TESTNET_CONSTS, POX_2_BODY);
    pub static ref POX_3_MAINNET_CODE: String =
        format!("{}\n{}", BOOT_CODE_POX_MAINNET_CONSTS, POX_3_BODY);
    pub static ref POX_3_TESTNET_CODE: String =
        format!("{}\n{}", BOOT_CODE_POX_TESTNET_CONSTS, POX_3_BODY);
    pub static ref POX_4_CODE: String = format!("{}", POX_4_BODY);
    pub static ref SIGNER_VOTING_CODE: String = format!("{}", SIGNERS_VOTING_BODY);
    pub static ref BOOT_CODE_COST_VOTING_TESTNET: String = make_testnet_cost_voting();
    pub static ref STACKS_BOOT_CODE_MAINNET: [(&'static str, &'static str); 6] = [
        ("pox", &BOOT_CODE_POX_MAINNET),
        ("lockup", BOOT_CODE_LOCKUP),
        ("costs", BOOT_CODE_COSTS),
        ("cost-voting", BOOT_CODE_COST_VOTING_MAINNET),
        ("bns", &BOOT_CODE_BNS),
        ("genesis", &BOOT_CODE_GENESIS),
    ];
    pub static ref STACKS_BOOT_CODE_TESTNET: [(&'static str, &'static str); 6] = [
        ("pox", &BOOT_CODE_POX_TESTNET),
        ("lockup", BOOT_CODE_LOCKUP),
        ("costs", BOOT_CODE_COSTS),
        ("cost-voting", &BOOT_CODE_COST_VOTING_TESTNET),
        ("bns", &BOOT_CODE_BNS),
        ("genesis", &BOOT_CODE_GENESIS),
    ];
}

fn make_testnet_cost_voting() -> String {
    BOOT_CODE_COST_VOTING_MAINNET
        .replacen(
            "(define-constant VETO_LENGTH u1008)",
            "(define-constant VETO_LENGTH u50)",
            1,
        )
        .replacen(
            "(define-constant REQUIRED_VETOES u500)",
            "(define-constant REQUIRED_VETOES u25)",
            1,
        )
}

pub fn make_contract_id(addr: &StacksAddress, name: &str) -> QualifiedContractIdentifier {
    QualifiedContractIdentifier::new(
        StandardPrincipalData::from(addr.clone()),
        ContractName::try_from(name.to_string()).unwrap(),
    )
}

#[derive(Clone, Debug)]
pub struct RawRewardSetEntry {
    pub reward_address: PoxAddress,
    pub amount_stacked: u128,
    pub stacker: Option<PrincipalData>,
    pub signer: Option<[u8; SIGNERS_PK_LEN]>,
}

// This enum captures the names of the PoX contracts by version.
// This should deprecate the const values `POX_version_NAME`, but
// that is the kind of refactor that should be in its own PR.
// Having an enum here is useful for a bunch of reasons, but chiefly:
//   * we'll be able to add an Ord implementation, so that we can
//     do much easier version checks
//   * static enforcement of matches
define_named_enum!(PoxVersions {
    Pox1("pox"),
    Pox2("pox-2"),
    Pox3("pox-3"),
    Pox4("pox-4"),
});

#[derive(Debug, PartialEq, Clone, Serialize, Deserialize)]
pub struct PoxStartCycleInfo {
    /// This data contains the set of principals who missed a reward slot
    ///  in this reward cycle.
    ///
    /// The first element of the tuple is the principal whose microSTX
    ///  were locked, and the second element is the amount of microSTX
    ///  that were locked
    pub missed_reward_slots: Vec<(PrincipalData, u128)>,
}

fn hex_serialize<S: serde::Serializer>(addr: &[u8; 33], s: S) -> Result<S::Ok, S::Error> {
    s.serialize_str(&to_hex(addr))
}

fn hex_deserialize<'de, D: serde::Deserializer<'de>>(
    d: D,
) -> Result<[u8; SIGNERS_PK_LEN], D::Error> {
    let hex_str = String::deserialize(d)?;
    let bytes_vec = hex_bytes(&hex_str).map_err(serde::de::Error::custom)?;
    if bytes_vec.len() != SIGNERS_PK_LEN {
        return Err(serde::de::Error::invalid_length(
            bytes_vec.len(),
            &"array of len == SIGNERS_PK_LEN",
        ));
    }
    let mut bytes = [0; SIGNERS_PK_LEN];
    bytes.copy_from_slice(bytes_vec.as_slice());
    Ok(bytes)
}

#[derive(Debug, PartialEq, Clone, Serialize, Deserialize)]
pub struct NakamotoSignerEntry {
    #[serde(serialize_with = "hex_serialize", deserialize_with = "hex_deserialize")]
    pub signing_key: [u8; 33],
    pub stacked_amt: u128,
    pub slots: u32,
}

#[derive(Debug, PartialEq, Clone, Serialize, Deserialize)]
pub struct RewardSet {
    pub rewarded_addresses: Vec<PoxAddress>,
    pub start_cycle_state: PoxStartCycleInfo,
    #[serde(skip_serializing_if = "Option::is_none", default)]
    // only generated for nakamoto reward sets
    pub signers: Option<Vec<NakamotoSignerEntry>>,
}

const POX_CYCLE_START_HANDLED_VALUE: &'static str = "1";

impl PoxStartCycleInfo {
    pub fn serialize(&self) -> String {
        serde_json::to_string(self).expect("FATAL: failure to serialize internal struct")
    }

    pub fn deserialize(from: &str) -> Option<PoxStartCycleInfo> {
        serde_json::from_str(from).ok()
    }

    pub fn is_empty(&self) -> bool {
        self.missed_reward_slots.is_empty()
    }
}

impl RewardSet {
    /// Create an empty reward set where no one gets an early unlock
    pub fn empty() -> RewardSet {
        RewardSet {
            rewarded_addresses: vec![],
            start_cycle_state: PoxStartCycleInfo {
                missed_reward_slots: vec![],
            },
            signers: None,
        }
    }

    /// Serialization used when stored as ClarityDB metadata
    pub fn metadata_serialize(&self) -> String {
        serde_json::to_string(self).expect("FATAL: failure to serialize RewardSet struct")
    }

    /// Deserializer corresponding to `RewardSet::metadata_serialize`
    pub fn metadata_deserialize(from: &str) -> Result<RewardSet, String> {
        serde_json::from_str(from).map_err(|e| e.to_string())
    }
}

impl StacksChainState {
    /// Return the MARF key used to store whether or not a given PoX
    ///  cycle's "start" has been handled by the Stacks fork yet. This
    ///  is used in Stacks 2.1 to help process unlocks.
    fn handled_pox_cycle_start_key(cycle_number: u64) -> String {
        format!("chainstate_pox::handled_cycle_start::{}", cycle_number)
    }

    /// Returns whether or not the `cycle_number` PoX cycle has been handled by the
    ///  Stacks fork in the opened `clarity_db`.
    pub fn handled_pox_cycle_start(clarity_db: &mut ClarityDatabase, cycle_number: u64) -> bool {
        let db_key = Self::handled_pox_cycle_start_key(cycle_number);
        match clarity_db
            .get::<String>(&db_key)
            .expect("FATAL: DB error when checking PoX cycle start")
        {
            Some(x) => x == POX_CYCLE_START_HANDLED_VALUE,
            None => false,
        }
    }

    fn mark_pox_cycle_handled(
        db: &mut ClarityDatabase,
        cycle_number: u64,
    ) -> Result<(), clarity::vm::errors::Error> {
        let db_key = Self::handled_pox_cycle_start_key(cycle_number);
        db.put(&db_key, &POX_CYCLE_START_HANDLED_VALUE.to_string())?;
        Ok(())
    }

    /// Get the stacking state for a user, before deleting it as part of an unlock
    fn get_user_stacking_state(
        clarity: &mut ClarityTransactionConnection,
        principal: &PrincipalData,
        pox_contract_name: &str,
    ) -> TupleData {
        // query the stacking state for this user before deleting it
        let is_mainnet = clarity.is_mainnet();
        let sender_addr = PrincipalData::from(boot::boot_code_addr(clarity.is_mainnet()));
        let pox_contract = boot::boot_code_id(pox_contract_name, clarity.is_mainnet());
        let user_stacking_state = clarity
            .with_readonly_clarity_env(
                is_mainnet,
                // chain id doesn't matter since it won't be used
                CHAIN_ID_MAINNET,
                ClarityVersion::Clarity2,
                sender_addr,
                None,
                LimitedCostTracker::new_free(),
                |vm_env| {
                    vm_env.eval_read_only_with_rules(
                        &pox_contract,
                        &format!(r#"
                            (unwrap-panic (map-get? stacking-state {{ stacker: '{unlocked_principal} }}))
                            "#,
                                 unlocked_principal = Value::Principal(principal.clone())
                        ),
                        ASTRules::PrecheckSize,
                    )
                })
            .expect("FATAL: failed to query unlocked principal");

        user_stacking_state
            .expect_tuple()
            .expect("FATAL: unexpected PoX structure")
    }

    /// Synthesize the handle-unlock print event.  This is done here, instead of pox-2, so we can
    /// change it later without breaking consensus.
    /// The resulting Value will be an `(ok ...)`
    /// `user_data` is the user's stacking data, before the handle-unlock function gets called.
    fn synthesize_unlock_event_data(
        clarity: &mut ClarityTransactionConnection,
        principal: &PrincipalData,
        cycle_number: u64,
        user_data: TupleData,
    ) -> Value {
        let is_mainnet = clarity.is_mainnet();
        let sender_addr = PrincipalData::from(boot::boot_code_addr(clarity.is_mainnet()));
        let pox_contract = boot::boot_code_id(POX_2_NAME, clarity.is_mainnet());

        let user_first_cycle_locked = user_data
            .get("first-reward-cycle")
            .expect("FATAL: missing stacker info")
            .to_owned();
        let user_pox_addr = user_data
            .get("pox-addr")
            .expect("FATAL: missing stacker info")
            .to_owned();

        let result = clarity
            .with_readonly_clarity_env(
                is_mainnet,
                // chain id doesn't matter since it won't be used
                CHAIN_ID_MAINNET,
                ClarityVersion::Clarity2,
                sender_addr.clone(),
                None,
                LimitedCostTracker::new_free(),
                |vm_env| {
                    vm_env.eval_read_only_with_rules(
                        &pox_contract,
                        &format!(
                            r#"
                            (let (
                                (stacker-info (stx-account '{unlocked_principal}))
                                (total-balance (stx-get-balance '{unlocked_principal}))
                            )
                            (ok {{
                                ;; These fields are expected by downstream event observers.
                                ;; So, we have to supply them even if they don't make much sense.
                                name: "handle-unlock",
                                stacker: '{unlocked_principal},
                                balance: total-balance,
                                locked: (get locked stacker-info),
                                burnchain-unlock-height: (get unlock-height stacker-info),
                                data: {{
                                    first-cycle-locked: {first_cycle_locked},
                                    first-unlocked-cycle: {cycle_to_unlock},
                                    pox-addr: {pox_addr}
                                }}
                            }}))
                            "#,
                            unlocked_principal = Value::Principal(principal.clone()),
                            first_cycle_locked = user_first_cycle_locked,
                            cycle_to_unlock = Value::UInt(cycle_number.into()),
                            pox_addr = user_pox_addr
                        ),
                        ASTRules::PrecheckSize,
                    )
                },
            )
            .expect("FATAL: failed to evaluate post-unlock state");

        result
    }

    /// Do all the necessary Clarity operations at the start of a PoX reward cycle.
    /// Currently, this just means applying any auto-unlocks to Stackers who qualified.
    ///
    /// This should only be called for PoX v2 cycles.
    pub fn handle_pox_cycle_start_pox_2(
        clarity: &mut ClarityTransactionConnection,
        cycle_number: u64,
        cycle_info: Option<PoxStartCycleInfo>,
    ) -> Result<Vec<StacksTransactionEvent>, Error> {
        Self::handle_pox_cycle_start(clarity, cycle_number, cycle_info, POX_2_NAME)
    }

    /// Do all the necessary Clarity operations at the start of a PoX reward cycle.
    /// Currently, this just means applying any auto-unlocks to Stackers who qualified.
    ///
    /// This should only be called for PoX v3 cycles.
    pub fn handle_pox_cycle_start_pox_3(
        clarity: &mut ClarityTransactionConnection,
        cycle_number: u64,
        cycle_info: Option<PoxStartCycleInfo>,
    ) -> Result<Vec<StacksTransactionEvent>, Error> {
        Self::handle_pox_cycle_start(clarity, cycle_number, cycle_info, POX_3_NAME)
    }

    /// Do all the necessary Clarity operations at the start of a PoX reward cycle.
    /// Currently, this just means applying any auto-unlocks to Stackers who qualified.
    ///
    /// This should only be called for PoX v4 cycles.
    pub fn handle_pox_cycle_start_pox_4(
        clarity: &mut ClarityTransactionConnection,
        cycle_number: u64,
        cycle_info: Option<PoxStartCycleInfo>,
    ) -> Result<Vec<StacksTransactionEvent>, Error> {
        Self::handle_pox_cycle_start(clarity, cycle_number, cycle_info, POX_4_NAME)
    }

    /// Do all the necessary Clarity operations at the start of a PoX reward cycle.
    /// Currently, this just means applying any auto-unlocks to Stackers who qualified.
    ///
    fn handle_pox_cycle_start(
        clarity: &mut ClarityTransactionConnection,
        cycle_number: u64,
        cycle_info: Option<PoxStartCycleInfo>,
        pox_contract_name: &str,
    ) -> Result<Vec<StacksTransactionEvent>, Error> {
        clarity.with_clarity_db(|db| Ok(Self::mark_pox_cycle_handled(db, cycle_number)))??;

        debug!(
            "Handling PoX reward cycle start";
            "reward_cycle" => cycle_number,
            "cycle_active" => cycle_info.is_some(),
            "pox_contract" => pox_contract_name
        );

        let cycle_info = match cycle_info {
            Some(x) => x,
            None => return Ok(vec![]),
        };

        let sender_addr = PrincipalData::from(boot::boot_code_addr(clarity.is_mainnet()));
        let pox_contract = boot::boot_code_id(pox_contract_name, clarity.is_mainnet());

        let mut total_events = vec![];
        for (principal, amount_locked) in cycle_info.missed_reward_slots.iter() {
            // we have to do several things for each principal
            // 1. lookup their Stacks account and accelerate their unlock
            // 2. remove the user's entries from every `reward-cycle-pox-address-list` they were in
            //     (a) this can be done by moving the last entry to the now vacated spot,
            //         and, if necessary, updating the associated `stacking-state` entry's pointer
            //     (b) or, if they were the only entry in the list, then just deleting them from the list
            // 3. correct the `reward-cycle-total-stacked` entry for every reward cycle they were in
            // 4. delete the user's stacking-state entry.
            clarity.with_clarity_db(|db| {
                // lookup the Stacks account and alter their unlock height to next block
                let mut balance = db.get_stx_balance_snapshot(&principal)?;
                let canonical_locked = balance.canonical_balance_repr()?.amount_locked();
                if canonical_locked < *amount_locked {
                    panic!("Principal missed reward slots, but did not have as many locked tokens as expected. Actual: {}, Expected: {}", canonical_locked, *amount_locked);
                }

                balance.accelerate_unlock()?;
                balance.save()?;
                Ok(())
            }).expect("FATAL: failed to accelerate PoX unlock");

            // query the stacking state for this user before deleting it
            let user_data = Self::get_user_stacking_state(clarity, principal, pox_contract_name);

            // perform the unlock
            let (result, _, mut events, _) = clarity
                .with_abort_callback(
                    |vm_env| {
                        vm_env.execute_in_env(sender_addr.clone(), None, None, |env| {
                            env.execute_contract_allow_private(
                                &pox_contract,
                                "handle-unlock",
                                &[
                                    SymbolicExpression::atom_value(principal.clone().into()),
                                    SymbolicExpression::atom_value(Value::UInt(*amount_locked)),
                                    SymbolicExpression::atom_value(Value::UInt(
                                        cycle_number.into(),
                                    )),
                                ],
                                false,
                            )
                        })
                    },
                    |_, _| false,
                )
                .expect("FATAL: failed to handle PoX unlock");

            // this must be infallible
            result
                .expect_result_ok()
                .expect("FATAL: unexpected PoX structure");

            // extract metadata about the unlock
            let event_info =
                Self::synthesize_unlock_event_data(clarity, principal, cycle_number, user_data);

            // Add synthetic print event for `handle-unlock`, since it alters stacking state
            let tx_event =
                Environment::construct_print_transaction_event(&pox_contract, &event_info);
            events.push(tx_event);
            total_events.extend(events.into_iter());
        }

        Ok(total_events)
    }

    pub fn eval_boot_code_read_only(
        &mut self,
        sortdb: &SortitionDB,
        stacks_block_id: &StacksBlockId,
        boot_contract_name: &str,
        code: &str,
    ) -> Result<Value, Error> {
        let iconn = sortdb.index_conn();
        let dbconn = self.state_index.sqlite_conn();
        self.clarity_state
            .eval_read_only(
                &stacks_block_id,
                &HeadersDBConn(dbconn),
                &iconn,
                &boot::boot_code_id(boot_contract_name, self.mainnet),
                code,
                ASTRules::PrecheckSize,
            )
            .map_err(Error::ClarityError)
    }

    pub fn get_liquid_ustx(&mut self, stacks_block_id: &StacksBlockId) -> u128 {
        let mut connection = self.clarity_state.read_only_connection(
            stacks_block_id,
            &NULL_HEADER_DB,
            &NULL_BURN_STATE_DB,
        );
        connection
            .with_clarity_db_readonly_owned(|mut clarity_db| {
                (clarity_db.get_total_liquid_ustx(), clarity_db)
            })
            .expect("FATAL: failed to get total liquid ustx")
    }

    /// Determine the minimum amount of STX per reward address required to stack in the _next_
    /// reward cycle
    #[cfg(test)]
    pub fn get_stacking_minimum(
        &mut self,
        sortdb: &SortitionDB,
        stacks_block_id: &StacksBlockId,
    ) -> Result<u128, Error> {
        self.eval_boot_code_read_only(
            sortdb,
            stacks_block_id,
            "pox",
            &format!("(get-stacking-minimum)"),
        )
        .map(|value| {
            value
                .expect_u128()
                .expect("FATAL: unexpected PoX structure")
        })
    }

    pub fn get_total_ustx_stacked(
        &mut self,
        sortdb: &SortitionDB,
        tip: &StacksBlockId,
        reward_cycle: u128,
        pox_contract: &str,
    ) -> Result<u128, Error> {
        let function = "get-total-ustx-stacked";
        let mainnet = self.mainnet;
        let chain_id = self.chain_id;
        let contract_identifier = boot::boot_code_id(pox_contract, mainnet);
        let cost_track = LimitedCostTracker::new_free();
        let sender = PrincipalData::Standard(StandardPrincipalData::transient());
        let result = self
            .maybe_read_only_clarity_tx(&sortdb.index_conn(), tip, |clarity_tx| {
                clarity_tx.with_readonly_clarity_env(
                    mainnet,
                    chain_id,
                    ClarityVersion::Clarity1,
                    sender,
                    None,
                    cost_track,
                    |env| {
                        env.execute_contract(
                            &contract_identifier,
                            function,
                            &[SymbolicExpression::atom_value(Value::UInt(reward_cycle))],
                            true,
                        )
                    },
                )
            })?
            .ok_or_else(|| Error::NoSuchBlockError)??
            .expect_u128()
            .expect("FATAL: unexpected PoX structure");
        Ok(result)
    }

    /// Determine how many uSTX are stacked in a given reward cycle
    #[cfg(test)]
    pub fn test_get_total_ustx_stacked(
        &mut self,
        sortdb: &SortitionDB,
        stacks_block_id: &StacksBlockId,
        reward_cycle: u128,
    ) -> Result<u128, Error> {
        self.eval_boot_code_read_only(
            sortdb,
            stacks_block_id,
            "pox",
            &format!("(get-total-ustx-stacked u{})", reward_cycle),
        )
        .map(|value| {
            value
                .expect_u128()
                .expect("FATAL: unexpected PoX structure")
        })
    }

    /// Is PoX active in the given reward cycle?
    pub fn is_pox_active(
        &mut self,
        sortdb: &SortitionDB,
        stacks_block_id: &StacksBlockId,
        reward_cycle: u128,
        pox_contract: &str,
    ) -> Result<bool, Error> {
        self.eval_boot_code_read_only(
            sortdb,
            stacks_block_id,
            pox_contract,
            &format!("(is-pox-active u{})", reward_cycle),
        )
        .map(|value| {
            value
                .expect_bool()
                .expect("FATAL: unexpected PoX structure")
        })
    }

    pub fn make_signer_set(
        threshold: u128,
        entries: &[RawRewardSetEntry],
    ) -> Option<Vec<NakamotoSignerEntry>> {
        let Some(first_entry) = entries.first() else {
            // entries is empty: there's no signer set
            return None;
        };
        // signing keys must be all-or-nothing in the reward set
        let expects_signing_keys = first_entry.signer.is_some();
        for entry in entries.iter() {
            if entry.signer.is_some() != expects_signing_keys {
                panic!("FATAL: stacking-set contains mismatched entries with and without signing keys.");
            }
        }
        if !expects_signing_keys {
            return None;
        }

        let mut signer_set = BTreeMap::new();
        for entry in entries.iter() {
            let signing_key = entry
                .signer
                .clone()
                .expect("BUG: signing keys should all be set in reward-sets with any signing keys");
            if let Some(existing_entry) = signer_set.get_mut(&signing_key) {
                *existing_entry += entry.amount_stacked;
            } else {
                signer_set.insert(signing_key.clone(), entry.amount_stacked);
            };
        }

        let mut signer_set: Vec<_> = signer_set
            .into_iter()
            .filter_map(|(signing_key, stacked_amt)| {
                let slots = u32::try_from(stacked_amt / threshold)
                    .expect("CORRUPTION: Stacker claimed > u32::max() reward slots");
                if slots == 0 {
                    return None;
                }
                Some(NakamotoSignerEntry {
                    signing_key,
                    stacked_amt,
                    slots,
                })
            })
            .collect();

        // finally, we must sort the signer set: the signer participation bit vector depends
        //  on a consensus-critical ordering of the signer set.
        signer_set.sort_by_key(|entry| entry.signing_key);

        Some(signer_set)
    }

    /// Given a threshold and set of registered addresses, return a reward set where
    ///   every entry address has stacked more than the threshold, and addresses
    ///   are repeated floor(stacked_amt / threshold) times.
    /// If an address appears in `addresses` multiple times, then the address's associated amounts
    ///   are summed.
    pub fn make_reward_set(
        threshold: u128,
        mut addresses: Vec<RawRewardSetEntry>,
        epoch_id: StacksEpochId,
    ) -> RewardSet {
        let mut reward_set = vec![];
        let mut missed_slots = vec![];
        // the way that we sum addresses relies on sorting.
        if epoch_id < StacksEpochId::Epoch21 {
            addresses.sort_by_cached_key(|k| k.reward_address.bytes());
        } else {
            addresses.sort_by_cached_key(|k| k.reward_address.to_burnchain_repr());
        }

        let signer_set = Self::make_signer_set(threshold, &addresses);

        while let Some(RawRewardSetEntry {
            reward_address: address,
            amount_stacked: mut stacked_amt,
            stacker,
            ..
        }) = addresses.pop()
        {
            let mut contributed_stackers = vec![];
            if let Some(stacker) = stacker.as_ref() {
                contributed_stackers.push((stacker.clone(), stacked_amt));
            }
            // Here we check if we should combine any entries with the same
            //  reward address together in the reward set.
            // The outer while loop pops the last element of the
            //  addresses vector, and here we peak at the last item in
            //  the vector (via last()). Because the items in the
            //  vector are sorted by address, we know that any entry
            //  with the same `reward_address` as `address` will be at the end of
            //  the list (and therefore found by this loop)
            while addresses.last().map(|x| &x.reward_address) == Some(&address) {
                let next_contrib = addresses
                    .pop()
                    .expect("BUG: first() returned some, but pop() is none.");
                let additional_amt = next_contrib.amount_stacked;

                if let Some(stacker) = next_contrib.stacker {
                    contributed_stackers.push((stacker.clone(), additional_amt));
                }

                stacked_amt = stacked_amt
                    .checked_add(additional_amt)
                    .expect("CORRUPTION: Stacker stacked > u128 max amount");
            }
            let slots_taken = u32::try_from(stacked_amt / threshold)
                .expect("CORRUPTION: Stacker claimed > u32::max() reward slots");
            info!(
                "Reward slots taken";
                "reward_address" => %address,
                "slots_taken" => slots_taken,
                "stacked_amt" => stacked_amt,
                "pox_threshold" => threshold,
            );
            for _i in 0..slots_taken {
                test_debug!("Add to PoX reward set: {:?}", &address);
                reward_set.push(address.clone());
            }
            // if stacker did not qualify for a slot *and* they have a stacker
            //   pointer set by the PoX contract, then add them to auto-unlock list
            if slots_taken == 0 && !contributed_stackers.is_empty() {
                info!(
                    "Stacker missed reward slot, added to unlock list";
                    //                    "stackers" => %VecDisplay(&contributed_stackers),
                    "reward_address" => %address.clone().to_b58(),
                    "threshold" => threshold,
                    "stacked_amount" => stacked_amt
                );
                contributed_stackers
                    .sort_by_cached_key(|(stacker, ..)| to_hex(&stacker.serialize_to_vec()));
                while let Some((contributor, amt)) = contributed_stackers.pop() {
                    let mut total_amount = amt;
                    while contributed_stackers.last().map(|(stacker, ..)| stacker)
                        == Some(&contributor)
                    {
                        let (add_stacker, additional) = contributed_stackers
                            .pop()
                            .expect("BUG: last() returned some, but pop() is none.");
                        assert_eq!(&add_stacker, &contributor);
                        total_amount = total_amount
                            .checked_add(additional)
                            .expect("CORRUPTION: Stacked stacked > u128 max amount");
                    }
                    missed_slots.push((contributor, total_amount));
                }
            }
        }
        info!("Reward set calculated"; "slots_occuppied" => reward_set.len());
        RewardSet {
            rewarded_addresses: reward_set,
            start_cycle_state: PoxStartCycleInfo {
                missed_reward_slots: missed_slots,
            },
            signers: signer_set,
        }
    }

    pub fn get_threshold_from_participation(
        liquid_ustx: u128,
        participation: u128,
        reward_slots: u128,
    ) -> u128 {
        // set the lower limit on reward scaling at 25% of liquid_ustx
        //   (i.e., liquid_ustx / POX_MAXIMAL_SCALING)
        let scale_by = cmp::max(participation, liquid_ustx / u128::from(POX_MAXIMAL_SCALING));
        let threshold_precise = scale_by / reward_slots;
        // compute the threshold as nearest 10k > threshold_precise
        let ceil_amount = match threshold_precise % POX_THRESHOLD_STEPS_USTX {
            0 => 0,
            remainder => POX_THRESHOLD_STEPS_USTX - remainder,
        };
        let threshold = threshold_precise + ceil_amount;
        return threshold;
    }

    pub fn get_reward_threshold_and_participation(
        pox_settings: &PoxConstants,
        addresses: &[RawRewardSetEntry],
        liquid_ustx: u128,
    ) -> (u128, u128) {
        let participation = addresses
            .iter()
            .fold(0, |agg, entry| agg + entry.amount_stacked);

        assert!(
            participation <= liquid_ustx,
            "CORRUPTION: More stacking participation than liquid STX"
        );

        // set the lower limit on reward scaling at 25% of liquid_ustx
        //   (i.e., liquid_ustx / POX_MAXIMAL_SCALING)
        let scale_by = cmp::max(participation, liquid_ustx / u128::from(POX_MAXIMAL_SCALING));

        let reward_slots = u128::try_from(pox_settings.reward_slots())
            .expect("FATAL: unreachable: more than 2^128 reward slots");
        let threshold_precise = scale_by / reward_slots;
        // compute the threshold as nearest 10k > threshold_precise
        let ceil_amount = match threshold_precise % POX_THRESHOLD_STEPS_USTX {
            0 => 0,
            remainder => POX_THRESHOLD_STEPS_USTX - remainder,
        };
        let threshold = threshold_precise + ceil_amount;
        info!(
            "PoX participation threshold is {}, from {} + {} ({}), participation is {}",
            threshold, threshold_precise, ceil_amount, scale_by, participation
        );
        (threshold, participation)
    }

    fn get_reward_addresses_pox_1(
        &mut self,
        sortdb: &SortitionDB,
        block_id: &StacksBlockId,
        reward_cycle: u64,
    ) -> Result<Vec<RawRewardSetEntry>, Error> {
        if !self.is_pox_active(sortdb, block_id, u128::from(reward_cycle), POX_1_NAME)? {
            debug!(
                "PoX was voted disabled in block {} (reward cycle {})",
                block_id, reward_cycle
            );
            return Ok(vec![]);
        }

        // how many in this cycle?
        let num_addrs = self
            .eval_boot_code_read_only(
                sortdb,
                block_id,
                POX_1_NAME,
                &format!("(get-reward-set-size u{})", reward_cycle),
            )?
            .expect_u128()
            .expect("FATAL: unexpected PoX structure");

        debug!(
            "At block {:?} (reward cycle {}): {} PoX reward addresses",
            block_id, reward_cycle, num_addrs
        );

        let mut ret = vec![];
        for i in 0..num_addrs {
            // value should be (optional (tuple (pox-addr (tuple (...))) (total-ustx uint))).
            // Get the tuple.
            let tuple_data = self
                .eval_boot_code_read_only(
                    sortdb,
                    block_id,
                    POX_1_NAME,
                    &format!("(get-reward-set-pox-address u{} u{})", reward_cycle, i),
                )?
                .expect_optional()
                .expect("FATAL: unexpected PoX structure")
                .unwrap_or_else(|| {
                    panic!(
                        "FATAL: missing PoX address in slot {} out of {} in reward cycle {}",
                        i, num_addrs, reward_cycle
                    )
                })
                .expect_tuple()
                .expect("FATAL: unexpected PoX structure");

            let pox_addr_tuple = tuple_data
                .get("pox-addr")
                .unwrap_or_else(|_| panic!("FATAL: no 'pox-addr' in return value from (get-reward-set-pox-address u{} u{})", reward_cycle, i))
                .to_owned();

            let reward_address = PoxAddress::try_from_pox_tuple(self.mainnet, &pox_addr_tuple)
                .unwrap_or_else(|| panic!("FATAL: not a valid PoX address: {:?}", &pox_addr_tuple));

            let total_ustx = tuple_data
                .get("total-ustx")
                .unwrap_or_else(|_| panic!("FATAL: no 'total-ustx' in return value from (get-reward-set-pox-address u{} u{})", reward_cycle, i))
                .to_owned()
                .expect_u128()                .expect("FATAL: unexpected PoX structure")
;

            debug!(
                "PoX reward address (for {} ustx): {}",
                total_ustx, &reward_address,
            );
            ret.push(RawRewardSetEntry {
                reward_address,
                amount_stacked: total_ustx,
                stacker: None,
                signer: None,
            })
        }

        Ok(ret)
    }

    fn get_reward_addresses_pox_2(
        &mut self,
        sortdb: &SortitionDB,
        block_id: &StacksBlockId,
        reward_cycle: u64,
    ) -> Result<Vec<RawRewardSetEntry>, Error> {
        if !self.is_pox_active(sortdb, block_id, u128::from(reward_cycle), POX_2_NAME)? {
            debug!(
                "PoX was voted disabled in block {} (reward cycle {})",
                block_id, reward_cycle
            );
            return Ok(vec![]);
        }

        // how many in this cycle?
        let num_addrs = self
            .eval_boot_code_read_only(
                sortdb,
                block_id,
                POX_2_NAME,
                &format!("(get-reward-set-size u{})", reward_cycle),
            )?
            .expect_u128()
            .expect("FATAL: unexpected PoX structure");

        debug!(
            "At block {:?} (reward cycle {}): {} PoX reward addresses",
            block_id, reward_cycle, num_addrs
        );

        let mut ret = vec![];
        for i in 0..num_addrs {
            // value should be (optional (tuple (pox-addr (tuple (...))) (total-ustx uint))).
            let tuple = self
                .eval_boot_code_read_only(
                    sortdb,
                    block_id,
                    POX_2_NAME,
                    &format!("(get-reward-set-pox-address u{} u{})", reward_cycle, i),
                )?
                .expect_optional()
                .expect("FATAL: unexpected PoX structure")
                .unwrap_or_else(|| {
                    panic!(
                        "FATAL: missing PoX address in slot {} out of {} in reward cycle {}",
                        i, num_addrs, reward_cycle
                    )
                })
                .expect_tuple()
                .expect("FATAL: unexpected PoX structure");

            let pox_addr_tuple = tuple
                .get("pox-addr")
                .unwrap_or_else(|_| panic!("FATAL: no `pox-addr` in return value from (get-reward-set-pox-address u{} u{})", reward_cycle, i))
                .to_owned();

            let reward_address = PoxAddress::try_from_pox_tuple(self.mainnet, &pox_addr_tuple)
                .unwrap_or_else(|| panic!("FATAL: not a valid PoX address: {:?}", &pox_addr_tuple));

            let total_ustx = tuple
                .get("total-ustx")
                .unwrap_or_else(|_| panic!("FATAL: no 'total-ustx' in return value from (get-reward-set-pox-address u{} u{})", reward_cycle, i))
                .to_owned()
                .expect_u128()                .expect("FATAL: unexpected PoX structure")
;

            let stacker = tuple
                .get("stacker")
                .unwrap_or_else(|_| panic!("FATAL: no 'stacker' in return value from (get-reward-set-pox-address u{} u{})",
                    reward_cycle, i))
                .to_owned()
                .expect_optional()
                .expect("FATAL: unexpected PoX structure")
                .map(|value| {
                    value
                        .expect_principal()
                        .expect("FATAL: unexpected PoX structure")
                });

            debug!(
                "Parsed PoX reward address";
                "stacked_ustx" => total_ustx,
                "reward_address" => %reward_address,
                "stacker" => ?stacker,
            );
            ret.push(RawRewardSetEntry {
                reward_address,
                amount_stacked: total_ustx,
                stacker,
                signer: None,
            })
        }

        Ok(ret)
    }

    fn get_reward_addresses_pox_3(
        &mut self,
        sortdb: &SortitionDB,
        block_id: &StacksBlockId,
        reward_cycle: u64,
    ) -> Result<Vec<RawRewardSetEntry>, Error> {
        if !self.is_pox_active(sortdb, block_id, u128::from(reward_cycle), POX_3_NAME)? {
            debug!(
                "PoX was voted disabled in block {} (reward cycle {})",
                block_id, reward_cycle
            );
            return Ok(vec![]);
        }

        // how many in this cycle?
        let num_addrs = self
            .eval_boot_code_read_only(
                sortdb,
                block_id,
                POX_3_NAME,
                &format!("(get-reward-set-size u{})", reward_cycle),
            )?
            .expect_u128()
            .expect("FATAL: unexpected PoX structure");

        debug!(
            "At block {:?} (reward cycle {}): {} PoX reward addresses",
            block_id, reward_cycle, num_addrs
        );

        let mut ret = vec![];
        for i in 0..num_addrs {
            // value should be (optional (tuple (pox-addr (tuple (...))) (total-ustx uint))).
            let tuple = self
                .eval_boot_code_read_only(
                    sortdb,
                    block_id,
                    POX_3_NAME,
                    &format!("(get-reward-set-pox-address u{} u{})", reward_cycle, i),
                )?
                .expect_optional()
                .expect("FATAL: unexpected PoX structure")
                .unwrap_or_else(|| {
                    panic!(
                        "FATAL: missing PoX address in slot {} out of {} in reward cycle {}",
                        i, num_addrs, reward_cycle
                    )
                })
                .expect_tuple()
                .expect("FATAL: unexpected PoX structure");

            let pox_addr_tuple = tuple
                .get("pox-addr")
                .unwrap_or_else(|_| panic!("FATAL: no `pox-addr` in return value from (get-reward-set-pox-address u{} u{})", reward_cycle, i))
                .to_owned();

            let reward_address = PoxAddress::try_from_pox_tuple(self.mainnet, &pox_addr_tuple)
                .unwrap_or_else(|| panic!("FATAL: not a valid PoX address: {:?}", &pox_addr_tuple));

            let total_ustx = tuple
                .get("total-ustx")
                .unwrap_or_else(|_| panic!("FATAL: no 'total-ustx' in return value from (get-reward-set-pox-address u{} u{})", reward_cycle, i))
                .to_owned()
                .expect_u128()
                .expect("FATAL: unexpected PoX structure");

            let stacker = tuple
                .get("stacker")
                .unwrap_or_else(|_| panic!("FATAL: no 'stacker' in return value from (get-reward-set-pox-address u{} u{})",
                    reward_cycle, i))
                .to_owned()
                .expect_optional()
                .expect("FATAL: unexpected PoX structure")
                .map(|value| {
                    value
                        .expect_principal()
                        .expect("FATAL: unexpected PoX structure")
                });

            debug!(
                "Parsed PoX reward address";
                "stacked_ustx" => total_ustx,
                "reward_address" => %reward_address,
                "stacker" => ?stacker,
            );
            ret.push(RawRewardSetEntry {
                reward_address,
                amount_stacked: total_ustx,
                stacker,
                signer: None,
            })
        }

        Ok(ret)
    }

    /// Get all PoX reward addresses from .pox-4
    /// TODO: also return their stacker signer keys (as part of `RawRewardSetEntry`
    fn get_reward_addresses_pox_4(
        &mut self,
        sortdb: &SortitionDB,
        block_id: &StacksBlockId,
        reward_cycle: u64,
    ) -> Result<Vec<RawRewardSetEntry>, Error> {
        // how many in this cycle?
        let num_addrs = self
            .eval_boot_code_read_only(
                sortdb,
                block_id,
                POX_4_NAME,
                &format!("(get-reward-set-size u{})", reward_cycle),
            )?
            .expect_u128()?;

        debug!(
            "At block {:?} (reward cycle {}): {} PoX reward addresses",
            block_id, reward_cycle, num_addrs
        );

        let mut ret = vec![];
        for i in 0..num_addrs {
            // value should be:
            // (optional {
            //     pox-addr: { version: (buff 1), hashbytes: (buff 32) },
            //     total-ustx: uint,
            //     stacker: (optional principal),
            //     signer: principal
            // })
            let tuple = self
                .eval_boot_code_read_only(
                    sortdb,
                    block_id,
                    POX_4_NAME,
                    &format!("(get-reward-set-pox-address u{} u{})", reward_cycle, i),
                )?
                .expect_optional()?
                .unwrap_or_else(|| {
                    panic!(
                        "FATAL: missing PoX address in slot {} out of {} in reward cycle {}",
                        i, num_addrs, reward_cycle
                    )
                })
                .expect_tuple()?;

<<<<<<< HEAD
            let pox_addr_tuple = tuple
                .get("pox-addr")
                .unwrap_or_else(|_| panic!("FATAL: no `pox-addr` in return value from (get-reward-set-pox-address u{} u{})", reward_cycle, i))
                .to_owned();

            let reward_address = PoxAddress::try_from_pox_tuple(self.mainnet, &pox_addr_tuple)
                .unwrap_or_else(|| panic!("FATAL: not a valid PoX address: {:?}", &pox_addr_tuple));

            let total_ustx = tuple
                .get("total-ustx")
                .unwrap_or_else(|_| panic!("FATAL: no 'total-ustx' in return value from (get-reward-set-pox-address u{} u{})", reward_cycle, i))
                .to_owned()
                .expect_u128()?;

            let stacker_opt = tuple
                .get("stacker")
                .unwrap_or_else(|_| panic!("FATAL: no 'stacker' in return value from (get-reward-set-pox-address u{} u{})",
                    reward_cycle, i))
                .to_owned()
                .expect_optional()?;

            let stacker = match stacker_opt {
                Some(stacker_value) => Some(stacker_value.expect_principal()?),
                None => None,
            };

            let signer = tuple
                .get("signer")
                .unwrap_or_else(|_| panic!("FATAL: no 'signer' in return value from (get-reward-set-pox-address u{} u{})",
                    reward_cycle, i))
                .to_owned()
                .expect_buff(SIGNERS_PK_LEN)?;
            // (buff 33) only enforces max size, not min size, so we need to do a len check
            let pk_bytes = if signer.len() == SIGNERS_PK_LEN {
                let mut bytes = [0; SIGNERS_PK_LEN];
                bytes.copy_from_slice(signer.as_slice());
                bytes
            } else {
                [0; SIGNERS_PK_LEN]
            };

            debug!(
                "Parsed PoX reward address";
                "stacked_ustx" => total_ustx,
                "reward_address" => %reward_address,
                "stacker" => ?stacker,
                "signer" => ?signer
            );
            ret.push(RawRewardSetEntry {
                reward_address,
                amount_stacked: total_ustx,
                stacker,
                signer: Some(pk_bytes),
            })
=======
            let entry = RawRewardSetEntry::from_pox_4_tuple(self.mainnet, tuple)?;
            ret.push(entry)
>>>>>>> 2d4d9bda
        }

        Ok(ret)
    }

    /// Get the sequence of reward addresses, as well as the PoX-specified hash mode (which gets
    /// lost in the conversion to StacksAddress)
    /// Each address will have at least (get-stacking-minimum) tokens.
    pub fn get_reward_addresses(
        &mut self,
        burnchain: &Burnchain,
        sortdb: &SortitionDB,
        current_burn_height: u64,
        block_id: &StacksBlockId,
    ) -> Result<Vec<RawRewardSetEntry>, Error> {
        let reward_cycle = burnchain
            .block_height_to_reward_cycle(current_burn_height)
            .ok_or(Error::PoxNoRewardCycle)?;
        self.get_reward_addresses_in_cycle(burnchain, sortdb, reward_cycle, block_id)
    }

    /// Get the sequence of reward addresses, as well as the PoX-specified hash mode (which gets
    /// lost in the conversion to StacksAddress)
    /// Each address will have at least (get-stacking-minimum) tokens.
    pub fn get_reward_addresses_in_cycle(
        &mut self,
        burnchain: &Burnchain,
        sortdb: &SortitionDB,
        reward_cycle: u64,
        block_id: &StacksBlockId,
    ) -> Result<Vec<RawRewardSetEntry>, Error> {
        let reward_cycle_start_height = burnchain.reward_cycle_to_block_height(reward_cycle);

        let pox_contract_name = burnchain
            .pox_constants
            .active_pox_contract(reward_cycle_start_height);

        info!(
            "Active PoX contract at {} (cycle start height {}): {}",
            block_id, reward_cycle_start_height, &pox_contract_name
        );
        let result = match pox_contract_name {
            x if x == POX_1_NAME => self.get_reward_addresses_pox_1(sortdb, block_id, reward_cycle),
            x if x == POX_2_NAME => self.get_reward_addresses_pox_2(sortdb, block_id, reward_cycle),
            x if x == POX_3_NAME => self.get_reward_addresses_pox_3(sortdb, block_id, reward_cycle),
            x if x == POX_4_NAME => self.get_reward_addresses_pox_4(sortdb, block_id, reward_cycle),
            unknown_contract => {
                panic!("Blockchain implementation failure: PoX contract name '{}' is unknown. Chainstate is corrupted.",
                       unknown_contract);
            }
        };

        // Catch the epoch boundary edge case where burn height >= pox 3 activation height, but
        // there hasn't yet been a Stacks block.
        match result {
            Err(Error::ClarityError(ClarityError::Interpreter(VmError::Unchecked(
                CheckErrors::NoSuchContract(_),
            )))) => {
                warn!("Reward cycle attempted to calculate rewards before the PoX contract was instantiated");
                return Ok(vec![]);
            }
            x => x,
        }
    }

    /// Get the aggregate public key for a given reward cycle from pox 4
    pub fn get_aggregate_public_key_pox_4(
        &mut self,
        sortdb: &SortitionDB,
        block_id: &StacksBlockId,
        reward_cycle: u64,
    ) -> Result<Option<Point>, Error> {
        let aggregate_public_key_opt = self
            .eval_boot_code_read_only(
                sortdb,
                block_id,
                POX_4_NAME,
                &format!("(get-aggregate-public-key u{})", reward_cycle),
            )?
            .expect_optional()?;

        let aggregate_public_key = match aggregate_public_key_opt {
            Some(value) => {
                // A point should have 33 bytes exactly.
                let data = value.expect_buff(33)?;
                let msg = "Pox-4 get-aggregate-public-key returned a corrupted value.";
                let compressed_data = Compressed::try_from(data.as_slice()).expect(msg);
                Some(Point::try_from(&compressed_data).expect(msg))
            }
            None => None,
        };
        Ok(aggregate_public_key)
    }
}

#[cfg(test)]
pub mod contract_tests;
#[cfg(test)]
pub mod pox_2_tests;
#[cfg(test)]
pub mod pox_3_tests;
#[cfg(test)]
pub mod pox_4_tests;
#[cfg(test)]
mod signers_tests;
#[cfg(test)]
pub mod signers_voting_tests;

#[cfg(test)]
pub mod test {
    use std::collections::{HashMap, HashSet};
    use std::convert::From;
    use std::fs;

    use clarity::boot_util::boot_code_addr;
    use clarity::vm::contracts::Contract;
    use clarity::vm::tests::symbols_from_values;
    use clarity::vm::types::*;
    use stacks_common::util::hash::to_hex;
    use stacks_common::util::*;

    use super::*;
    use crate::burnchains::{Address, PublicKey};
    use crate::chainstate::burn::db::sortdb::*;
    use crate::chainstate::burn::db::*;
    use crate::chainstate::burn::operations::BlockstackOperationType;
    use crate::chainstate::burn::*;
    use crate::chainstate::stacks::db::test::*;
    use crate::chainstate::stacks::db::*;
    use crate::chainstate::stacks::miner::*;
    use crate::chainstate::stacks::tests::*;
    use crate::chainstate::stacks::{
        Error as chainstate_error, C32_ADDRESS_VERSION_TESTNET_SINGLESIG, *,
    };
    use crate::core::{StacksEpochId, *};
    use crate::net::test::*;
    use crate::util_lib::boot::{boot_code_id, boot_code_test_addr};

    pub const TESTNET_STACKING_THRESHOLD_25: u128 = 8000;

    /// Extract a PoX address from its tuple representation.
    /// Doesn't work on segwit addresses
    fn tuple_to_pox_addr(tuple_data: TupleData) -> PoxAddress {
        PoxAddress::try_from_pox_tuple(false, &Value::Tuple(tuple_data)).unwrap()
    }

    #[test]
    fn make_reward_set_units() {
        let threshold = 1_000;
        let addresses = vec![
            RawRewardSetEntry {
                reward_address: PoxAddress::Standard(
                    StacksAddress::from_string("STVK1K405H6SK9NKJAP32GHYHDJ98MMNP8Y6Z9N0").unwrap(),
                    Some(AddressHashMode::SerializeP2PKH),
                ),
                amount_stacked: 1500,
                stacker: None,
                signer: None,
            },
            RawRewardSetEntry {
                reward_address: PoxAddress::Standard(
                    StacksAddress::from_string("ST76D2FMXZ7D2719PNE4N71KPSX84XCCNCMYC940").unwrap(),
                    Some(AddressHashMode::SerializeP2PKH),
                ),

                amount_stacked: 500,
                stacker: None,
                signer: None,
            },
            RawRewardSetEntry {
                reward_address: PoxAddress::Standard(
                    StacksAddress::from_string("STVK1K405H6SK9NKJAP32GHYHDJ98MMNP8Y6Z9N0").unwrap(),
                    Some(AddressHashMode::SerializeP2PKH),
                ),
                amount_stacked: 1500,
                stacker: None,
                signer: None,
            },
            RawRewardSetEntry {
                reward_address: PoxAddress::Standard(
                    StacksAddress::from_string("ST76D2FMXZ7D2719PNE4N71KPSX84XCCNCMYC940").unwrap(),
                    Some(AddressHashMode::SerializeP2PKH),
                ),
                amount_stacked: 400,
                stacker: None,
                signer: None,
            },
        ];
        assert_eq!(
            StacksChainState::make_reward_set(threshold, addresses, StacksEpochId::Epoch2_05)
                .rewarded_addresses
                .len(),
            3
        );
    }

    fn rand_pox_addr() -> PoxAddress {
        PoxAddress::Standard(rand_addr(), Some(AddressHashMode::SerializeP2PKH))
    }

    #[test]
    fn get_reward_threshold_units() {
        let test_pox_constants = PoxConstants::new(
            501,
            1,
            1,
            1,
            5,
            5000,
            10000,
            u32::MAX,
            u32::MAX,
            u32::MAX,
            u32::MAX,
            u32::MAX,
        );
        // when the liquid amount = the threshold step,
        //   the threshold should always be the step size.
        let liquid = POX_THRESHOLD_STEPS_USTX;
        assert_eq!(
            StacksChainState::get_reward_threshold_and_participation(
                &test_pox_constants,
                &[],
                liquid,
            )
            .0,
            POX_THRESHOLD_STEPS_USTX
        );
        assert_eq!(
            StacksChainState::get_reward_threshold_and_participation(
                &test_pox_constants,
                &[RawRewardSetEntry {
                    reward_address: rand_pox_addr(),
                    amount_stacked: liquid,
                    stacker: None,
                    signer: None,
                }],
                liquid,
            )
            .0,
            POX_THRESHOLD_STEPS_USTX
        );

        let liquid = 200_000_000 * MICROSTACKS_PER_STACKS as u128;
        // with zero participation, should scale to 25% of liquid
        assert_eq!(
            StacksChainState::get_reward_threshold_and_participation(
                &test_pox_constants,
                &[],
                liquid,
            )
            .0,
            50_000 * MICROSTACKS_PER_STACKS as u128
        );
        // should be the same at 25% participation
        assert_eq!(
            StacksChainState::get_reward_threshold_and_participation(
                &test_pox_constants,
                &[RawRewardSetEntry {
                    reward_address: rand_pox_addr(),
                    amount_stacked: liquid / 4,
                    stacker: None,
                    signer: None,
                }],
                liquid,
            )
            .0,
            50_000 * MICROSTACKS_PER_STACKS as u128
        );
        // but not at 30% participation
        assert_eq!(
            StacksChainState::get_reward_threshold_and_participation(
                &test_pox_constants,
                &[
                    RawRewardSetEntry {
                        reward_address: rand_pox_addr(),
                        amount_stacked: liquid / 4,
                        stacker: None,
                        signer: None,
                    },
                    RawRewardSetEntry {
                        reward_address: rand_pox_addr(),
                        amount_stacked: 10_000_000 * (MICROSTACKS_PER_STACKS as u128),
                        stacker: None,
                        signer: None,
                    },
                ],
                liquid,
            )
            .0,
            60_000 * MICROSTACKS_PER_STACKS as u128
        );

        // bump by just a little bit, should go to the next threshold step
        assert_eq!(
            StacksChainState::get_reward_threshold_and_participation(
                &test_pox_constants,
                &[
                    RawRewardSetEntry {
                        reward_address: rand_pox_addr(),
                        amount_stacked: liquid / 4,
                        stacker: None,
                        signer: None,
                    },
                    RawRewardSetEntry {
                        reward_address: rand_pox_addr(),
                        amount_stacked: MICROSTACKS_PER_STACKS as u128,
                        stacker: None,
                        signer: None,
                    },
                ],
                liquid,
            )
            .0,
            60_000 * MICROSTACKS_PER_STACKS as u128
        );

        // bump by just a little bit, should go to the next threshold step
        assert_eq!(
            StacksChainState::get_reward_threshold_and_participation(
                &test_pox_constants,
                &[RawRewardSetEntry {
                    reward_address: rand_pox_addr(),
                    amount_stacked: liquid,
                    stacker: None,
                    signer: None,
                }],
                liquid,
            )
            .0,
            200_000 * MICROSTACKS_PER_STACKS as u128
        );
    }

    fn rand_addr() -> StacksAddress {
        key_to_stacks_addr(&StacksPrivateKey::new())
    }

    pub fn key_to_stacks_addr(key: &StacksPrivateKey) -> StacksAddress {
        StacksAddress::from_public_keys(
            C32_ADDRESS_VERSION_TESTNET_SINGLESIG,
            &AddressHashMode::SerializeP2PKH,
            1,
            &vec![StacksPublicKey::from_private(key)],
        )
        .unwrap()
    }

    pub fn instantiate_pox_peer<'a>(
        burnchain: &Burnchain,
        test_name: &str,
    ) -> (TestPeer<'a>, Vec<StacksPrivateKey>) {
        instantiate_pox_peer_with_epoch(burnchain, test_name, None, None)
    }

    pub fn instantiate_pox_peer_with_epoch<'a>(
        burnchain: &Burnchain,
        test_name: &str,
        epochs: Option<Vec<StacksEpoch>>,
        observer: Option<&'a TestEventObserver>,
    ) -> (TestPeer<'a>, Vec<StacksPrivateKey>) {
        let mut peer_config = TestPeerConfig::new(test_name, 0, 0);
        peer_config.burnchain = burnchain.clone();
        peer_config.epochs = epochs;
        peer_config.setup_code = format!(
            "(contract-call? .pox set-burnchain-parameters u{} u{} u{} u{})",
            burnchain.first_block_height,
            burnchain.pox_constants.prepare_length,
            burnchain.pox_constants.reward_cycle_length,
            burnchain.pox_constants.pox_rejection_fraction
        );

        test_debug!("Setup code: '{}'", &peer_config.setup_code);

        let keys = [
            StacksPrivateKey::from_hex(
                "7e3ee1f2a0ae11b785a1f0e725a9b3ab0a5fd6cc057d43763b0a85f256fdec5d01",
            )
            .unwrap(),
            StacksPrivateKey::from_hex(
                "11d055ac8b0ab4f04c5eb5ea4b4def9c60ae338355d81c9411b27b4f49da2a8301",
            )
            .unwrap(),
            StacksPrivateKey::from_hex(
                "00eed368626b96e482944e02cc136979973367491ea923efb57c482933dd7c0b01",
            )
            .unwrap(),
            StacksPrivateKey::from_hex(
                "00380ff3c05350ee313f60f30313acb4b5fc21e50db4151bf0de4cd565eb823101",
            )
            .unwrap(),
        ];

        let addrs: Vec<StacksAddress> = keys.iter().map(|pk| key_to_stacks_addr(pk)).collect();

        let balances: Vec<(PrincipalData, u64)> = addrs
            .clone()
            .into_iter()
            .map(|addr| (addr.into(), (1024 * POX_THRESHOLD_STEPS_USTX) as u64))
            .collect();

        peer_config.initial_balances = balances;
        let peer = TestPeer::new_with_observer(peer_config, observer);

        (peer, keys.to_vec())
    }

    pub fn eval_at_tip(peer: &mut TestPeer, boot_contract: &str, expr: &str) -> Value {
        let sortdb = peer.sortdb.take().unwrap();
        let (consensus_hash, block_bhh) =
            SortitionDB::get_canonical_stacks_chain_tip_hash(sortdb.conn()).unwrap();
        let stacks_block_id = StacksBlockId::new(&consensus_hash, &block_bhh);
        let iconn = sortdb.index_conn();
        let value = peer.chainstate().clarity_eval_read_only(
            &iconn,
            &stacks_block_id,
            &boot_code_id(boot_contract, false),
            expr,
        );
        peer.sortdb = Some(sortdb);
        value
    }

    fn contract_id(addr: &StacksAddress, name: &str) -> QualifiedContractIdentifier {
        QualifiedContractIdentifier::new(
            StandardPrincipalData::from(addr.clone()),
            ContractName::try_from(name.to_string()).unwrap(),
        )
    }

    fn eval_contract_at_tip(
        peer: &mut TestPeer,
        addr: &StacksAddress,
        name: &str,
        expr: &str,
    ) -> Value {
        let sortdb = peer.sortdb.take().unwrap();
        let (consensus_hash, block_bhh) =
            SortitionDB::get_canonical_stacks_chain_tip_hash(sortdb.conn()).unwrap();
        let stacks_block_id = StacksBlockId::new(&consensus_hash, &block_bhh);
        let iconn = sortdb.index_conn();
        let value = peer.chainstate().clarity_eval_read_only(
            &iconn,
            &stacks_block_id,
            &contract_id(addr, name),
            expr,
        );
        peer.sortdb = Some(sortdb);
        value
    }

    pub fn get_liquid_ustx(peer: &mut TestPeer) -> u128 {
        let value = eval_at_tip(peer, "pox", "stx-liquid-supply");
        if let Value::UInt(inner_uint) = value {
            return inner_uint;
        } else {
            panic!("stx-liquid-supply isn't a uint");
        }
    }

    pub fn get_balance(peer: &mut TestPeer, addr: &PrincipalData) -> u128 {
        let value = eval_at_tip(
            peer,
            "pox",
            &format!("(stx-get-balance '{})", addr.to_string()),
        );
        if let Value::UInt(balance) = value {
            return balance;
        } else {
            panic!("stx-get-balance isn't a uint");
        }
    }

    pub fn get_stacker_info(
        peer: &mut TestPeer,
        addr: &PrincipalData,
    ) -> Option<(u128, PoxAddress, u128, u128)> {
        let value_opt = eval_at_tip(
            peer,
            "pox",
            &format!("(get-stacker-info '{})", addr.to_string()),
        );
        let data = if let Some(d) = value_opt.expect_optional().unwrap() {
            d
        } else {
            return None;
        };

        let data = data.expect_tuple().unwrap();

        let amount_ustx = data
            .get("amount-ustx")
            .unwrap()
            .to_owned()
            .expect_u128()
            .unwrap();
        let pox_addr = tuple_to_pox_addr(
            data.get("pox-addr")
                .unwrap()
                .to_owned()
                .expect_tuple()
                .unwrap(),
        );
        let lock_period = data
            .get("lock-period")
            .unwrap()
            .to_owned()
            .expect_u128()
            .unwrap();
        let first_reward_cycle = data
            .get("first-reward-cycle")
            .unwrap()
            .to_owned()
            .expect_u128()
            .unwrap();
        Some((amount_ustx, pox_addr, lock_period, first_reward_cycle))
    }

    pub fn with_sortdb<F, R>(peer: &mut TestPeer, todo: F) -> R
    where
        F: FnOnce(&mut StacksChainState, &SortitionDB) -> R,
    {
        let sortdb = peer.sortdb.take().unwrap();
        let r = todo(peer.chainstate(), &sortdb);
        peer.sortdb = Some(sortdb);
        r
    }

    pub fn get_account(peer: &mut TestPeer, addr: &PrincipalData) -> StacksAccount {
        let account = with_sortdb(peer, |ref mut chainstate, ref mut sortdb| {
            let (consensus_hash, block_bhh) =
                SortitionDB::get_canonical_stacks_chain_tip_hash(sortdb.conn()).unwrap();
            let stacks_block_id = StacksBlockId::new(&consensus_hash, &block_bhh);
            chainstate
                .with_read_only_clarity_tx(&sortdb.index_conn(), &stacks_block_id, |clarity_tx| {
                    StacksChainState::get_account(clarity_tx, addr)
                })
                .unwrap()
        });
        account
    }

    fn get_contract(peer: &mut TestPeer, addr: &QualifiedContractIdentifier) -> Option<Contract> {
        let contract_opt = with_sortdb(peer, |ref mut chainstate, ref mut sortdb| {
            let (consensus_hash, block_bhh) =
                SortitionDB::get_canonical_stacks_chain_tip_hash(sortdb.conn()).unwrap();
            let stacks_block_id = StacksBlockId::new(&consensus_hash, &block_bhh);
            chainstate
                .with_read_only_clarity_tx(&sortdb.index_conn(), &stacks_block_id, |clarity_tx| {
                    StacksChainState::get_contract(clarity_tx, addr).unwrap()
                })
                .unwrap()
        });
        contract_opt
    }

    pub fn make_pox_addr(addr_version: AddressHashMode, addr_bytes: Hash160) -> Value {
        Value::Tuple(
            TupleData::from_data(vec![
                (
                    ClarityName::try_from("version".to_owned()).unwrap(),
                    Value::buff_from_byte(addr_version as u8),
                ),
                (
                    ClarityName::try_from("hashbytes".to_owned()).unwrap(),
                    Value::Sequence(SequenceData::Buffer(BuffData {
                        data: addr_bytes.as_bytes().to_vec(),
                    })),
                ),
            ])
            .unwrap(),
        )
    }

    pub fn make_pox_lockup(
        key: &StacksPrivateKey,
        nonce: u64,
        amount: u128,
        addr_version: AddressHashMode,
        addr_bytes: Hash160,
        lock_period: u128,
        burn_ht: u64,
    ) -> StacksTransaction {
        make_pox_contract_call(
            key,
            nonce,
            "stack-stx",
            vec![
                Value::UInt(amount),
                make_pox_addr(addr_version, addr_bytes),
                Value::UInt(burn_ht as u128),
                Value::UInt(lock_period),
            ],
        )
    }

    pub fn make_pox_2_lockup(
        key: &StacksPrivateKey,
        nonce: u64,
        amount: u128,
        addr: PoxAddress,
        lock_period: u128,
        burn_ht: u64,
    ) -> StacksTransaction {
        make_pox_2_or_3_lockup(key, nonce, amount, addr, lock_period, burn_ht, POX_2_NAME)
    }

    pub fn make_pox_3_lockup(
        key: &StacksPrivateKey,
        nonce: u64,
        amount: u128,
        addr: PoxAddress,
        lock_period: u128,
        burn_ht: u64,
    ) -> StacksTransaction {
        make_pox_2_or_3_lockup(key, nonce, amount, addr, lock_period, burn_ht, POX_3_NAME)
    }

    pub fn make_pox_4_lockup(
        key: &StacksPrivateKey,
        nonce: u64,
        amount: u128,
        addr: PoxAddress,
        lock_period: u128,
        signer_key: StacksPublicKey,
        burn_ht: u64,
    ) -> StacksTransaction {
        let addr_tuple = Value::Tuple(addr.as_clarity_tuple().unwrap());
        let payload = TransactionPayload::new_contract_call(
            boot_code_test_addr(),
            "pox-4",
            "stack-stx",
            vec![
                Value::UInt(amount),
                addr_tuple,
                Value::UInt(burn_ht as u128),
                Value::UInt(lock_period),
                Value::buff_from(signer_key.to_bytes_compressed()).unwrap(),
            ],
        )
        .unwrap();

        make_tx(key, nonce, 0, payload)
    }

    pub fn make_pox_2_or_3_lockup(
        key: &StacksPrivateKey,
        nonce: u64,
        amount: u128,
        addr: PoxAddress,
        lock_period: u128,
        burn_ht: u64,
        contract_name: &str,
    ) -> StacksTransaction {
        // (define-public (stack-stx (amount-ustx uint)
        //                           (pox-addr (tuple (version (buff 1)) (hashbytes (buff 32))))
        //                           (burn-height uint)
        //                           (lock-period uint))
        let addr_tuple = Value::Tuple(addr.as_clarity_tuple().unwrap());
        let payload = TransactionPayload::new_contract_call(
            boot_code_test_addr(),
            contract_name,
            "stack-stx",
            vec![
                Value::UInt(amount),
                addr_tuple,
                Value::UInt(burn_ht as u128),
                Value::UInt(lock_period),
            ],
        )
        .unwrap();

        make_tx(key, nonce, 0, payload)
    }

    pub fn make_pox_4_aggregate_key(
        key: &StacksPrivateKey,
        nonce: u64,
        reward_cycle: u64,
        aggregate_public_key: &Point,
    ) -> StacksTransaction {
        let aggregate_public_key = Value::buff_from(aggregate_public_key.compress().data.to_vec())
            .expect("Failed to serialize aggregate public key");
        let payload = TransactionPayload::new_contract_call(
            boot_code_test_addr(),
            POX_4_NAME,
            "set-aggregate-public-key",
            vec![Value::UInt(reward_cycle as u128), aggregate_public_key],
        )
        .unwrap();
        make_tx(key, nonce, 0, payload)
    }

    pub fn make_signers_vote_for_aggregate_public_key(
        key: &StacksPrivateKey,
        nonce: u64,
        signer_index: u128,
        aggregate_public_key: &Point,
        round: u128,
    ) -> StacksTransaction {
        let aggregate_public_key = Value::buff_from(aggregate_public_key.compress().data.to_vec())
            .expect("Failed to serialize aggregate public key");
        let payload = TransactionPayload::new_contract_call(
            boot_code_test_addr(),
            SIGNERS_VOTING_NAME,
            "vote-for-aggregate-public-key",
            vec![
                Value::UInt(signer_index),
                aggregate_public_key,
                Value::UInt(round),
            ],
        )
        .unwrap();
        // TODO set tx_fee back to 0 once these txs are free
        make_tx(key, nonce, 1, payload)
    }

    pub fn make_pox_2_increase(
        key: &StacksPrivateKey,
        nonce: u64,
        amount: u128,
    ) -> StacksTransaction {
        let payload = TransactionPayload::new_contract_call(
            boot_code_test_addr(),
            POX_2_NAME,
            "stack-increase",
            vec![Value::UInt(amount)],
        )
        .unwrap();

        make_tx(key, nonce, 0, payload)
    }

    pub fn make_pox_2_extend(
        key: &StacksPrivateKey,
        nonce: u64,
        addr: PoxAddress,
        lock_period: u128,
    ) -> StacksTransaction {
        let addr_tuple = Value::Tuple(addr.as_clarity_tuple().unwrap());
        let payload = TransactionPayload::new_contract_call(
            boot_code_test_addr(),
            "pox-2",
            "stack-extend",
            vec![Value::UInt(lock_period), addr_tuple],
        )
        .unwrap();

        make_tx(key, nonce, 0, payload)
    }

    pub fn make_pox_3_extend(
        key: &StacksPrivateKey,
        nonce: u64,
        addr: PoxAddress,
        lock_period: u128,
    ) -> StacksTransaction {
        let addr_tuple = Value::Tuple(addr.as_clarity_tuple().unwrap());
        let payload = TransactionPayload::new_contract_call(
            boot_code_test_addr(),
            POX_3_NAME,
            "stack-extend",
            vec![Value::UInt(lock_period), addr_tuple],
        )
        .unwrap();

        make_tx(key, nonce, 0, payload)
    }

    pub fn make_pox_4_extend(
        key: &StacksPrivateKey,
        nonce: u64,
        addr: PoxAddress,
        lock_period: u128,
        signer_key: StacksPublicKey,
    ) -> StacksTransaction {
        let addr_tuple = Value::Tuple(addr.as_clarity_tuple().unwrap());
        let payload = TransactionPayload::new_contract_call(
            boot_code_test_addr(),
            POX_4_NAME,
            "stack-extend",
            vec![
                Value::UInt(lock_period),
                addr_tuple,
                Value::buff_from(signer_key.to_bytes_compressed()).unwrap(),
            ],
        )
        .unwrap();

        make_tx(key, nonce, 0, payload)
    }

    pub fn make_pox_4_delegate_stx(
        key: &StacksPrivateKey,
        nonce: u64,
        amount: u128,
        delegate_to: PrincipalData,
        until_burn_ht: Option<u128>,
        pox_addr: Option<PoxAddress>,
    ) -> StacksTransaction {
        let payload = TransactionPayload::new_contract_call(
            boot_code_test_addr(),
            POX_4_NAME,
            "delegate-stx",
            vec![
                Value::UInt(amount),
                Value::Principal(delegate_to.clone()),
                match until_burn_ht {
                    Some(burn_ht) => Value::some(Value::UInt(burn_ht)).unwrap(),
                    None => Value::none(),
                },
                match pox_addr {
                    Some(addr) => {
                        Value::some(Value::Tuple(addr.as_clarity_tuple().unwrap())).unwrap()
                    }
                    None => Value::none(),
                },
            ],
        )
        .unwrap();

        make_tx(key, nonce, 0, payload)
    }

    pub fn make_pox_4_delegate_stack_stx(
        key: &StacksPrivateKey,
        nonce: u64,
        stacker: PrincipalData,
        amount: u128,
        pox_addr: PoxAddress,
        start_burn_height: u128,
        lock_period: u128,
    ) -> StacksTransaction {
        let payload: TransactionPayload = TransactionPayload::new_contract_call(
            boot_code_test_addr(),
            POX_4_NAME,
            "delegate-stack-stx",
            vec![
                Value::Principal(stacker.clone()),
                Value::UInt(amount),
                Value::Tuple(pox_addr.as_clarity_tuple().unwrap()),
                Value::UInt(start_burn_height),
                Value::UInt(lock_period),
            ],
        )
        .unwrap();

        make_tx(key, nonce, 0, payload)
    }

    pub fn make_pox_4_delegate_stack_extend(
        key: &StacksPrivateKey,
        nonce: u64,
        stacker: PrincipalData,
        pox_addr: PoxAddress,
        extend_count: u128,
    ) -> StacksTransaction {
        let payload: TransactionPayload = TransactionPayload::new_contract_call(
            boot_code_test_addr(),
            POX_4_NAME,
            "delegate-stack-extend",
            vec![
                Value::Principal(stacker.clone()),
                Value::Tuple(pox_addr.as_clarity_tuple().unwrap()),
                Value::UInt(extend_count),
            ],
        )
        .unwrap();

        make_tx(key, nonce, 0, payload)
    }

    pub fn make_pox_4_aggregation_commit_indexed(
        key: &StacksPrivateKey,
        nonce: u64,
        amount: u128,
        delegate_to: PrincipalData,
        until_burn_ht: Option<u128>,
        pox_addr: PoxAddress,
    ) -> StacksTransaction {
        let addr_tuple = Value::Tuple(pox_addr.as_clarity_tuple().unwrap());
        let payload = TransactionPayload::new_contract_call(
            boot_code_test_addr(),
            POX_4_NAME,
            "stack-aggregation-commit-indexed",
            vec![addr_tuple, Value::UInt(amount)],
        )
        .unwrap();

        make_tx(key, nonce, 0, payload)
    }

    pub fn make_pox_4_stack_increase(
        key: &StacksPrivateKey,
        nonce: u64,
        amount: u128,
    ) -> StacksTransaction {
        let payload = TransactionPayload::new_contract_call(
            boot_code_test_addr(),
            POX_4_NAME,
            "stack-increase",
            vec![Value::UInt(amount)],
        )
        .unwrap();

        make_tx(key, nonce, 0, payload)
    }

    pub fn make_pox_4_delegate_stack_increase(
        key: &StacksPrivateKey,
        nonce: u64,
        stacker: &PrincipalData,
        pox_addr: PoxAddress,
        amount: u128,
    ) -> StacksTransaction {
        let payload = TransactionPayload::new_contract_call(
            boot_code_test_addr(),
            POX_4_NAME,
            "delegate-stack-increase",
            vec![
                Value::Principal(stacker.clone()),
                Value::Tuple(pox_addr.as_clarity_tuple().unwrap()),
                Value::UInt(amount),
            ],
        )
        .unwrap();

        make_tx(key, nonce, 0, payload)
    }

    pub fn make_pox_4_revoke_delegate_stx(key: &StacksPrivateKey, nonce: u64) -> StacksTransaction {
        let payload = TransactionPayload::new_contract_call(
            boot_code_test_addr(),
            POX_4_NAME,
            "revoke-delegate-stx",
            vec![],
        )
        .unwrap();

        make_tx(key, nonce, 0, payload)
    }

    fn make_tx(
        key: &StacksPrivateKey,
        nonce: u64,
        tx_fee: u64,
        payload: TransactionPayload,
    ) -> StacksTransaction {
        let auth = TransactionAuth::from_p2pkh(key).unwrap();
        let addr = auth.origin().address_testnet();
        let mut tx = StacksTransaction::new(TransactionVersion::Testnet, auth, payload);
        tx.chain_id = 0x80000000;
        tx.auth.set_origin_nonce(nonce);
        tx.set_post_condition_mode(TransactionPostConditionMode::Allow);
        tx.set_tx_fee(tx_fee);

        let mut tx_signer = StacksTransactionSigner::new(&tx);
        tx_signer.sign_origin(key).unwrap();
        tx_signer.get_tx().unwrap()
    }

    pub fn make_pox_contract_call(
        key: &StacksPrivateKey,
        nonce: u64,
        function_name: &str,
        args: Vec<Value>,
    ) -> StacksTransaction {
        let payload = TransactionPayload::new_contract_call(
            boot_code_test_addr(),
            "pox",
            function_name,
            args,
        )
        .unwrap();

        make_tx(key, nonce, 0, payload)
    }

    pub fn make_pox_2_contract_call(
        key: &StacksPrivateKey,
        nonce: u64,
        function_name: &str,
        args: Vec<Value>,
    ) -> StacksTransaction {
        let payload = TransactionPayload::new_contract_call(
            boot_code_test_addr(),
            POX_2_NAME,
            function_name,
            args,
        )
        .unwrap();

        make_tx(key, nonce, 0, payload)
    }

    pub fn make_pox_3_contract_call(
        key: &StacksPrivateKey,
        nonce: u64,
        function_name: &str,
        args: Vec<Value>,
    ) -> StacksTransaction {
        let payload = TransactionPayload::new_contract_call(
            boot_code_test_addr(),
            POX_3_NAME,
            function_name,
            args,
        )
        .unwrap();

        make_tx(key, nonce, 0, payload)
    }

    pub fn make_pox_4_contract_call(
        key: &StacksPrivateKey,
        nonce: u64,
        function_name: &str,
        args: Vec<Value>,
    ) -> StacksTransaction {
        let payload = TransactionPayload::new_contract_call(
            boot_code_test_addr(),
            POX_4_NAME,
            function_name,
            args,
        )
        .unwrap();

        make_tx(key, nonce, 0, payload)
    }

    // make a stream of invalid pox-lockup transactions
    fn make_invalid_pox_lockups(key: &StacksPrivateKey, mut nonce: u64) -> Vec<StacksTransaction> {
        let mut ret = vec![];

        let amount = 1;
        let lock_period = 1;
        let addr_bytes = Hash160([0u8; 20]);

        let bad_pox_addr_version = Value::Tuple(
            TupleData::from_data(vec![
                (
                    ClarityName::try_from("version".to_owned()).unwrap(),
                    Value::UInt(100),
                ),
                (
                    ClarityName::try_from("hashbytes".to_owned()).unwrap(),
                    Value::Sequence(SequenceData::Buffer(BuffData {
                        data: addr_bytes.as_bytes().to_vec(),
                    })),
                ),
            ])
            .unwrap(),
        );

        let generator = |amount, pox_addr, lock_period, nonce| {
            make_pox_contract_call(
                key,
                nonce,
                "stack-stx",
                vec![Value::UInt(amount), pox_addr, Value::UInt(lock_period)],
            )
        };

        let bad_pox_addr_tx = generator(amount, bad_pox_addr_version, lock_period, nonce);
        ret.push(bad_pox_addr_tx);
        nonce += 1;

        let bad_lock_period_short = generator(
            amount,
            make_pox_addr(AddressHashMode::SerializeP2PKH, addr_bytes.clone()),
            0,
            nonce,
        );
        ret.push(bad_lock_period_short);
        nonce += 1;

        let bad_lock_period_long = generator(
            amount,
            make_pox_addr(AddressHashMode::SerializeP2PKH, addr_bytes.clone()),
            13,
            nonce,
        );
        ret.push(bad_lock_period_long);
        nonce += 1;

        let bad_amount = generator(
            0,
            make_pox_addr(AddressHashMode::SerializeP2PKH, addr_bytes.clone()),
            1,
            nonce,
        );
        ret.push(bad_amount);

        ret
    }

    fn make_bare_contract(
        key: &StacksPrivateKey,
        nonce: u64,
        tx_fee: u64,
        name: &str,
        code: &str,
    ) -> StacksTransaction {
        let payload = TransactionPayload::new_smart_contract(name, code, None).unwrap();
        make_tx(key, nonce, tx_fee, payload)
    }

    fn make_token_transfer(
        key: &StacksPrivateKey,
        nonce: u64,
        tx_fee: u64,
        dest: PrincipalData,
        amount: u64,
    ) -> StacksTransaction {
        let payload = TransactionPayload::TokenTransfer(dest, amount, TokenTransferMemo([0u8; 34]));
        make_tx(key, nonce, tx_fee, payload)
    }

    fn make_pox_lockup_contract(
        key: &StacksPrivateKey,
        nonce: u64,
        name: &str,
    ) -> StacksTransaction {
        let contract = format!("
        (define-public (do-contract-lockup (amount-ustx uint) (pox-addr (tuple (version (buff 1)) (hashbytes (buff 20)))) (lock-period uint))
            (let (
                (this-contract (as-contract tx-sender))
            )
            (begin
                ;; take the stx from the tx-sender
                
                (unwrap-panic (stx-transfer? amount-ustx tx-sender this-contract))

                ;; this contract stacks the stx given to it
                (as-contract
                    (contract-call? '{}.pox stack-stx amount-ustx pox-addr burn-block-height lock-period))
            ))
        )

        ;; get back STX from this contract
        (define-public (withdraw-stx (amount-ustx uint))
            (let (
                (recipient tx-sender)
            )
            (begin
                (unwrap-panic
                    (as-contract
                        (stx-transfer? amount-ustx tx-sender recipient)))
                (ok true)
            ))
        )
        ", boot_code_test_addr());
        let contract_tx = make_bare_contract(key, nonce, 0, name, &contract);
        contract_tx
    }

    // call after make_pox_lockup_contract gets mined
    fn make_pox_lockup_contract_call(
        key: &StacksPrivateKey,
        nonce: u64,
        contract_addr: &StacksAddress,
        name: &str,
        amount: u128,
        addr_version: AddressHashMode,
        addr_bytes: Hash160,
        lock_period: u128,
    ) -> StacksTransaction {
        let payload = TransactionPayload::new_contract_call(
            contract_addr.clone(),
            name,
            "do-contract-lockup",
            vec![
                Value::UInt(amount),
                make_pox_addr(addr_version, addr_bytes),
                Value::UInt(lock_period),
            ],
        )
        .unwrap();
        make_tx(key, nonce, 0, payload)
    }

    // call after make_pox_lockup_contract gets mined
    fn make_pox_withdraw_stx_contract_call(
        key: &StacksPrivateKey,
        nonce: u64,
        contract_addr: &StacksAddress,
        name: &str,
        amount: u128,
    ) -> StacksTransaction {
        let payload = TransactionPayload::new_contract_call(
            contract_addr.clone(),
            name,
            "withdraw-stx",
            vec![Value::UInt(amount)],
        )
        .unwrap();
        make_tx(key, nonce, 0, payload)
    }

    fn make_pox_reject(key: &StacksPrivateKey, nonce: u64) -> StacksTransaction {
        // (define-public (reject-pox))
        make_pox_contract_call(key, nonce, "reject-pox", vec![])
    }

    pub fn get_reward_addresses_with_par_tip(
        state: &mut StacksChainState,
        burnchain: &Burnchain,
        sortdb: &SortitionDB,
        block_id: &StacksBlockId,
    ) -> Result<Vec<(PoxAddress, u128)>, Error> {
        let burn_block_height = get_par_burn_block_height(state, block_id);
        get_reward_set_entries_at_block(state, burnchain, sortdb, block_id, burn_block_height).map(
            |addrs| {
                addrs
                    .into_iter()
                    .map(|x| (x.reward_address, x.amount_stacked))
                    .collect()
            },
        )
    }

    pub fn get_reward_set_entries_at_block(
        state: &mut StacksChainState,
        burnchain: &Burnchain,
        sortdb: &SortitionDB,
        block_id: &StacksBlockId,
        burn_block_height: u64,
    ) -> Result<Vec<RawRewardSetEntry>, Error> {
        state
            .get_reward_addresses(burnchain, sortdb, burn_block_height, block_id)
            .and_then(|mut addrs| {
                addrs.sort_by_key(|k| k.reward_address.bytes());
                Ok(addrs)
            })
    }

    pub fn get_parent_tip(
        parent_opt: &Option<&StacksBlock>,
        chainstate: &StacksChainState,
        sortdb: &SortitionDB,
    ) -> StacksHeaderInfo {
        let tip = SortitionDB::get_canonical_burn_chain_tip(sortdb.conn()).unwrap();
        let parent_tip = match parent_opt {
            None => StacksChainState::get_genesis_header_info(chainstate.db()).unwrap(),
            Some(block) => {
                let ic = sortdb.index_conn();
                let snapshot = SortitionDB::get_block_snapshot_for_winning_stacks_block(
                    &ic,
                    &tip.sortition_id,
                    &block.block_hash(),
                )
                .unwrap()
                .unwrap(); // succeeds because we don't fork
                StacksChainState::get_anchored_block_header_info(
                    chainstate.db(),
                    &snapshot.consensus_hash,
                    &snapshot.winning_stacks_block_hash,
                )
                .unwrap()
                .unwrap()
            }
        };
        parent_tip
    }

    #[test]
    fn test_liquid_ustx() {
        let mut burnchain = Burnchain::default_unittest(
            0,
            &BurnchainHeaderHash::from_hex(BITCOIN_REGTEST_FIRST_BLOCK_HASH).unwrap(),
        );
        burnchain.pox_constants.reward_cycle_length = 5;
        burnchain.pox_constants.prepare_length = 2;
        burnchain.pox_constants.anchor_threshold = 1;

        let (mut peer, keys) = instantiate_pox_peer(&burnchain, function_name!());

        let num_blocks = 10;
        let mut expected_liquid_ustx = 1024 * POX_THRESHOLD_STEPS_USTX * (keys.len() as u128);
        let mut missed_initial_blocks = 0;

        for tenure_id in 0..num_blocks {
            let microblock_privkey = StacksPrivateKey::new();
            let microblock_pubkeyhash =
                Hash160::from_node_public_key(&StacksPublicKey::from_private(&microblock_privkey));
            let tip =
                SortitionDB::get_canonical_burn_chain_tip(&peer.sortdb.as_ref().unwrap().conn())
                    .unwrap();

            let (burn_ops, stacks_block, microblocks) = peer.make_tenure(
                |ref mut miner,
                 ref mut sortdb,
                 ref mut chainstate,
                 vrf_proof,
                 ref parent_opt,
                 ref parent_microblock_header_opt| {
                    let parent_tip = get_parent_tip(parent_opt, chainstate, sortdb);

                    if tip.total_burn > 0 && missed_initial_blocks == 0 {
                        eprintln!("Missed initial blocks: {}", missed_initial_blocks);
                        missed_initial_blocks = tip.block_height;
                    }

                    let coinbase_tx = make_coinbase(miner, tenure_id);

                    let block_txs = vec![coinbase_tx];

                    let block_builder = StacksBlockBuilder::make_regtest_block_builder(
                        &parent_tip,
                        vrf_proof,
                        tip.total_burn,
                        microblock_pubkeyhash,
                    )
                    .unwrap();
                    let (anchored_block, _size, _cost) =
                        StacksBlockBuilder::make_anchored_block_from_txs(
                            block_builder,
                            chainstate,
                            &sortdb.index_conn(),
                            block_txs,
                        )
                        .unwrap();
                    (anchored_block, vec![])
                },
            );

            let (burn_ht, _, _) = peer.next_burnchain_block(burn_ops.clone());
            peer.process_stacks_epoch_at_tip(&stacks_block, &microblocks);

            let liquid_ustx = get_liquid_ustx(&mut peer);
            assert_eq!(liquid_ustx, expected_liquid_ustx);

            if tenure_id >= MINER_REWARD_MATURITY as usize {
                let block_reward = 1_000 * MICROSTACKS_PER_STACKS as u128;
                let expected_bonus = (missed_initial_blocks as u128 * block_reward)
                    / (INITIAL_MINING_BONUS_WINDOW as u128);
                // add mature coinbases
                expected_liquid_ustx += block_reward + expected_bonus;
            }
        }
    }

    #[test]
    fn test_lockups() {
        let mut peer_config = TestPeerConfig::new(function_name!(), 2000, 2001);
        let alice = StacksAddress::from_string("STVK1K405H6SK9NKJAP32GHYHDJ98MMNP8Y6Z9N0").unwrap();
        let bob = StacksAddress::from_string("ST76D2FMXZ7D2719PNE4N71KPSX84XCCNCMYC940").unwrap();
        peer_config.initial_lockups = vec![
            ChainstateAccountLockup::new(alice.into(), 1000, 1),
            ChainstateAccountLockup::new(bob, 1000, 1),
            ChainstateAccountLockup::new(alice, 1000, 2),
            ChainstateAccountLockup::new(bob, 1000, 3),
            ChainstateAccountLockup::new(alice, 1000, 4),
            ChainstateAccountLockup::new(bob, 1000, 4),
            ChainstateAccountLockup::new(bob, 1000, 5),
            ChainstateAccountLockup::new(alice, 1000, 6),
            ChainstateAccountLockup::new(alice, 1000, 7),
        ];
        let mut peer = TestPeer::new(peer_config);

        let num_blocks = 8;
        let mut missed_initial_blocks = 0;

        for tenure_id in 0..num_blocks {
            let alice_balance = get_balance(&mut peer, &alice.to_account_principal());
            let bob_balance = get_balance(&mut peer, &bob.to_account_principal());
            match tenure_id {
                0 => {
                    assert_eq!(alice_balance, 0);
                    assert_eq!(bob_balance, 0);
                }
                1 => {
                    assert_eq!(alice_balance, 1000);
                    assert_eq!(bob_balance, 1000);
                }
                2 => {
                    assert_eq!(alice_balance, 2000);
                    assert_eq!(bob_balance, 1000);
                }
                3 => {
                    assert_eq!(alice_balance, 2000);
                    assert_eq!(bob_balance, 2000);
                }
                4 => {
                    assert_eq!(alice_balance, 3000);
                    assert_eq!(bob_balance, 3000);
                }
                5 => {
                    assert_eq!(alice_balance, 3000);
                    assert_eq!(bob_balance, 4000);
                }
                6 => {
                    assert_eq!(alice_balance, 4000);
                    assert_eq!(bob_balance, 4000);
                }
                7 => {
                    assert_eq!(alice_balance, 5000);
                    assert_eq!(bob_balance, 4000);
                }
                _ => {
                    assert_eq!(alice_balance, 5000);
                    assert_eq!(bob_balance, 4000);
                }
            }
            let microblock_privkey = StacksPrivateKey::new();
            let microblock_pubkeyhash =
                Hash160::from_node_public_key(&StacksPublicKey::from_private(&microblock_privkey));
            let tip =
                SortitionDB::get_canonical_burn_chain_tip(&peer.sortdb.as_ref().unwrap().conn())
                    .unwrap();

            let (burn_ops, stacks_block, microblocks) = peer.make_tenure(
                |ref mut miner,
                 ref mut sortdb,
                 ref mut chainstate,
                 vrf_proof,
                 ref parent_opt,
                 ref parent_microblock_header_opt| {
                    let parent_tip = get_parent_tip(parent_opt, chainstate, sortdb);

                    if tip.total_burn > 0 && missed_initial_blocks == 0 {
                        eprintln!("Missed initial blocks: {}", missed_initial_blocks);
                        missed_initial_blocks = tip.block_height;
                    }

                    let coinbase_tx = make_coinbase(miner, tenure_id);

                    let block_txs = vec![coinbase_tx];

                    let block_builder = StacksBlockBuilder::make_regtest_block_builder(
                        &parent_tip,
                        vrf_proof,
                        tip.total_burn,
                        microblock_pubkeyhash,
                    )
                    .unwrap();
                    let (anchored_block, _size, _cost) =
                        StacksBlockBuilder::make_anchored_block_from_txs(
                            block_builder,
                            chainstate,
                            &sortdb.index_conn(),
                            block_txs,
                        )
                        .unwrap();
                    (anchored_block, vec![])
                },
            );

            let (burn_ht, _, _) = peer.next_burnchain_block(burn_ops.clone());
            peer.process_stacks_epoch_at_tip(&stacks_block, &microblocks);
        }
    }

    #[test]
    fn test_hook_special_contract_call() {
        let mut burnchain = Burnchain::default_unittest(
            0,
            &BurnchainHeaderHash::from_hex(BITCOIN_REGTEST_FIRST_BLOCK_HASH).unwrap(),
        );
        burnchain.pox_constants.reward_cycle_length = 3;
        burnchain.pox_constants.prepare_length = 1;
        burnchain.pox_constants.anchor_threshold = 1;

        let (mut peer, mut keys) = instantiate_pox_peer(&burnchain, function_name!());

        let num_blocks = 15;

        let alice = keys.pop().unwrap();

        for tenure_id in 0..num_blocks {
            let microblock_privkey = StacksPrivateKey::new();
            let microblock_pubkeyhash =
                Hash160::from_node_public_key(&StacksPublicKey::from_private(&microblock_privkey));
            let tip =
                SortitionDB::get_canonical_burn_chain_tip(&peer.sortdb.as_ref().unwrap().conn())
                    .unwrap();

            let (burn_ops, stacks_block, microblocks) = peer.make_tenure(|ref mut miner, ref mut sortdb, ref mut chainstate, vrf_proof, ref parent_opt, ref parent_microblock_header_opt| {
                let parent_tip = get_parent_tip(parent_opt, chainstate, sortdb);
                let coinbase_tx = make_coinbase(miner, tenure_id);

                let mut block_txs = vec![
                    coinbase_tx
                ];

                if tenure_id == 1 {
                    let alice_lockup_1 = make_pox_lockup(&alice, 0, 512 * POX_THRESHOLD_STEPS_USTX, AddressHashMode::SerializeP2PKH, key_to_stacks_addr(&alice).bytes, 1, tip.block_height);
                    block_txs.push(alice_lockup_1);
                }
                if tenure_id == 2 {
                    let alice_test_tx = make_bare_contract(&alice, 1, 0, "nested-stacker", &format!(
                        "(define-public (nested-stack-stx)
                            (contract-call? '{}.pox stack-stx u5120000000000 (tuple (version 0x00) (hashbytes 0xffffffffffffffffffffffffffffffffffffffff)) burn-block-height u1))", boot_code_test_addr()));

                    block_txs.push(alice_test_tx);
                }
                if tenure_id == 8 {
                    // alice locks 512 * 10_000 * POX_THRESHOLD_STEPS_USTX uSTX through her contract
                    let cc_payload = TransactionPayload::new_contract_call(key_to_stacks_addr(&alice),
                                                                           "nested-stacker",
                                                                           "nested-stack-stx",
                                                                           vec![]).unwrap();
                    let tx = make_tx(&alice, 2, 0, cc_payload.clone());

                    block_txs.push(tx);

                    // the above tx _should_ error, because alice hasn't authorized that contract to stack
                    //   try again with auth -> deauth -> auth
                    let alice_contract: Value = contract_id(&key_to_stacks_addr(&alice), "nested-stacker").into();

                    let alice_allowance = make_pox_contract_call(&alice, 3, "allow-contract-caller", vec![alice_contract.clone(), Value::none()]);
                    let alice_disallowance = make_pox_contract_call(&alice, 4, "disallow-contract-caller", vec![alice_contract.clone()]);
                    block_txs.push(alice_allowance);
                    block_txs.push(alice_disallowance);

                    let tx = make_tx(&alice, 5, 0, cc_payload.clone());
                    block_txs.push(tx);

                    let alice_allowance = make_pox_contract_call(&alice, 6, "allow-contract-caller", vec![alice_contract.clone(), Value::none()]);
                    let tx = make_tx(&alice, 7, 0, cc_payload.clone()); // should be allowed!
                    block_txs.push(alice_allowance);
                    block_txs.push(tx);
                }

                let block_builder = StacksBlockBuilder::make_regtest_block_builder(&parent_tip, vrf_proof, tip.total_burn, microblock_pubkeyhash).unwrap();
                let (anchored_block, _size, _cost) = StacksBlockBuilder::make_anchored_block_from_txs(block_builder, chainstate, &sortdb.index_conn(), block_txs).unwrap();
                (anchored_block, vec![])
            });

            peer.next_burnchain_block(burn_ops.clone());
            peer.process_stacks_epoch_at_tip(&stacks_block, &microblocks);

            // before/after alice's tokens lock
            if tenure_id == 0 {
                let alice_balance = get_balance(&mut peer, &key_to_stacks_addr(&alice).into());
                assert_eq!(alice_balance, 1024 * POX_THRESHOLD_STEPS_USTX);
            } else if tenure_id == 1 {
                let alice_balance = get_balance(&mut peer, &key_to_stacks_addr(&alice).into());
                assert_eq!(alice_balance, 512 * POX_THRESHOLD_STEPS_USTX);
            }
            // before/after alice's tokens unlock
            else if tenure_id == 4 {
                let alice_balance = get_balance(&mut peer, &key_to_stacks_addr(&alice).into());
                assert_eq!(alice_balance, 512 * POX_THRESHOLD_STEPS_USTX);
            } else if tenure_id == 5 {
                let alice_balance = get_balance(&mut peer, &key_to_stacks_addr(&alice).into());
                assert_eq!(alice_balance, 1024 * POX_THRESHOLD_STEPS_USTX);
            }
            // before/after contract lockup
            else if tenure_id == 7 {
                let alice_balance = get_balance(&mut peer, &key_to_stacks_addr(&alice).into());
                assert_eq!(alice_balance, 1024 * POX_THRESHOLD_STEPS_USTX);
            } else if tenure_id == 8 {
                let alice_balance = get_balance(&mut peer, &key_to_stacks_addr(&alice).into());
                assert_eq!(alice_balance, 512 * POX_THRESHOLD_STEPS_USTX);
            }
            // before/after contract-locked tokens unlock
            else if tenure_id == 13 {
                let alice_balance = get_balance(&mut peer, &key_to_stacks_addr(&alice).into());
                assert_eq!(alice_balance, 512 * POX_THRESHOLD_STEPS_USTX);
            } else if tenure_id == 14 {
                let alice_balance = get_balance(&mut peer, &key_to_stacks_addr(&alice).into());
                assert_eq!(alice_balance, 1024 * POX_THRESHOLD_STEPS_USTX);
            }
        }
    }

    #[test]
    fn test_liquid_ustx_burns() {
        let mut burnchain = Burnchain::default_unittest(
            0,
            &BurnchainHeaderHash::from_hex(BITCOIN_REGTEST_FIRST_BLOCK_HASH).unwrap(),
        );
        burnchain.pox_constants.reward_cycle_length = 5;
        burnchain.pox_constants.prepare_length = 2;
        burnchain.pox_constants.anchor_threshold = 1;

        let (mut peer, mut keys) = instantiate_pox_peer(&burnchain, function_name!());

        let num_blocks = 10;
        let mut expected_liquid_ustx = 1024 * POX_THRESHOLD_STEPS_USTX * (keys.len() as u128);
        let mut missed_initial_blocks = 0;

        let alice = keys.pop().unwrap();

        for tenure_id in 0..num_blocks {
            let microblock_privkey = StacksPrivateKey::new();
            let microblock_pubkeyhash =
                Hash160::from_node_public_key(&StacksPublicKey::from_private(&microblock_privkey));
            let tip =
                SortitionDB::get_canonical_burn_chain_tip(&peer.sortdb.as_ref().unwrap().conn())
                    .unwrap();

            let (burn_ops, stacks_block, microblocks) = peer.make_tenure(
                |ref mut miner,
                 ref mut sortdb,
                 ref mut chainstate,
                 vrf_proof,
                 ref parent_opt,
                 ref parent_microblock_header_opt| {
                    let parent_tip = get_parent_tip(parent_opt, chainstate, sortdb);

                    if tip.total_burn > 0 && missed_initial_blocks == 0 {
                        eprintln!("Missed initial blocks: {}", missed_initial_blocks);
                        missed_initial_blocks = tip.block_height;
                    }

                    let coinbase_tx = make_coinbase(miner, tenure_id);

                    let burn_tx = make_bare_contract(
                        &alice,
                        tenure_id as u64,
                        0,
                        &format!("alice-burns-{}", &tenure_id),
                        "(stx-burn? u1 tx-sender)",
                    );

                    let block_txs = vec![coinbase_tx, burn_tx];

                    let block_builder = StacksBlockBuilder::make_regtest_block_builder(
                        &parent_tip,
                        vrf_proof,
                        tip.total_burn,
                        microblock_pubkeyhash,
                    )
                    .unwrap();
                    let (anchored_block, _size, _cost) =
                        StacksBlockBuilder::make_anchored_block_from_txs(
                            block_builder,
                            chainstate,
                            &sortdb.index_conn(),
                            block_txs,
                        )
                        .unwrap();
                    (anchored_block, vec![])
                },
            );

            peer.next_burnchain_block(burn_ops.clone());
            peer.process_stacks_epoch_at_tip(&stacks_block, &microblocks);

            let liquid_ustx = get_liquid_ustx(&mut peer);

            expected_liquid_ustx -= 1;
            assert_eq!(liquid_ustx, expected_liquid_ustx);

            if tenure_id >= MINER_REWARD_MATURITY as usize {
                let block_reward = 1_000 * MICROSTACKS_PER_STACKS as u128;
                let expected_bonus = (missed_initial_blocks as u128) * block_reward
                    / (INITIAL_MINING_BONUS_WINDOW as u128);
                // add mature coinbases
                expected_liquid_ustx += block_reward + expected_bonus;
            }
        }
    }

    pub fn get_par_burn_block_height(
        state: &mut StacksChainState,
        block_id: &StacksBlockId,
    ) -> u64 {
        let parent_block_id = StacksChainState::get_parent_block_id(state.db(), block_id)
            .unwrap()
            .unwrap();

        let parent_header_info =
            StacksChainState::get_stacks_block_header_info_by_index_block_hash(
                state.db(),
                &parent_block_id,
            )
            .unwrap()
            .unwrap();

        parent_header_info.burn_header_height as u64
    }

    #[test]
    fn test_pox_lockup_single_tx_sender() {
        let mut burnchain = Burnchain::default_unittest(
            0,
            &BurnchainHeaderHash::from_hex(BITCOIN_REGTEST_FIRST_BLOCK_HASH).unwrap(),
        );
        burnchain.pox_constants.reward_cycle_length = 5;
        burnchain.pox_constants.prepare_length = 2;
        burnchain.pox_constants.anchor_threshold = 1;

        let (mut peer, mut keys) = instantiate_pox_peer(&burnchain, function_name!());

        let num_blocks = 10;

        let alice = keys.pop().unwrap();
        let bob = keys.pop().unwrap();
        let charlie = keys.pop().unwrap();

        let mut alice_reward_cycle = 0;

        for tenure_id in 0..num_blocks {
            let microblock_privkey = StacksPrivateKey::new();
            let microblock_pubkeyhash =
                Hash160::from_node_public_key(&StacksPublicKey::from_private(&microblock_privkey));
            let tip =
                SortitionDB::get_canonical_burn_chain_tip(&peer.sortdb.as_ref().unwrap().conn())
                    .unwrap();

            let (burn_ops, stacks_block, microblocks) = peer.make_tenure(
                |ref mut miner,
                 ref mut sortdb,
                 ref mut chainstate,
                 vrf_proof,
                 ref parent_opt,
                 ref parent_microblock_header_opt| {
                    let parent_tip = get_parent_tip(parent_opt, chainstate, sortdb);
                    let coinbase_tx = make_coinbase(miner, tenure_id);

                    let mut block_txs = vec![coinbase_tx];

                    if tenure_id == 1 {
                        // Alice locks up exactly 25% of the liquid STX supply, so this should succeed.
                        let alice_lockup = make_pox_lockup(
                            &alice,
                            0,
                            1024 * POX_THRESHOLD_STEPS_USTX,
                            AddressHashMode::SerializeP2PKH,
                            key_to_stacks_addr(&alice).bytes,
                            12,
                            tip.block_height,
                        );
                        block_txs.push(alice_lockup);
                    }

                    let block_builder = StacksBlockBuilder::make_regtest_block_builder(
                        &parent_tip,
                        vrf_proof,
                        tip.total_burn,
                        microblock_pubkeyhash,
                    )
                    .unwrap();
                    let (anchored_block, _size, _cost) =
                        StacksBlockBuilder::make_anchored_block_from_txs(
                            block_builder,
                            chainstate,
                            &sortdb.index_conn(),
                            block_txs,
                        )
                        .unwrap();
                    (anchored_block, vec![])
                },
            );

            let (_, _, consensus_hash) = peer.next_burnchain_block(burn_ops);
            peer.process_stacks_epoch_at_tip(&stacks_block, &microblocks);

            let total_liquid_ustx = get_liquid_ustx(&mut peer);
            let tip_index_block = StacksBlockId::new(&consensus_hash, &stacks_block.block_hash());

            if tenure_id <= 1 {
                if tenure_id < 1 {
                    // Alice has not locked up STX
                    let alice_balance = get_balance(&mut peer, &key_to_stacks_addr(&alice).into());
                    assert_eq!(alice_balance, 1024 * POX_THRESHOLD_STEPS_USTX);

                    let alice_account = get_account(&mut peer, &key_to_stacks_addr(&alice).into());
                    assert_eq!(
                        alice_account.stx_balance.amount_unlocked(),
                        1024 * POX_THRESHOLD_STEPS_USTX
                    );
                    assert_eq!(alice_account.stx_balance.amount_locked(), 0);
                    assert_eq!(alice_account.stx_balance.unlock_height(), 0);
                }
                let min_ustx = with_sortdb(&mut peer, |ref mut chainstate, ref sortdb| {
                    chainstate.get_stacking_minimum(sortdb, &tip_index_block)
                })
                .unwrap();
                assert_eq!(min_ustx, total_liquid_ustx / TESTNET_STACKING_THRESHOLD_25);

                // no reward addresses
                let reward_addrs = with_sortdb(&mut peer, |ref mut chainstate, ref sortdb| {
                    get_reward_addresses_with_par_tip(
                        chainstate,
                        &burnchain,
                        sortdb,
                        &tip_index_block,
                    )
                })
                .unwrap();
                assert_eq!(reward_addrs.len(), 0);

                // record the first reward cycle when Alice's tokens get stacked
                let tip_burn_block_height =
                    get_par_burn_block_height(peer.chainstate(), &tip_index_block);
                alice_reward_cycle = 1 + burnchain
                    .block_height_to_reward_cycle(tip_burn_block_height)
                    .unwrap() as u128;
                let cur_reward_cycle = burnchain
                    .block_height_to_reward_cycle(tip_burn_block_height)
                    .unwrap() as u128;

                eprintln!(
                    "\nalice reward cycle: {}\ncur reward cycle: {}\n",
                    alice_reward_cycle, cur_reward_cycle
                );
            } else {
                // Alice's address is locked as of the next reward cycle
                let tip_burn_block_height =
                    get_par_burn_block_height(peer.chainstate(), &tip_index_block);
                let cur_reward_cycle = burnchain
                    .block_height_to_reward_cycle(tip_burn_block_height)
                    .unwrap() as u128;

                // Alice has locked up STX no matter what
                let alice_balance = get_balance(&mut peer, &key_to_stacks_addr(&alice).into());
                assert_eq!(alice_balance, 0);

                let min_ustx = with_sortdb(&mut peer, |ref mut chainstate, ref sortdb| {
                    chainstate.get_stacking_minimum(sortdb, &tip_index_block)
                })
                .unwrap();
                let reward_addrs = with_sortdb(&mut peer, |ref mut chainstate, ref sortdb| {
                    get_reward_addresses_with_par_tip(
                        chainstate,
                        &burnchain,
                        sortdb,
                        &tip_index_block,
                    )
                })
                .unwrap();
                let total_stacked = with_sortdb(&mut peer, |ref mut chainstate, ref sortdb| {
                    chainstate.test_get_total_ustx_stacked(
                        sortdb,
                        &tip_index_block,
                        cur_reward_cycle,
                    )
                })
                .unwrap();

                eprintln!("\ntenure: {}\nreward cycle: {}\nmin-uSTX: {}\naddrs: {:?}\ntotal_liquid_ustx: {}\ntotal-stacked: {}\n", tenure_id, cur_reward_cycle, min_ustx, &reward_addrs, total_liquid_ustx, total_stacked);

                if cur_reward_cycle >= alice_reward_cycle {
                    // this will grow as more miner rewards are unlocked, so be wary
                    if tenure_id >= (MINER_REWARD_MATURITY + 1) as usize {
                        // miner rewards increased liquid supply, so less than 25% is locked.
                        // minimum participation decreases.
                        assert!(total_liquid_ustx > 4 * 1024 * POX_THRESHOLD_STEPS_USTX);
                        assert_eq!(min_ustx, total_liquid_ustx / TESTNET_STACKING_THRESHOLD_25);
                    } else {
                        // still at 25% or more locked
                        assert!(total_liquid_ustx <= 4 * 1024 * POX_THRESHOLD_STEPS_USTX);
                    }

                    let (amount_ustx, pox_addr, lock_period, first_reward_cycle) =
                        get_stacker_info(&mut peer, &key_to_stacks_addr(&alice).into()).unwrap();
                    eprintln!("\nAlice: {} uSTX stacked for {} cycle(s); addr is {:?}; first reward cycle is {}\n", amount_ustx, lock_period, &pox_addr, first_reward_cycle);

                    // one reward address, and it's Alice's
                    // either way, there's a single reward address
                    assert_eq!(reward_addrs.len(), 1);
                    assert_eq!(
                        (reward_addrs[0].0).version(),
                        AddressHashMode::SerializeP2PKH as u8
                    );
                    assert_eq!(
                        (reward_addrs[0].0).hash160(),
                        key_to_stacks_addr(&alice).bytes
                    );
                    assert_eq!(reward_addrs[0].1, 1024 * POX_THRESHOLD_STEPS_USTX);

                    // Lock-up is consistent with stacker state
                    let alice_account = get_account(&mut peer, &key_to_stacks_addr(&alice).into());
                    assert_eq!(alice_account.stx_balance.amount_unlocked(), 0);
                    assert_eq!(
                        alice_account.stx_balance.amount_locked(),
                        1024 * POX_THRESHOLD_STEPS_USTX
                    );
                    assert_eq!(
                        alice_account.stx_balance.unlock_height() as u128,
                        (first_reward_cycle + lock_period)
                            * (burnchain.pox_constants.reward_cycle_length as u128)
                            + (burnchain.first_block_height as u128)
                    );
                } else {
                    // no reward addresses
                    assert_eq!(reward_addrs.len(), 0);
                }
            }
        }
    }

    #[test]
    fn test_pox_lockup_single_tx_sender_100() {
        let mut burnchain = Burnchain::default_unittest(
            0,
            &BurnchainHeaderHash::from_hex(BITCOIN_REGTEST_FIRST_BLOCK_HASH).unwrap(),
        );
        burnchain.pox_constants.reward_cycle_length = 4; // 4 reward slots
        burnchain.pox_constants.prepare_length = 2;
        burnchain.pox_constants.anchor_threshold = 1;
        assert_eq!(burnchain.pox_constants.reward_slots(), 4);

        let (mut peer, keys) = instantiate_pox_peer(&burnchain, function_name!());

        let num_blocks = 20;

        let mut lockup_reward_cycle = 0;
        let mut prepared = false;
        let mut rewarded = false;

        for tenure_id in 0..num_blocks {
            let microblock_privkey = StacksPrivateKey::new();
            let microblock_pubkeyhash =
                Hash160::from_node_public_key(&StacksPublicKey::from_private(&microblock_privkey));
            let tip =
                SortitionDB::get_canonical_burn_chain_tip(&peer.sortdb.as_ref().unwrap().conn())
                    .unwrap();

            let cur_reward_cycle = burnchain
                .block_height_to_reward_cycle(tip.block_height)
                .unwrap() as u128;

            let (burn_ops, stacks_block, microblocks) = peer.make_tenure(
                |ref mut miner,
                 ref mut sortdb,
                 ref mut chainstate,
                 vrf_proof,
                 ref parent_opt,
                 ref parent_microblock_header_opt| {
                    let parent_tip = get_parent_tip(parent_opt, chainstate, sortdb);
                    let coinbase_tx = make_coinbase(miner, tenure_id);

                    let mut block_txs = vec![coinbase_tx];

                    if tenure_id == 1 {
                        // all peers lock at the same time
                        for key in keys.iter() {
                            let lockup = make_pox_lockup(
                                key,
                                0,
                                1024 * POX_THRESHOLD_STEPS_USTX,
                                AddressHashMode::SerializeP2PKH,
                                key_to_stacks_addr(key).bytes,
                                12,
                                tip.block_height,
                            );
                            block_txs.push(lockup);
                        }
                    }

                    let block_builder = StacksBlockBuilder::make_block_builder(
                        false,
                        &parent_tip,
                        vrf_proof,
                        tip.total_burn,
                        microblock_pubkeyhash,
                    )
                    .unwrap();
                    let (anchored_block, _size, _cost) =
                        StacksBlockBuilder::make_anchored_block_from_txs(
                            block_builder,
                            chainstate,
                            &sortdb.index_conn(),
                            block_txs,
                        )
                        .unwrap();
                    (anchored_block, vec![])
                },
            );

            let (burn_height, _, consensus_hash) = peer.next_burnchain_block(burn_ops.clone());
            peer.process_stacks_epoch_at_tip(&stacks_block, &microblocks);

            if burnchain.is_in_prepare_phase(burn_height) {
                // make sure we burn!
                for op in burn_ops.iter() {
                    if let BlockstackOperationType::LeaderBlockCommit(ref opdata) = &op {
                        eprintln!("prepare phase {}: {:?}", burn_height, opdata);
                        assert!(opdata.all_outputs_burn());
                        assert!(opdata.burn_fee > 0);

                        if tenure_id > 1 && cur_reward_cycle > lockup_reward_cycle {
                            prepared = true;
                        }
                    }
                }
            } else {
                // no burns -- 100% commitment
                for op in burn_ops.iter() {
                    if let BlockstackOperationType::LeaderBlockCommit(ref opdata) = &op {
                        eprintln!("reward phase {}: {:?}", burn_height, opdata);
                        if tenure_id > 1 && cur_reward_cycle > lockup_reward_cycle {
                            assert!(!opdata.all_outputs_burn());
                            rewarded = true;
                        } else {
                            // lockup hasn't happened yet
                            assert!(opdata.all_outputs_burn());
                        }

                        assert!(opdata.burn_fee > 0);
                    }
                }
            }

            let total_liquid_ustx = get_liquid_ustx(&mut peer);
            let tip_index_block = StacksBlockId::new(&consensus_hash, &stacks_block.block_hash());

            if tenure_id <= 1 {
                if tenure_id < 1 {
                    // No locks have taken place
                    for key in keys.iter() {
                        // has not locked up STX
                        let balance = get_balance(&mut peer, &key_to_stacks_addr(&key).into());
                        assert_eq!(balance, 1024 * POX_THRESHOLD_STEPS_USTX);

                        let account = get_account(&mut peer, &key_to_stacks_addr(&key).into());
                        assert_eq!(
                            account.stx_balance.amount_unlocked(),
                            1024 * POX_THRESHOLD_STEPS_USTX
                        );
                        assert_eq!(account.stx_balance.amount_locked(), 0);
                        assert_eq!(account.stx_balance.unlock_height(), 0);
                    }
                }
                let min_ustx = with_sortdb(&mut peer, |ref mut chainstate, ref sortdb| {
                    chainstate.get_stacking_minimum(sortdb, &tip_index_block)
                })
                .unwrap();
                assert_eq!(min_ustx, total_liquid_ustx / TESTNET_STACKING_THRESHOLD_25);

                // no reward addresses
                let reward_addrs = with_sortdb(&mut peer, |ref mut chainstate, ref sortdb| {
                    get_reward_addresses_with_par_tip(
                        chainstate,
                        &burnchain,
                        sortdb,
                        &tip_index_block,
                    )
                })
                .unwrap();
                assert_eq!(reward_addrs.len(), 0);

                // record the first reward cycle when tokens get stacked
                let tip_burn_block_height =
                    get_par_burn_block_height(peer.chainstate(), &tip_index_block);
                lockup_reward_cycle = 1 + burnchain
                    .block_height_to_reward_cycle(tip_burn_block_height)
                    .unwrap() as u128;
                let cur_reward_cycle = burnchain
                    .block_height_to_reward_cycle(tip_burn_block_height)
                    .unwrap() as u128;

                eprintln!(
                    "\nlockup reward cycle: {}\ncur reward cycle: {}\n",
                    lockup_reward_cycle, cur_reward_cycle
                );
            } else {
                // all addresses are locked as of the next reward cycle
                let tip_burn_block_height =
                    get_par_burn_block_height(peer.chainstate(), &tip_index_block);
                let cur_reward_cycle = burnchain
                    .block_height_to_reward_cycle(tip_burn_block_height)
                    .unwrap() as u128;

                // all keys locked up STX no matter what
                for key in keys.iter() {
                    let balance = get_balance(&mut peer, &key_to_stacks_addr(key).into());
                    assert_eq!(balance, 0);
                }

                let min_ustx = with_sortdb(&mut peer, |ref mut chainstate, ref sortdb| {
                    chainstate.get_stacking_minimum(sortdb, &tip_index_block)
                })
                .unwrap();
                let reward_addrs = with_sortdb(&mut peer, |ref mut chainstate, ref sortdb| {
                    get_reward_addresses_with_par_tip(
                        chainstate,
                        &burnchain,
                        sortdb,
                        &tip_index_block,
                    )
                })
                .unwrap();
                let total_stacked = with_sortdb(&mut peer, |ref mut chainstate, ref sortdb| {
                    chainstate.test_get_total_ustx_stacked(
                        sortdb,
                        &tip_index_block,
                        cur_reward_cycle,
                    )
                })
                .unwrap();

                eprintln!("\ntenure: {}\nreward cycle: {}\nmin-uSTX: {}\naddrs: {:?}\ntotal_liquid_ustx: {}\ntotal-stacked: {}\n", tenure_id, cur_reward_cycle, min_ustx, &reward_addrs, total_liquid_ustx, total_stacked);

                if cur_reward_cycle >= lockup_reward_cycle {
                    // this will grow as more miner rewards are unlocked, so be wary
                    if tenure_id >= (MINER_REWARD_MATURITY + 1) as usize {
                        // miner rewards increased liquid supply, so less than 25% is locked.
                        // minimum participation decreases.
                        assert!(total_liquid_ustx > 4 * 1024 * POX_THRESHOLD_STEPS_USTX);
                        assert_eq!(min_ustx, total_liquid_ustx / TESTNET_STACKING_THRESHOLD_25);
                    } else {
                        // still at 25% or more locked
                        assert!(total_liquid_ustx <= 4 * 1024 * POX_THRESHOLD_STEPS_USTX);
                    }

                    assert_eq!(reward_addrs.len(), 4);
                    let mut all_addrbytes = HashSet::new();
                    for key in keys.iter() {
                        all_addrbytes.insert(key_to_stacks_addr(&key).bytes);
                    }

                    for key in keys.iter() {
                        let (amount_ustx, pox_addr, lock_period, first_reward_cycle) =
                            get_stacker_info(&mut peer, &key_to_stacks_addr(&key).into()).unwrap();
                        eprintln!("\n{}: {} uSTX stacked for {} cycle(s); addr is {:?}; first reward cycle is {}\n", key.to_hex(), amount_ustx, lock_period, &pox_addr, first_reward_cycle);

                        assert_eq!(
                            (reward_addrs[0].0).version(),
                            AddressHashMode::SerializeP2PKH as u8
                        );
                        assert!(all_addrbytes.contains(&key_to_stacks_addr(&key).bytes));
                        all_addrbytes.remove(&key_to_stacks_addr(&key).bytes);
                        assert_eq!(reward_addrs[0].1, 1024 * POX_THRESHOLD_STEPS_USTX);

                        // Lock-up is consistent with stacker state
                        let account = get_account(&mut peer, &key_to_stacks_addr(&key).into());
                        assert_eq!(account.stx_balance.amount_unlocked(), 0);
                        assert_eq!(
                            account.stx_balance.amount_locked(),
                            1024 * POX_THRESHOLD_STEPS_USTX
                        );
                        assert_eq!(
                            account.stx_balance.unlock_height() as u128,
                            (first_reward_cycle + lock_period)
                                * (burnchain.pox_constants.reward_cycle_length as u128)
                                + (burnchain.first_block_height as u128)
                        );
                    }

                    assert_eq!(all_addrbytes.len(), 0);
                } else {
                    // no reward addresses
                    assert_eq!(reward_addrs.len(), 0);
                }
            }
        }
        assert!(prepared && rewarded);
    }

    #[test]
    fn test_pox_lockup_contract() {
        let mut burnchain = Burnchain::default_unittest(
            0,
            &BurnchainHeaderHash::from_hex(BITCOIN_REGTEST_FIRST_BLOCK_HASH).unwrap(),
        );
        burnchain.pox_constants.reward_cycle_length = 5;
        burnchain.pox_constants.prepare_length = 2;
        burnchain.pox_constants.anchor_threshold = 1;

        let (mut peer, mut keys) = instantiate_pox_peer(&burnchain, function_name!());

        let num_blocks = 10;

        let alice = keys.pop().unwrap();
        let bob = keys.pop().unwrap();
        let charlie = keys.pop().unwrap();

        let mut alice_reward_cycle = 0;

        for tenure_id in 0..num_blocks {
            let microblock_privkey = StacksPrivateKey::new();
            let microblock_pubkeyhash =
                Hash160::from_node_public_key(&StacksPublicKey::from_private(&microblock_privkey));
            let tip =
                SortitionDB::get_canonical_burn_chain_tip(&peer.sortdb.as_ref().unwrap().conn())
                    .unwrap();

            let (burn_ops, stacks_block, microblocks) = peer.make_tenure(
                |ref mut miner,
                 ref mut sortdb,
                 ref mut chainstate,
                 vrf_proof,
                 ref parent_opt,
                 ref parent_microblock_header_opt| {
                    let parent_tip = get_parent_tip(parent_opt, chainstate, sortdb);
                    let coinbase_tx = make_coinbase(miner, tenure_id);

                    let mut block_txs = vec![coinbase_tx];

                    if tenure_id == 1 {
                        // make a contract, and have the contract do the stacking
                        let bob_contract = make_pox_lockup_contract(&bob, 0, "do-lockup");
                        block_txs.push(bob_contract);

                        let alice_stack = make_pox_lockup_contract_call(
                            &alice,
                            0,
                            &key_to_stacks_addr(&bob),
                            "do-lockup",
                            1024 * POX_THRESHOLD_STEPS_USTX,
                            AddressHashMode::SerializeP2PKH,
                            key_to_stacks_addr(&alice).bytes,
                            1,
                        );
                        block_txs.push(alice_stack);
                    }

                    let block_builder = StacksBlockBuilder::make_regtest_block_builder(
                        &parent_tip,
                        vrf_proof,
                        tip.total_burn,
                        microblock_pubkeyhash,
                    )
                    .unwrap();
                    let (anchored_block, _size, _cost) =
                        StacksBlockBuilder::make_anchored_block_from_txs(
                            block_builder,
                            chainstate,
                            &sortdb.index_conn(),
                            block_txs,
                        )
                        .unwrap();
                    (anchored_block, vec![])
                },
            );

            let (_, _, consensus_hash) = peer.next_burnchain_block(burn_ops.clone());
            peer.process_stacks_epoch_at_tip(&stacks_block, &microblocks);

            let total_liquid_ustx = get_liquid_ustx(&mut peer);
            let tip_index_block = StacksBlockId::new(&consensus_hash, &stacks_block.block_hash());

            if tenure_id <= 1 {
                if tenure_id < 1 {
                    // Alice has not locked up STX
                    let alice_balance = get_balance(&mut peer, &key_to_stacks_addr(&alice).into());
                    assert_eq!(alice_balance, 1024 * POX_THRESHOLD_STEPS_USTX);
                }
                let min_ustx = with_sortdb(&mut peer, |ref mut chainstate, ref sortdb| {
                    chainstate.get_stacking_minimum(sortdb, &tip_index_block)
                })
                .unwrap();
                assert_eq!(min_ustx, total_liquid_ustx / TESTNET_STACKING_THRESHOLD_25);

                // no reward addresses
                let reward_addrs = with_sortdb(&mut peer, |ref mut chainstate, ref sortdb| {
                    get_reward_addresses_with_par_tip(
                        chainstate,
                        &burnchain,
                        sortdb,
                        &tip_index_block,
                    )
                })
                .unwrap();
                assert_eq!(reward_addrs.len(), 0);

                // record the first reward cycle when Alice's tokens get stacked
                let tip_burn_block_height =
                    get_par_burn_block_height(peer.chainstate(), &tip_index_block);
                alice_reward_cycle = 1 + burnchain
                    .block_height_to_reward_cycle(tip_burn_block_height)
                    .unwrap() as u128;
                let cur_reward_cycle = burnchain
                    .block_height_to_reward_cycle(tip_burn_block_height)
                    .unwrap() as u128;

                eprintln!(
                    "\nalice reward cycle: {}\ncur reward cycle: {}\n",
                    alice_reward_cycle, cur_reward_cycle
                );
            } else {
                let tip_burn_block_height =
                    get_par_burn_block_height(peer.chainstate(), &tip_index_block);
                let cur_reward_cycle = burnchain
                    .block_height_to_reward_cycle(tip_burn_block_height)
                    .unwrap() as u128;

                // Alice's tokens got sent to the contract, so her balance is 0
                let alice_balance = get_balance(&mut peer, &key_to_stacks_addr(&alice).into());
                assert_eq!(alice_balance, 0);

                let min_ustx = with_sortdb(&mut peer, |ref mut chainstate, ref sortdb| {
                    chainstate.get_stacking_minimum(sortdb, &tip_index_block)
                })
                .unwrap();
                let reward_addrs = with_sortdb(&mut peer, |ref mut chainstate, ref sortdb| {
                    get_reward_addresses_with_par_tip(
                        chainstate,
                        &burnchain,
                        sortdb,
                        &tip_index_block,
                    )
                })
                .unwrap();
                let total_stacked = with_sortdb(&mut peer, |ref mut chainstate, ref sortdb| {
                    chainstate.test_get_total_ustx_stacked(
                        sortdb,
                        &tip_index_block,
                        cur_reward_cycle,
                    )
                })
                .unwrap();

                eprintln!("\ntenure: {}\nreward cycle: {}\nmin-uSTX: {}\naddrs: {:?}\ntotal_liquid_ustx: {}\ntotal-stacked: {}\n", tenure_id, cur_reward_cycle, min_ustx, &reward_addrs, total_liquid_ustx, total_stacked);

                if cur_reward_cycle >= alice_reward_cycle {
                    // alice's tokens are locked for only one reward cycle
                    if cur_reward_cycle == alice_reward_cycle {
                        // this will grow as more miner rewards are unlocked, so be wary
                        if tenure_id >= (MINER_REWARD_MATURITY + 1) as usize {
                            // height at which earliest miner rewards mature.
                            // miner rewards increased liquid supply, so less than 25% is locked.
                            // minimum participation decreases.
                            assert!(total_liquid_ustx > 4 * 1024 * POX_THRESHOLD_STEPS_USTX);
                            assert_eq!(min_ustx, total_liquid_ustx / TESTNET_STACKING_THRESHOLD_25);
                        } else {
                            // still at 25% or more locked
                            assert!(total_liquid_ustx <= 4 * 1024 * POX_THRESHOLD_STEPS_USTX);
                        }

                        // Alice is _not_ a stacker -- Bob's contract is!
                        let alice_info =
                            get_stacker_info(&mut peer, &key_to_stacks_addr(&alice).into());
                        assert!(alice_info.is_none());

                        // Bob is _not_ a stacker either.
                        let bob_info =
                            get_stacker_info(&mut peer, &key_to_stacks_addr(&alice).into());
                        assert!(bob_info.is_none());

                        // Bob's contract is a stacker
                        let (amount_ustx, pox_addr, lock_period, first_reward_cycle) =
                            get_stacker_info(
                                &mut peer,
                                &make_contract_id(&key_to_stacks_addr(&bob), "do-lockup").into(),
                            )
                            .unwrap();
                        eprintln!("\nContract: {} uSTX stacked for {} cycle(s); addr is {:?}; first reward cycle is {}\n", amount_ustx, lock_period, &pox_addr, first_reward_cycle);

                        // should be consistent with the API call
                        assert_eq!(lock_period, 1);
                        assert_eq!(first_reward_cycle, alice_reward_cycle);
                        assert_eq!(amount_ustx, 1024 * POX_THRESHOLD_STEPS_USTX);

                        // one reward address, and it's Alice's
                        // either way, there's a single reward address
                        assert_eq!(reward_addrs.len(), 1);
                        assert_eq!(
                            (reward_addrs[0].0).version(),
                            AddressHashMode::SerializeP2PKH as u8
                        );
                        assert_eq!(
                            (reward_addrs[0].0).hash160(),
                            key_to_stacks_addr(&alice).bytes
                        );
                        assert_eq!(reward_addrs[0].1, 1024 * POX_THRESHOLD_STEPS_USTX);

                        // contract's address's tokens are locked
                        let contract_balance = get_balance(
                            &mut peer,
                            &make_contract_id(&key_to_stacks_addr(&bob), "do-lockup").into(),
                        );
                        assert_eq!(contract_balance, 0);

                        // Lock-up is consistent with stacker state
                        let contract_account = get_account(
                            &mut peer,
                            &make_contract_id(&key_to_stacks_addr(&bob), "do-lockup").into(),
                        );
                        assert_eq!(contract_account.stx_balance.amount_unlocked(), 0);
                        assert_eq!(
                            contract_account.stx_balance.amount_locked(),
                            1024 * POX_THRESHOLD_STEPS_USTX
                        );
                        assert_eq!(
                            contract_account.stx_balance.unlock_height() as u128,
                            (first_reward_cycle + lock_period)
                                * (burnchain.pox_constants.reward_cycle_length as u128)
                                + (burnchain.first_block_height as u128)
                        );
                    } else {
                        // no longer locked
                        let contract_balance = get_balance(
                            &mut peer,
                            &make_contract_id(&key_to_stacks_addr(&bob), "do-lockup").into(),
                        );
                        assert_eq!(contract_balance, 1024 * POX_THRESHOLD_STEPS_USTX);

                        assert_eq!(reward_addrs.len(), 0);

                        // Lock-up is lazy -- state has not been updated
                        let contract_account = get_account(
                            &mut peer,
                            &make_contract_id(&key_to_stacks_addr(&bob), "do-lockup").into(),
                        );
                        assert_eq!(contract_account.stx_balance.amount_unlocked(), 0);
                        assert_eq!(
                            contract_account.stx_balance.amount_locked(),
                            1024 * POX_THRESHOLD_STEPS_USTX
                        );
                        assert_eq!(
                            contract_account.stx_balance.unlock_height() as u128,
                            (alice_reward_cycle + 1)
                                * (burnchain.pox_constants.reward_cycle_length as u128)
                                + (burnchain.first_block_height as u128)
                        );
                    }
                } else {
                    // no reward addresses
                    assert_eq!(reward_addrs.len(), 0);
                }
            }
        }
    }

    #[test]
    fn test_pox_lockup_multi_tx_sender() {
        let mut burnchain = Burnchain::default_unittest(
            0,
            &BurnchainHeaderHash::from_hex(BITCOIN_REGTEST_FIRST_BLOCK_HASH).unwrap(),
        );
        burnchain.pox_constants.reward_cycle_length = 5;
        burnchain.pox_constants.prepare_length = 2;
        burnchain.pox_constants.anchor_threshold = 1;

        let (mut peer, mut keys) = instantiate_pox_peer(&burnchain, function_name!());

        let num_blocks = 10;

        let alice = keys.pop().unwrap();
        let bob = keys.pop().unwrap();
        let charlie = keys.pop().unwrap();

        let mut first_reward_cycle = 0;

        for tenure_id in 0..num_blocks {
            let microblock_privkey = StacksPrivateKey::new();
            let microblock_pubkeyhash =
                Hash160::from_node_public_key(&StacksPublicKey::from_private(&microblock_privkey));
            let tip =
                SortitionDB::get_canonical_burn_chain_tip(&peer.sortdb.as_ref().unwrap().conn())
                    .unwrap();

            let (burn_ops, stacks_block, microblocks) = peer.make_tenure(
                |ref mut miner,
                 ref mut sortdb,
                 ref mut chainstate,
                 vrf_proof,
                 ref parent_opt,
                 ref parent_microblock_header_opt| {
                    let parent_tip = get_parent_tip(parent_opt, chainstate, sortdb);
                    let coinbase_tx = make_coinbase(miner, tenure_id);

                    let mut block_txs = vec![coinbase_tx];

                    if tenure_id == 1 {
                        // Alice locks up exactly 25% of the liquid STX supply, so this should succeed.
                        let alice_lockup = make_pox_lockup(
                            &alice,
                            0,
                            1024 * POX_THRESHOLD_STEPS_USTX,
                            AddressHashMode::SerializeP2PKH,
                            key_to_stacks_addr(&alice).bytes,
                            12,
                            tip.block_height,
                        );
                        block_txs.push(alice_lockup);

                        // Bob locks up 20% of the liquid STX supply, so this should succeed
                        let bob_lockup = make_pox_lockup(
                            &bob,
                            0,
                            (4 * 1024 * POX_THRESHOLD_STEPS_USTX) / 5,
                            AddressHashMode::SerializeP2PKH,
                            key_to_stacks_addr(&bob).bytes,
                            12,
                            tip.block_height,
                        );
                        block_txs.push(bob_lockup);
                    }

                    let block_builder = StacksBlockBuilder::make_regtest_block_builder(
                        &parent_tip,
                        vrf_proof,
                        tip.total_burn,
                        microblock_pubkeyhash,
                    )
                    .unwrap();
                    let (anchored_block, _size, _cost) =
                        StacksBlockBuilder::make_anchored_block_from_txs(
                            block_builder,
                            chainstate,
                            &sortdb.index_conn(),
                            block_txs,
                        )
                        .unwrap();
                    (anchored_block, vec![])
                },
            );

            let (_, _, consensus_hash) = peer.next_burnchain_block(burn_ops.clone());
            peer.process_stacks_epoch_at_tip(&stacks_block, &microblocks);

            let total_liquid_ustx = get_liquid_ustx(&mut peer);
            let tip_index_block = StacksBlockId::new(&consensus_hash, &stacks_block.block_hash());

            if tenure_id <= 1 {
                if tenure_id < 1 {
                    // Alice has not locked up STX
                    let alice_balance = get_balance(&mut peer, &key_to_stacks_addr(&alice).into());
                    assert_eq!(alice_balance, 1024 * POX_THRESHOLD_STEPS_USTX);

                    // Bob has not locked up STX
                    let bob_balance = get_balance(&mut peer, &key_to_stacks_addr(&bob).into());
                    assert_eq!(bob_balance, 1024 * POX_THRESHOLD_STEPS_USTX);
                }

                let min_ustx = with_sortdb(&mut peer, |ref mut chainstate, ref sortdb| {
                    chainstate.get_stacking_minimum(sortdb, &tip_index_block)
                })
                .unwrap();
                assert_eq!(min_ustx, total_liquid_ustx / TESTNET_STACKING_THRESHOLD_25);

                // no reward addresses
                let reward_addrs = with_sortdb(&mut peer, |ref mut chainstate, ref sortdb| {
                    get_reward_addresses_with_par_tip(
                        chainstate,
                        &burnchain,
                        sortdb,
                        &tip_index_block,
                    )
                })
                .unwrap();
                assert_eq!(reward_addrs.len(), 0);

                // record the first reward cycle when Alice's tokens get stacked
                let tip_burn_block_height =
                    get_par_burn_block_height(peer.chainstate(), &tip_index_block);
                first_reward_cycle = 1 + burnchain
                    .block_height_to_reward_cycle(tip_burn_block_height)
                    .unwrap() as u128;
                let cur_reward_cycle = burnchain
                    .block_height_to_reward_cycle(tip_burn_block_height)
                    .unwrap() as u128;

                eprintln!(
                    "\nalice reward cycle: {}\ncur reward cycle: {}\n",
                    first_reward_cycle, cur_reward_cycle
                );
            } else {
                // Alice's and Bob's addresses are locked as of the next reward cycle
                let tip_burn_block_height =
                    get_par_burn_block_height(peer.chainstate(), &tip_index_block);
                let cur_reward_cycle = burnchain
                    .block_height_to_reward_cycle(tip_burn_block_height)
                    .unwrap() as u128;

                // Alice and Bob have locked up STX no matter what
                let alice_balance = get_balance(&mut peer, &key_to_stacks_addr(&alice).into());
                assert_eq!(alice_balance, 0);

                let bob_balance = get_balance(&mut peer, &key_to_stacks_addr(&bob).into());
                assert_eq!(
                    bob_balance,
                    1024 * POX_THRESHOLD_STEPS_USTX - (4 * 1024 * POX_THRESHOLD_STEPS_USTX) / 5
                );

                let min_ustx = with_sortdb(&mut peer, |ref mut chainstate, ref sortdb| {
                    chainstate.get_stacking_minimum(sortdb, &tip_index_block)
                })
                .unwrap();
                let reward_addrs = with_sortdb(&mut peer, |ref mut chainstate, ref sortdb| {
                    get_reward_addresses_with_par_tip(
                        chainstate,
                        &burnchain,
                        sortdb,
                        &tip_index_block,
                    )
                })
                .unwrap();

                eprintln!(
                    "\nreward cycle: {}\nmin-uSTX: {}\naddrs: {:?}\ntotal_liquid_ustx: {}\n",
                    cur_reward_cycle, min_ustx, &reward_addrs, total_liquid_ustx
                );

                if cur_reward_cycle >= first_reward_cycle {
                    // this will grow as more miner rewards are unlocked, so be wary
                    if tenure_id >= (MINER_REWARD_MATURITY + 1) as usize {
                        // miner rewards increased liquid supply, so less than 25% is locked.
                        // minimum participation decreases.
                        assert!(total_liquid_ustx > 4 * 1024 * POX_THRESHOLD_STEPS_USTX);
                    } else {
                        // still at 25% or more locked
                        assert!(total_liquid_ustx <= 4 * 1024 * POX_THRESHOLD_STEPS_USTX);
                    }

                    // well over 25% locked, so this is always true
                    assert_eq!(min_ustx, total_liquid_ustx / TESTNET_STACKING_THRESHOLD_25);

                    // two reward addresses, and they're Alice's and Bob's.
                    // They are present in sorted order
                    assert_eq!(reward_addrs.len(), 2);
                    assert_eq!(
                        (reward_addrs[1].0).version(),
                        AddressHashMode::SerializeP2PKH as u8
                    );
                    assert_eq!(
                        (reward_addrs[1].0).hash160(),
                        key_to_stacks_addr(&alice).bytes
                    );
                    assert_eq!(reward_addrs[1].1, 1024 * POX_THRESHOLD_STEPS_USTX);

                    assert_eq!(
                        (reward_addrs[0].0).version(),
                        AddressHashMode::SerializeP2PKH as u8
                    );
                    assert_eq!(
                        (reward_addrs[0].0).hash160(),
                        key_to_stacks_addr(&bob).bytes
                    );
                    assert_eq!(reward_addrs[0].1, (4 * 1024 * POX_THRESHOLD_STEPS_USTX) / 5);
                } else {
                    // no reward addresses
                    assert_eq!(reward_addrs.len(), 0);
                }
            }
        }
    }

    #[test]
    fn test_pox_lockup_no_double_stacking() {
        let mut burnchain = Burnchain::default_unittest(
            0,
            &BurnchainHeaderHash::from_hex(BITCOIN_REGTEST_FIRST_BLOCK_HASH).unwrap(),
        );
        burnchain.pox_constants.reward_cycle_length = 5;
        burnchain.pox_constants.prepare_length = 2;
        burnchain.pox_constants.anchor_threshold = 1;

        let (mut peer, mut keys) = instantiate_pox_peer(&burnchain, function_name!());

        let num_blocks = 3;

        let alice = keys.pop().unwrap();
        let bob = keys.pop().unwrap();
        let charlie = keys.pop().unwrap();

        let mut first_reward_cycle = 0;

        for tenure_id in 0..num_blocks {
            let microblock_privkey = StacksPrivateKey::new();
            let microblock_pubkeyhash =
                Hash160::from_node_public_key(&StacksPublicKey::from_private(&microblock_privkey));
            let tip =
                SortitionDB::get_canonical_burn_chain_tip(&peer.sortdb.as_ref().unwrap().conn())
                    .unwrap();

            let (burn_ops, stacks_block, microblocks) = peer.make_tenure(|ref mut miner, ref mut sortdb, ref mut chainstate, vrf_proof, ref parent_opt, ref parent_microblock_header_opt| {
                let parent_tip = get_parent_tip(parent_opt, chainstate, sortdb);
                let coinbase_tx = make_coinbase(miner, tenure_id);

                let mut block_txs = vec![
                    coinbase_tx
                ];

                if tenure_id == 1 {
                    // Alice locks up exactly 12.5% of the liquid STX supply, twice.
                    // Only the first one succeeds.
                    let alice_lockup_1 = make_pox_lockup(&alice, 0, 512 * POX_THRESHOLD_STEPS_USTX, AddressHashMode::SerializeP2PKH, key_to_stacks_addr(&alice).bytes, 12, tip.block_height);
                    block_txs.push(alice_lockup_1);

                    // will be rejected
                    let alice_lockup_2 = make_pox_lockup(&alice, 1, 512 * POX_THRESHOLD_STEPS_USTX, AddressHashMode::SerializeP2PKH, key_to_stacks_addr(&alice).bytes, 12, tip.block_height);
                    block_txs.push(alice_lockup_2);

                    // let's make some allowances for contract-calls through smart contracts
                    //   so that the tests in tenure_id == 3 don't just fail on permission checks
                    let alice_test = contract_id(&key_to_stacks_addr(&alice), "alice-test").into();
                    let alice_allowance = make_pox_contract_call(&alice, 2, "allow-contract-caller", vec![alice_test, Value::none()]);

                    let bob_test = contract_id(&key_to_stacks_addr(&bob), "bob-test").into();
                    let bob_allowance = make_pox_contract_call(&bob, 0, "allow-contract-caller", vec![bob_test, Value::none()]);

                    let charlie_test = contract_id(&key_to_stacks_addr(&charlie), "charlie-test").into();
                    let charlie_allowance = make_pox_contract_call(&charlie, 0, "allow-contract-caller", vec![charlie_test, Value::none()]);

                    block_txs.push(alice_allowance);
                    block_txs.push(bob_allowance);
                    block_txs.push(charlie_allowance);
                }
                if tenure_id == 2 {
                    // should pass -- there's no problem with Bob adding more stacking power to Alice's PoX address
                    let bob_test_tx = make_bare_contract(&bob, 1, 0, "bob-test", &format!(
                        "(define-data-var test-run bool false)
                         (define-data-var test-result int -1)
                         (let ((result
                                (contract-call? '{}.pox stack-stx u10240000000000 (tuple (version 0x00) (hashbytes 0xae1593226f85e49a7eaff5b633ff687695438cc9)) burn-block-height u12)))
                              (var-set test-result
                                       (match result ok_value -1 err_value err_value))
                              (var-set test-run true))
                        ", boot_code_test_addr().to_string()));

                    block_txs.push(bob_test_tx);

                    // should fail -- Alice has already stacked.
                    //    expect err 3
                    let alice_test_tx = make_bare_contract(&alice, 3, 0, "alice-test", &format!(
                        "(define-data-var test-run bool false)
                         (define-data-var test-result int -1)
                         (let ((result
                                (contract-call? '{}.pox stack-stx u512000000 (tuple (version 0x00) (hashbytes 0xffffffffffffffffffffffffffffffffffffffff)) burn-block-height u12)))
                              (var-set test-result
                                       (match result ok_value -1 err_value err_value))
                              (var-set test-run true))
                        ", boot_code_test_addr().to_string()));

                    block_txs.push(alice_test_tx);

                    // should fail -- Charlie doesn't have enough uSTX
                    //     expect err 1
                    let charlie_test_tx = make_bare_contract(&charlie, 1, 0, "charlie-test", &format!(
                        "(define-data-var test-run bool false)
                         (define-data-var test-result int -1)
                         (let ((result
                                (contract-call? '{}.pox stack-stx u10240000000001 (tuple (version 0x00) (hashbytes 0xfefefefefefefefefefefefefefefefefefefefe)) burn-block-height u12)))
                              (var-set test-result
                                       (match result ok_value -1 err_value err_value))
                              (var-set test-run true))
                        ", boot_code_test_addr().to_string()));

                    block_txs.push(charlie_test_tx);
                }

                let block_builder = StacksBlockBuilder::make_regtest_block_builder(&parent_tip, vrf_proof, tip.total_burn, microblock_pubkeyhash).unwrap();
                let (anchored_block, _size, _cost) = StacksBlockBuilder::make_anchored_block_from_txs(block_builder, chainstate, &sortdb.index_conn(), block_txs).unwrap();
                (anchored_block, vec![])
            });

            let (_, _, consensus_hash) = peer.next_burnchain_block(burn_ops.clone());
            peer.process_stacks_epoch_at_tip(&stacks_block, &microblocks);

            let total_liquid_ustx = get_liquid_ustx(&mut peer);
            let tip_index_block = StacksBlockId::new(&consensus_hash, &stacks_block.block_hash());

            if tenure_id == 0 {
                // Alice has not locked up half of her STX
                let alice_balance = get_balance(&mut peer, &key_to_stacks_addr(&alice).into());
                assert_eq!(alice_balance, 1024 * POX_THRESHOLD_STEPS_USTX);
            } else if tenure_id == 1 {
                // only half locked
                let alice_balance = get_balance(&mut peer, &key_to_stacks_addr(&alice).into());
                assert_eq!(alice_balance, 512 * POX_THRESHOLD_STEPS_USTX);
            } else if tenure_id > 1 {
                // only half locked, still
                let alice_balance = get_balance(&mut peer, &key_to_stacks_addr(&alice).into());
                assert_eq!(alice_balance, 512 * POX_THRESHOLD_STEPS_USTX);
            }

            if tenure_id <= 1 {
                // no reward addresses
                let reward_addrs = with_sortdb(&mut peer, |ref mut chainstate, ref sortdb| {
                    get_reward_addresses_with_par_tip(
                        chainstate,
                        &burnchain,
                        sortdb,
                        &tip_index_block,
                    )
                })
                .unwrap();
                assert_eq!(reward_addrs.len(), 0);

                // record the first reward cycle when Alice's tokens get stacked
                let tip_burn_block_height =
                    get_par_burn_block_height(peer.chainstate(), &tip_index_block);

                first_reward_cycle = 1 + burnchain
                    .block_height_to_reward_cycle(tip_burn_block_height)
                    .unwrap() as u128;
                let cur_reward_cycle = burnchain
                    .block_height_to_reward_cycle(tip_burn_block_height)
                    .unwrap() as u128;

                eprintln!(
                    "\nalice reward cycle: {}\ncur reward cycle: {}\n",
                    first_reward_cycle, cur_reward_cycle
                );
            } else if tenure_id == 2 {
                let alice_test_result = eval_contract_at_tip(
                    &mut peer,
                    &key_to_stacks_addr(&alice),
                    "alice-test",
                    "(var-get test-run)",
                );
                let bob_test_result = eval_contract_at_tip(
                    &mut peer,
                    &key_to_stacks_addr(&bob),
                    "bob-test",
                    "(var-get test-run)",
                );
                let charlie_test_result = eval_contract_at_tip(
                    &mut peer,
                    &key_to_stacks_addr(&charlie),
                    "charlie-test",
                    "(var-get test-run)",
                );

                assert!(alice_test_result.expect_bool().unwrap());
                assert!(bob_test_result.expect_bool().unwrap());
                assert!(charlie_test_result.expect_bool().unwrap());

                let alice_test_result = eval_contract_at_tip(
                    &mut peer,
                    &key_to_stacks_addr(&alice),
                    "alice-test",
                    "(var-get test-result)",
                );
                let bob_test_result = eval_contract_at_tip(
                    &mut peer,
                    &key_to_stacks_addr(&bob),
                    "bob-test",
                    "(var-get test-result)",
                );
                let charlie_test_result = eval_contract_at_tip(
                    &mut peer,
                    &key_to_stacks_addr(&charlie),
                    "charlie-test",
                    "(var-get test-result)",
                );

                eprintln!(
                    "\nalice: {:?}, bob: {:?}, charlie: {:?}\n",
                    &alice_test_result, &bob_test_result, &charlie_test_result
                );

                assert_eq!(bob_test_result, Value::Int(-1));
                assert_eq!(alice_test_result, Value::Int(3));
                assert_eq!(charlie_test_result, Value::Int(1));
            }
        }
    }

    #[test]
    fn test_pox_lockup_single_tx_sender_unlock() {
        let mut burnchain = Burnchain::default_unittest(
            0,
            &BurnchainHeaderHash::from_hex(BITCOIN_REGTEST_FIRST_BLOCK_HASH).unwrap(),
        );
        burnchain.pox_constants.reward_cycle_length = 5;
        burnchain.pox_constants.prepare_length = 2;
        burnchain.pox_constants.anchor_threshold = 1;

        let (mut peer, mut keys) = instantiate_pox_peer(&burnchain, function_name!());

        let num_blocks = 2;

        let alice = keys.pop().unwrap();
        let bob = keys.pop().unwrap();
        let charlie = keys.pop().unwrap();

        let mut alice_reward_cycle = 0;

        for tenure_id in 0..num_blocks {
            let microblock_privkey = StacksPrivateKey::new();
            let microblock_pubkeyhash =
                Hash160::from_node_public_key(&StacksPublicKey::from_private(&microblock_privkey));
            let tip =
                SortitionDB::get_canonical_burn_chain_tip(&peer.sortdb.as_ref().unwrap().conn())
                    .unwrap();

            let (burn_ops, stacks_block, microblocks) = peer.make_tenure(
                |ref mut miner,
                 ref mut sortdb,
                 ref mut chainstate,
                 vrf_proof,
                 ref parent_opt,
                 ref parent_microblock_header_opt| {
                    let parent_tip = get_parent_tip(parent_opt, chainstate, sortdb);
                    let coinbase_tx = make_coinbase(miner, tenure_id);

                    let mut block_txs = vec![coinbase_tx];

                    if tenure_id == 1 {
                        // Alice locks up exactly 25% of the liquid STX supply, so this should succeed.
                        let alice_lockup = make_pox_lockup(
                            &alice,
                            0,
                            1024 * POX_THRESHOLD_STEPS_USTX,
                            AddressHashMode::SerializeP2PKH,
                            key_to_stacks_addr(&alice).bytes,
                            1,
                            tip.block_height,
                        );
                        block_txs.push(alice_lockup);
                    }

                    let block_builder = StacksBlockBuilder::make_regtest_block_builder(
                        &parent_tip,
                        vrf_proof,
                        tip.total_burn,
                        microblock_pubkeyhash,
                    )
                    .unwrap();
                    let (anchored_block, _size, _cost) =
                        StacksBlockBuilder::make_anchored_block_from_txs(
                            block_builder,
                            chainstate,
                            &sortdb.index_conn(),
                            block_txs,
                        )
                        .unwrap();
                    (anchored_block, vec![])
                },
            );

            let (_, _, consensus_hash) = peer.next_burnchain_block(burn_ops.clone());
            peer.process_stacks_epoch_at_tip(&stacks_block, &microblocks);

            let total_liquid_ustx = get_liquid_ustx(&mut peer);
            let tip_index_block = StacksBlockId::new(&consensus_hash, &stacks_block.block_hash());

            if tenure_id <= 1 {
                if tenure_id < 1 {
                    // Alice has not locked up STX
                    let alice_balance = get_balance(&mut peer, &key_to_stacks_addr(&alice).into());
                    assert_eq!(alice_balance, 1024 * POX_THRESHOLD_STEPS_USTX);
                }

                let min_ustx = with_sortdb(&mut peer, |ref mut chainstate, ref sortdb| {
                    chainstate.get_stacking_minimum(sortdb, &tip_index_block)
                })
                .unwrap();
                assert_eq!(min_ustx, total_liquid_ustx / TESTNET_STACKING_THRESHOLD_25);

                // no reward addresses
                let reward_addrs = with_sortdb(&mut peer, |ref mut chainstate, ref sortdb| {
                    get_reward_addresses_with_par_tip(
                        chainstate,
                        &burnchain,
                        sortdb,
                        &tip_index_block,
                    )
                })
                .unwrap();
                assert_eq!(reward_addrs.len(), 0);

                // record the first reward cycle when Alice's tokens get stacked
                let tip_burn_block_height =
                    get_par_burn_block_height(peer.chainstate(), &tip_index_block);
                alice_reward_cycle = 1 + burnchain
                    .block_height_to_reward_cycle(tip_burn_block_height)
                    .unwrap() as u128;
                let cur_reward_cycle = burnchain
                    .block_height_to_reward_cycle(tip_burn_block_height)
                    .unwrap() as u128;

                eprintln!(
                    "\nalice reward cycle: {}\ncur reward cycle: {}\n",
                    alice_reward_cycle, cur_reward_cycle
                );
            } else {
                // Alice's address is locked as of the next reward cycle
                let tip_burn_block_height =
                    get_par_burn_block_height(peer.chainstate(), &tip_index_block);
                let cur_reward_cycle = burnchain
                    .block_height_to_reward_cycle(tip_burn_block_height)
                    .unwrap() as u128;

                let alice_balance = get_balance(&mut peer, &key_to_stacks_addr(&alice).into());

                let min_ustx = with_sortdb(&mut peer, |ref mut chainstate, ref sortdb| {
                    chainstate.get_stacking_minimum(sortdb, &tip_index_block)
                })
                .unwrap();
                let reward_addrs = with_sortdb(&mut peer, |ref mut chainstate, ref sortdb| {
                    get_reward_addresses_with_par_tip(
                        chainstate,
                        &burnchain,
                        sortdb,
                        &tip_index_block,
                    )
                })
                .unwrap();
                let total_stacked = with_sortdb(&mut peer, |ref mut chainstate, ref sortdb| {
                    chainstate.test_get_total_ustx_stacked(
                        sortdb,
                        &tip_index_block,
                        cur_reward_cycle,
                    )
                })
                .unwrap();

                eprintln!("\ntenure: {}\nreward cycle: {}\nmin-uSTX: {}\naddrs: {:?}\ntotal_liquid_ustx: {}\ntotal-stacked: {}\n", tenure_id, cur_reward_cycle, min_ustx, &reward_addrs, total_liquid_ustx, total_stacked);

                if cur_reward_cycle >= alice_reward_cycle {
                    // this will grow as more miner rewards are unlocked, so be wary
                    if tenure_id >= (MINER_REWARD_MATURITY + 1) as usize {
                        // miner rewards increased liquid supply, so less than 25% is locked.
                        // minimum participation decreases.
                        assert!(total_liquid_ustx > 4 * 1024 * POX_THRESHOLD_STEPS_USTX);
                        assert_eq!(min_ustx, total_liquid_ustx / TESTNET_STACKING_THRESHOLD_25);
                    }

                    if cur_reward_cycle == alice_reward_cycle {
                        let (amount_ustx, pox_addr, lock_period, first_reward_cycle) =
                            get_stacker_info(&mut peer, &key_to_stacks_addr(&alice).into())
                                .unwrap();
                        eprintln!("\nAlice: {} uSTX stacked for {} cycle(s); addr is {:?}; first reward cycle is {}\n", amount_ustx, lock_period, &pox_addr, first_reward_cycle);

                        assert_eq!(first_reward_cycle, alice_reward_cycle);
                        assert_eq!(lock_period, 1);

                        // one reward address, and it's Alice's
                        // either way, there's a single reward address
                        assert_eq!(reward_addrs.len(), 1);
                        assert_eq!(
                            (reward_addrs[0].0).version(),
                            AddressHashMode::SerializeP2PKH as u8
                        );
                        assert_eq!(
                            (reward_addrs[0].0).hash160(),
                            key_to_stacks_addr(&alice).bytes
                        );
                        assert_eq!(reward_addrs[0].1, 1024 * POX_THRESHOLD_STEPS_USTX);

                        // All of Alice's tokens are locked
                        assert_eq!(alice_balance, 0);

                        // Lock-up is consistent with stacker state
                        let alice_account =
                            get_account(&mut peer, &key_to_stacks_addr(&alice).into());
                        assert_eq!(alice_account.stx_balance.amount_unlocked(), 0);
                        assert_eq!(
                            alice_account.stx_balance.amount_locked(),
                            1024 * POX_THRESHOLD_STEPS_USTX
                        );
                        assert_eq!(
                            alice_account.stx_balance.unlock_height() as u128,
                            (first_reward_cycle + lock_period)
                                * (burnchain.pox_constants.reward_cycle_length as u128)
                                + (burnchain.first_block_height as u128)
                        );
                    } else {
                        // unlock should have happened
                        assert_eq!(alice_balance, 1024 * POX_THRESHOLD_STEPS_USTX);

                        // alice shouldn't be a stacker
                        let info = get_stacker_info(&mut peer, &key_to_stacks_addr(&alice).into());
                        assert!(
                            get_stacker_info(&mut peer, &key_to_stacks_addr(&alice).into())
                                .is_none()
                        );

                        // empty reward cycle
                        assert_eq!(reward_addrs.len(), 0);

                        // min STX is reset
                        assert_eq!(min_ustx, total_liquid_ustx / TESTNET_STACKING_THRESHOLD_25);

                        // Unlock is lazy
                        let alice_account =
                            get_account(&mut peer, &key_to_stacks_addr(&alice).into());
                        assert_eq!(alice_account.stx_balance.amount_unlocked(), 0);
                        assert_eq!(
                            alice_account.stx_balance.amount_locked(),
                            1024 * POX_THRESHOLD_STEPS_USTX
                        );
                        assert_eq!(
                            alice_account.stx_balance.unlock_height() as u128,
                            (alice_reward_cycle + 1)
                                * (burnchain.pox_constants.reward_cycle_length as u128)
                                + (burnchain.first_block_height as u128)
                        );
                    }
                } else {
                    // no reward addresses
                    assert_eq!(reward_addrs.len(), 0);
                }
            }
        }
    }

    #[test]
    fn test_pox_lockup_unlock_relock() {
        let mut burnchain = Burnchain::default_unittest(
            0,
            &BurnchainHeaderHash::from_hex(BITCOIN_REGTEST_FIRST_BLOCK_HASH).unwrap(),
        );
        burnchain.pox_constants.reward_cycle_length = 5;
        burnchain.pox_constants.prepare_length = 2;
        burnchain.pox_constants.anchor_threshold = 1;

        let (mut peer, mut keys) = instantiate_pox_peer(&burnchain, function_name!());

        let num_blocks = 25;

        let alice = keys.pop().unwrap();
        let bob = keys.pop().unwrap();
        let charlie = keys.pop().unwrap();
        let danielle = keys.pop().unwrap();

        let mut first_reward_cycle = 0;
        let mut second_reward_cycle = 0;

        let mut test_before_first_reward_cycle = false;
        let mut test_in_first_reward_cycle = false;
        let mut test_between_reward_cycles = false;
        let mut test_in_second_reward_cycle = false;
        let mut test_after_second_reward_cycle = false;

        for tenure_id in 0..num_blocks {
            let microblock_privkey = StacksPrivateKey::new();
            let microblock_pubkeyhash =
                Hash160::from_node_public_key(&StacksPublicKey::from_private(&microblock_privkey));
            let tip =
                SortitionDB::get_canonical_burn_chain_tip(&peer.sortdb.as_ref().unwrap().conn())
                    .unwrap();

            let (burn_ops, stacks_block, microblocks) = peer.make_tenure(
                |ref mut miner,
                 ref mut sortdb,
                 ref mut chainstate,
                 vrf_proof,
                 ref parent_opt,
                 ref parent_microblock_header_opt| {
                    let parent_tip = get_parent_tip(parent_opt, chainstate, sortdb);
                    let coinbase_tx = make_coinbase(miner, tenure_id);

                    let mut block_txs = vec![coinbase_tx];

                    if tenure_id == 1 {
                        // Alice locks up exactly 25% of the liquid STX supply, so this should succeed.
                        let alice_lockup = make_pox_lockup(
                            &alice,
                            0,
                            1024 * POX_THRESHOLD_STEPS_USTX,
                            AddressHashMode::SerializeP2PKH,
                            key_to_stacks_addr(&alice).bytes,
                            1,
                            tip.block_height,
                        );
                        block_txs.push(alice_lockup);

                        // Bob creates a locking contract
                        let bob_contract = make_pox_lockup_contract(&bob, 0, "do-lockup");
                        block_txs.push(bob_contract);

                        let charlie_stack = make_pox_lockup_contract_call(
                            &charlie,
                            0,
                            &key_to_stacks_addr(&bob),
                            "do-lockup",
                            1024 * POX_THRESHOLD_STEPS_USTX,
                            AddressHashMode::SerializeP2PKH,
                            key_to_stacks_addr(&charlie).bytes,
                            1,
                        );
                        block_txs.push(charlie_stack);
                    } else if tenure_id == 10 {
                        let charlie_withdraw = make_pox_withdraw_stx_contract_call(
                            &charlie,
                            1,
                            &key_to_stacks_addr(&bob),
                            "do-lockup",
                            1024 * POX_THRESHOLD_STEPS_USTX,
                        );
                        block_txs.push(charlie_withdraw);
                    } else if tenure_id == 11 {
                        // Alice locks up half of her tokens
                        let alice_lockup = make_pox_lockup(
                            &alice,
                            1,
                            512 * POX_THRESHOLD_STEPS_USTX,
                            AddressHashMode::SerializeP2PKH,
                            key_to_stacks_addr(&alice).bytes,
                            1,
                            tip.block_height,
                        );
                        block_txs.push(alice_lockup);

                        // Charlie locks up half of his tokens
                        let charlie_stack = make_pox_lockup_contract_call(
                            &charlie,
                            2,
                            &key_to_stacks_addr(&bob),
                            "do-lockup",
                            512 * POX_THRESHOLD_STEPS_USTX,
                            AddressHashMode::SerializeP2PKH,
                            key_to_stacks_addr(&charlie).bytes,
                            1,
                        );
                        block_txs.push(charlie_stack);
                    }

                    let block_builder = StacksBlockBuilder::make_regtest_block_builder(
                        &parent_tip,
                        vrf_proof,
                        tip.total_burn,
                        microblock_pubkeyhash,
                    )
                    .unwrap();
                    let (anchored_block, _size, _cost) =
                        StacksBlockBuilder::make_anchored_block_from_txs(
                            block_builder,
                            chainstate,
                            &sortdb.index_conn(),
                            block_txs,
                        )
                        .unwrap();
                    (anchored_block, vec![])
                },
            );

            let (_, _, consensus_hash) = peer.next_burnchain_block(burn_ops.clone());
            peer.process_stacks_epoch_at_tip(&stacks_block, &microblocks);

            let total_liquid_ustx = get_liquid_ustx(&mut peer);
            let tip_index_block = StacksBlockId::new(&consensus_hash, &stacks_block.block_hash());
            let tip_burn_block_height =
                get_par_burn_block_height(peer.chainstate(), &tip_index_block);
            let cur_reward_cycle = burnchain
                .block_height_to_reward_cycle(tip_burn_block_height)
                .unwrap() as u128;

            let alice_balance = get_balance(&mut peer, &key_to_stacks_addr(&alice).into());
            let charlie_contract_balance = get_balance(
                &mut peer,
                &make_contract_id(&key_to_stacks_addr(&bob), "do-lockup").into(),
            );
            let charlie_balance = get_balance(&mut peer, &key_to_stacks_addr(&charlie).into());

            let reward_addrs = with_sortdb(&mut peer, |ref mut chainstate, ref sortdb| {
                get_reward_addresses_with_par_tip(chainstate, &burnchain, sortdb, &tip_index_block)
            })
            .unwrap();
            let min_ustx = with_sortdb(&mut peer, |ref mut chainstate, ref sortdb| {
                chainstate.get_stacking_minimum(sortdb, &tip_index_block)
            })
            .unwrap();
            let total_stacked = with_sortdb(&mut peer, |ref mut chainstate, ref sortdb| {
                chainstate.test_get_total_ustx_stacked(sortdb, &tip_index_block, cur_reward_cycle)
            })
            .unwrap();

            if tenure_id <= 1 {
                if tenure_id < 1 {
                    // Alice has not locked up STX
                    assert_eq!(alice_balance, 1024 * POX_THRESHOLD_STEPS_USTX);

                    // Charlie's contract has not locked up STX
                    assert_eq!(charlie_contract_balance, 0);
                }

                let min_ustx = with_sortdb(&mut peer, |ref mut chainstate, ref sortdb| {
                    chainstate.get_stacking_minimum(sortdb, &tip_index_block)
                })
                .unwrap();
                assert_eq!(min_ustx, total_liquid_ustx / TESTNET_STACKING_THRESHOLD_25);

                // no reward addresses
                assert_eq!(reward_addrs.len(), 0);

                // record the first reward cycle when Alice's tokens get stacked
                first_reward_cycle = 1 + burnchain
                    .block_height_to_reward_cycle(tip_burn_block_height)
                    .unwrap() as u128;
                let cur_reward_cycle = burnchain
                    .block_height_to_reward_cycle(tip_burn_block_height)
                    .unwrap() as u128;
                eprintln!(
                    "\nfirst reward cycle: {}\ncur reward cycle: {}\n",
                    first_reward_cycle, cur_reward_cycle
                );

                assert!(first_reward_cycle > cur_reward_cycle);
                test_before_first_reward_cycle = true;
            } else if tenure_id == 10 {
                // Alice has unlocked
                assert_eq!(alice_balance, 1024 * POX_THRESHOLD_STEPS_USTX);

                // Charlie's contract was unlocked and wiped
                assert_eq!(charlie_contract_balance, 0);

                // Charlie's balance
                assert_eq!(charlie_balance, 1024 * POX_THRESHOLD_STEPS_USTX);
            } else if tenure_id == 11 {
                // should have just re-locked
                // stacking minimum should be minimum, since we haven't
                // locked up 25% of the tokens yet
                let min_ustx = with_sortdb(&mut peer, |ref mut chainstate, ref sortdb| {
                    chainstate.get_stacking_minimum(sortdb, &tip_index_block)
                })
                .unwrap();
                assert_eq!(min_ustx, total_liquid_ustx / TESTNET_STACKING_THRESHOLD_25);

                // no reward addresses
                assert_eq!(reward_addrs.len(), 0);

                // record the first reward cycle when Alice's tokens get stacked
                second_reward_cycle = 1 + burnchain
                    .block_height_to_reward_cycle(tip_burn_block_height)
                    .unwrap() as u128;
                assert!(second_reward_cycle > cur_reward_cycle);
                eprintln!(
                    "\nsecond reward cycle: {}\ncur reward cycle: {}\n",
                    second_reward_cycle, cur_reward_cycle
                );
            }

            eprintln!("\ntenure: {}\nreward cycle: {}\nmin-uSTX: {}\naddrs: {:?}\ntotal_liquid_ustx: {}\ntotal-stacked: {}\n", tenure_id, cur_reward_cycle, min_ustx, &reward_addrs, total_liquid_ustx, total_stacked);

            // this will grow as more miner rewards are unlocked, so be wary
            if tenure_id >= (MINER_REWARD_MATURITY + 1) as usize {
                // miner rewards increased liquid supply, so less than 25% is locked.
                // minimum participation decreases.
                assert!(total_liquid_ustx > 4 * 1024 * POX_THRESHOLD_STEPS_USTX);
                assert_eq!(min_ustx, total_liquid_ustx / TESTNET_STACKING_THRESHOLD_25);
            } else if tenure_id >= 1 && cur_reward_cycle < first_reward_cycle {
                // still at 25% or more locked
                assert!(total_liquid_ustx <= 4 * 1024 * POX_THRESHOLD_STEPS_USTX);
            } else if tenure_id < 1 {
                // nothing locked yet
                assert_eq!(min_ustx, total_liquid_ustx / TESTNET_STACKING_THRESHOLD_25);
            }

            if first_reward_cycle > 0 && second_reward_cycle == 0 {
                if cur_reward_cycle == first_reward_cycle {
                    test_in_first_reward_cycle = true;

                    // in Alice's first reward cycle
                    let (amount_ustx, pox_addr, lock_period, first_pox_reward_cycle) =
                        get_stacker_info(&mut peer, &key_to_stacks_addr(&alice).into()).unwrap();
                    eprintln!("\nAlice: {} uSTX stacked for {} cycle(s); addr is {:?}; first reward cycle is {}\n", amount_ustx, lock_period, &pox_addr, first_reward_cycle);

                    assert_eq!(first_reward_cycle, first_reward_cycle);
                    assert_eq!(lock_period, 1);

                    // in Charlie's first reward cycle
                    let (amount_ustx, pox_addr, lock_period, first_pox_reward_cycle) =
                        get_stacker_info(
                            &mut peer,
                            &make_contract_id(&key_to_stacks_addr(&bob), "do-lockup").into(),
                        )
                        .unwrap();
                    eprintln!("\nCharlie: {} uSTX stacked for {} cycle(s); addr is {:?}; first reward cycle is {}\n", amount_ustx, lock_period, &pox_addr, first_reward_cycle);

                    assert_eq!(first_reward_cycle, first_pox_reward_cycle);
                    assert_eq!(lock_period, 1);

                    // two reward address, and it's Alice's and Charlie's in sorted order
                    assert_eq!(reward_addrs.len(), 2);
                    assert_eq!(
                        (reward_addrs[1].0).version(),
                        AddressHashMode::SerializeP2PKH as u8
                    );
                    assert_eq!(
                        (reward_addrs[1].0).hash160(),
                        key_to_stacks_addr(&alice).bytes
                    );
                    assert_eq!(reward_addrs[1].1, 1024 * POX_THRESHOLD_STEPS_USTX);

                    assert_eq!(
                        (reward_addrs[0].0).version(),
                        AddressHashMode::SerializeP2PKH as u8
                    );
                    assert_eq!(
                        (reward_addrs[0].0).hash160(),
                        key_to_stacks_addr(&charlie).bytes
                    );
                    assert_eq!(reward_addrs[0].1, 1024 * POX_THRESHOLD_STEPS_USTX);

                    // All of Alice's and Charlie's tokens are locked
                    assert_eq!(alice_balance, 0);
                    assert_eq!(charlie_contract_balance, 0);

                    // Lock-up is consistent with stacker state
                    let alice_account = get_account(&mut peer, &key_to_stacks_addr(&alice).into());
                    assert_eq!(alice_account.stx_balance.amount_unlocked(), 0);
                    assert_eq!(
                        alice_account.stx_balance.amount_locked(),
                        1024 * POX_THRESHOLD_STEPS_USTX
                    );
                    assert_eq!(
                        alice_account.stx_balance.unlock_height() as u128,
                        (first_reward_cycle + lock_period)
                            * (burnchain.pox_constants.reward_cycle_length as u128)
                            + (burnchain.first_block_height as u128)
                    );

                    // Lock-up is consistent with stacker state
                    let charlie_account = get_account(
                        &mut peer,
                        &make_contract_id(&key_to_stacks_addr(&bob), "do-lockup").into(),
                    );
                    assert_eq!(charlie_account.stx_balance.amount_unlocked(), 0);
                    assert_eq!(
                        charlie_account.stx_balance.amount_locked(),
                        1024 * POX_THRESHOLD_STEPS_USTX
                    );
                    assert_eq!(
                        charlie_account.stx_balance.unlock_height() as u128,
                        (first_reward_cycle + lock_period)
                            * (burnchain.pox_constants.reward_cycle_length as u128)
                            + (burnchain.first_block_height as u128)
                    );
                } else if cur_reward_cycle > first_reward_cycle {
                    test_between_reward_cycles = true;

                    // After Alice's first reward cycle, but before her second.
                    // unlock should have happened
                    assert_eq!(alice_balance, 1024 * POX_THRESHOLD_STEPS_USTX);
                    assert_eq!(charlie_contract_balance, 0);

                    // alice shouldn't be a stacker
                    assert!(
                        get_stacker_info(&mut peer, &key_to_stacks_addr(&alice).into()).is_none()
                    );
                    assert!(get_stacker_info(
                        &mut peer,
                        &make_contract_id(&key_to_stacks_addr(&bob), "do-lockup").into(),
                    )
                    .is_none());

                    // empty reward cycle
                    assert_eq!(reward_addrs.len(), 0);

                    // min STX is reset
                    assert_eq!(min_ustx, total_liquid_ustx / TESTNET_STACKING_THRESHOLD_25);

                    // Unlock is lazy
                    let alice_account = get_account(&mut peer, &key_to_stacks_addr(&alice).into());
                    assert_eq!(alice_account.stx_balance.amount_unlocked(), 0);
                    assert_eq!(
                        alice_account.stx_balance.amount_locked(),
                        1024 * POX_THRESHOLD_STEPS_USTX
                    );
                    assert_eq!(
                        alice_account.stx_balance.unlock_height() as u128,
                        (first_reward_cycle + 1)
                            * (burnchain.pox_constants.reward_cycle_length as u128)
                            + (burnchain.first_block_height as u128)
                    );

                    // Unlock is lazy
                    let charlie_account = get_account(
                        &mut peer,
                        &make_contract_id(&key_to_stacks_addr(&bob), "do-lockup").into(),
                    );
                    assert_eq!(charlie_account.stx_balance.amount_unlocked(), 0);
                    assert_eq!(charlie_account.stx_balance.amount_locked(), 0);
                    assert_eq!(charlie_account.stx_balance.unlock_height() as u128, 0);
                }
            } else if second_reward_cycle > 0 {
                if cur_reward_cycle == second_reward_cycle {
                    test_in_second_reward_cycle = true;

                    // in Alice's second reward cycle
                    let (amount_ustx, pox_addr, lock_period, first_pox_reward_cycle) =
                        get_stacker_info(&mut peer, &key_to_stacks_addr(&alice).into()).unwrap();
                    eprintln!("\nAlice: {} uSTX stacked for {} cycle(s); addr is {:?}; second reward cycle is {}\n", amount_ustx, lock_period, &pox_addr, second_reward_cycle);

                    assert_eq!(first_pox_reward_cycle, second_reward_cycle);
                    assert_eq!(lock_period, 1);

                    // in Charlie's second reward cycle
                    let (amount_ustx, pox_addr, lock_period, first_pox_reward_cycle) =
                        get_stacker_info(
                            &mut peer,
                            &make_contract_id(&key_to_stacks_addr(&bob), "do-lockup").into(),
                        )
                        .unwrap();
                    eprintln!("\nCharlie: {} uSTX stacked for {} cycle(s); addr is {:?}; second reward cycle is {}\n", amount_ustx, lock_period, &pox_addr, second_reward_cycle);

                    assert_eq!(first_pox_reward_cycle, second_reward_cycle);
                    assert_eq!(lock_period, 1);

                    // one reward address, and it's Alice's
                    // either way, there's a single reward address
                    assert_eq!(reward_addrs.len(), 2);
                    assert_eq!(
                        (reward_addrs[1].0).version(),
                        AddressHashMode::SerializeP2PKH as u8
                    );
                    assert_eq!(
                        (reward_addrs[1].0).hash160(),
                        key_to_stacks_addr(&alice).bytes
                    );
                    assert_eq!(reward_addrs[1].1, 512 * POX_THRESHOLD_STEPS_USTX);

                    assert_eq!(
                        (reward_addrs[0].0).version(),
                        AddressHashMode::SerializeP2PKH as u8
                    );
                    assert_eq!(
                        (reward_addrs[0].0).hash160(),
                        key_to_stacks_addr(&charlie).bytes
                    );
                    assert_eq!(reward_addrs[0].1, 512 * POX_THRESHOLD_STEPS_USTX);

                    // Half of Alice's tokens are locked
                    assert_eq!(alice_balance, 512 * POX_THRESHOLD_STEPS_USTX);
                    assert_eq!(charlie_contract_balance, 0);
                    assert_eq!(charlie_balance, 512 * POX_THRESHOLD_STEPS_USTX);

                    // Lock-up is consistent with stacker state
                    let alice_account = get_account(&mut peer, &key_to_stacks_addr(&alice).into());
                    assert_eq!(
                        alice_account.stx_balance.amount_unlocked(),
                        512 * POX_THRESHOLD_STEPS_USTX
                    );
                    assert_eq!(
                        alice_account.stx_balance.amount_locked(),
                        512 * POX_THRESHOLD_STEPS_USTX
                    );
                    assert_eq!(
                        alice_account.stx_balance.unlock_height() as u128,
                        (second_reward_cycle + lock_period)
                            * (burnchain.pox_constants.reward_cycle_length as u128)
                            + (burnchain.first_block_height as u128)
                    );

                    // Lock-up is consistent with stacker state
                    let charlie_account = get_account(
                        &mut peer,
                        &make_contract_id(&key_to_stacks_addr(&bob), "do-lockup").into(),
                    );
                    assert_eq!(charlie_account.stx_balance.amount_unlocked(), 0);
                    assert_eq!(
                        charlie_account.stx_balance.amount_locked(),
                        512 * POX_THRESHOLD_STEPS_USTX
                    );
                    assert_eq!(
                        charlie_account.stx_balance.unlock_height() as u128,
                        (second_reward_cycle + lock_period)
                            * (burnchain.pox_constants.reward_cycle_length as u128)
                            + (burnchain.first_block_height as u128)
                    );
                } else if cur_reward_cycle > second_reward_cycle {
                    test_after_second_reward_cycle = true;

                    // After Alice's second reward cycle
                    // unlock should have happened
                    assert_eq!(alice_balance, 1024 * POX_THRESHOLD_STEPS_USTX);
                    assert_eq!(charlie_contract_balance, 512 * POX_THRESHOLD_STEPS_USTX);
                    assert_eq!(charlie_balance, 512 * POX_THRESHOLD_STEPS_USTX);

                    // alice and charlie shouldn't be stackers
                    assert!(
                        get_stacker_info(&mut peer, &key_to_stacks_addr(&alice).into()).is_none()
                    );
                    assert!(get_stacker_info(
                        &mut peer,
                        &make_contract_id(&key_to_stacks_addr(&bob), "do-lockup").into(),
                    )
                    .is_none());

                    // empty reward cycle
                    assert_eq!(reward_addrs.len(), 0);

                    // min STX is reset
                    assert_eq!(min_ustx, total_liquid_ustx / TESTNET_STACKING_THRESHOLD_25);

                    // Unlock is lazy
                    let alice_account = get_account(&mut peer, &key_to_stacks_addr(&alice).into());
                    assert_eq!(
                        alice_account.stx_balance.amount_unlocked(),
                        512 * POX_THRESHOLD_STEPS_USTX
                    );
                    assert_eq!(
                        alice_account.stx_balance.amount_locked(),
                        512 * POX_THRESHOLD_STEPS_USTX
                    );
                    assert_eq!(
                        alice_account.stx_balance.unlock_height() as u128,
                        (second_reward_cycle + 1)
                            * (burnchain.pox_constants.reward_cycle_length as u128)
                            + (burnchain.first_block_height as u128)
                    );

                    // Unlock is lazy
                    let charlie_account = get_account(
                        &mut peer,
                        &make_contract_id(&key_to_stacks_addr(&bob), "do-lockup").into(),
                    );
                    assert_eq!(charlie_account.stx_balance.amount_unlocked(), 0);
                    assert_eq!(
                        charlie_account.stx_balance.amount_locked(),
                        512 * POX_THRESHOLD_STEPS_USTX
                    );
                    assert_eq!(
                        charlie_account.stx_balance.unlock_height() as u128,
                        (second_reward_cycle + 1)
                            * (burnchain.pox_constants.reward_cycle_length as u128)
                            + (burnchain.first_block_height as u128)
                    );
                }
            }
        }

        assert!(test_before_first_reward_cycle);
        assert!(test_in_first_reward_cycle);
        assert!(test_between_reward_cycles);
        assert!(test_in_second_reward_cycle);
        assert!(test_after_second_reward_cycle);
    }

    #[test]
    fn test_pox_lockup_unlock_on_spend() {
        let mut burnchain = Burnchain::default_unittest(
            0,
            &BurnchainHeaderHash::from_hex(BITCOIN_REGTEST_FIRST_BLOCK_HASH).unwrap(),
        );
        burnchain.pox_constants.reward_cycle_length = 5;
        burnchain.pox_constants.prepare_length = 2;
        burnchain.pox_constants.anchor_threshold = 1;

        let (mut peer, mut keys) = instantiate_pox_peer(&burnchain, function_name!());

        let num_blocks = 20;

        let alice = keys.pop().unwrap();
        let bob = keys.pop().unwrap();
        let charlie = keys.pop().unwrap();
        let danielle = keys.pop().unwrap();

        let mut reward_cycle = 0;

        let mut test_before_first_reward_cycle = false;
        let mut test_in_first_reward_cycle = false;
        let mut test_between_reward_cycles = false;

        for tenure_id in 0..num_blocks {
            let microblock_privkey = StacksPrivateKey::new();
            let microblock_pubkeyhash =
                Hash160::from_node_public_key(&StacksPublicKey::from_private(&microblock_privkey));
            let tip =
                SortitionDB::get_canonical_burn_chain_tip(&peer.sortdb.as_ref().unwrap().conn())
                    .unwrap();

            let (burn_ops, stacks_block, microblocks) = peer.make_tenure(
                |ref mut miner,
                 ref mut sortdb,
                 ref mut chainstate,
                 vrf_proof,
                 ref parent_opt,
                 ref parent_microblock_header_opt| {
                    let parent_tip = get_parent_tip(parent_opt, chainstate, sortdb);
                    let coinbase_tx = make_coinbase(miner, tenure_id);

                    let mut block_txs = vec![coinbase_tx];

                    if tenure_id == 1 {
                        // everyone locks up all of their tokens
                        let alice_lockup = make_pox_lockup(
                            &alice,
                            0,
                            512 * POX_THRESHOLD_STEPS_USTX,
                            AddressHashMode::SerializeP2PKH,
                            key_to_stacks_addr(&alice).bytes,
                            1,
                            tip.block_height,
                        );
                        block_txs.push(alice_lockup);

                        let bob_lockup = make_pox_lockup(
                            &bob,
                            0,
                            1024 * POX_THRESHOLD_STEPS_USTX,
                            AddressHashMode::SerializeP2PKH,
                            key_to_stacks_addr(&bob).bytes,
                            1,
                            tip.block_height,
                        );
                        block_txs.push(bob_lockup);

                        let charlie_lockup = make_pox_lockup(
                            &charlie,
                            0,
                            1024 * POX_THRESHOLD_STEPS_USTX,
                            AddressHashMode::SerializeP2PKH,
                            key_to_stacks_addr(&charlie).bytes,
                            1,
                            tip.block_height,
                        );
                        block_txs.push(charlie_lockup);

                        let danielle_lockup = make_pox_lockup(
                            &danielle,
                            0,
                            1024 * POX_THRESHOLD_STEPS_USTX,
                            AddressHashMode::SerializeP2PKH,
                            key_to_stacks_addr(&danielle).bytes,
                            1,
                            tip.block_height,
                        );
                        block_txs.push(danielle_lockup);

                        let bob_contract = make_pox_lockup_contract(&bob, 1, "do-lockup");
                        block_txs.push(bob_contract);

                        let alice_stack = make_pox_lockup_contract_call(
                            &alice,
                            1,
                            &key_to_stacks_addr(&bob),
                            "do-lockup",
                            512 * POX_THRESHOLD_STEPS_USTX,
                            AddressHashMode::SerializeP2SH,
                            key_to_stacks_addr(&alice).bytes,
                            1,
                        );
                        block_txs.push(alice_stack);
                    } else if tenure_id >= 2 && tenure_id <= 8 {
                        // try to spend tokens -- they should all fail with short-return
                        let alice_spend = make_bare_contract(
                            &alice,
                            2,
                            0,
                            "alice-try-spend",
                            &format!(
                                "(begin (unwrap! (stx-transfer? u1 tx-sender '{}) (err 1)))",
                                &key_to_stacks_addr(&danielle)
                            ),
                        );
                        block_txs.push(alice_spend);
                    } else if tenure_id == 11 {
                        // Alice sends a transaction with a non-zero fee
                        let alice_tx = make_bare_contract(
                            &alice,
                            3,
                            1,
                            "alice-test",
                            "(begin (print \"hello alice\"))",
                        );
                        block_txs.push(alice_tx);

                        // Bob sends a STX-transfer transaction
                        let bob_tx =
                            make_token_transfer(&bob, 2, 0, key_to_stacks_addr(&alice).into(), 1);
                        block_txs.push(bob_tx);

                        // Charlie runs a contract that transfers his STX tokens
                        let charlie_tx = make_bare_contract(
                            &charlie,
                            1,
                            0,
                            "charlie-test",
                            &format!(
                                "(begin (unwrap-panic (stx-transfer? u1 tx-sender '{})))",
                                &key_to_stacks_addr(&alice)
                            ),
                        );
                        block_txs.push(charlie_tx);

                        // Danielle burns some STX
                        let danielle_tx = make_bare_contract(
                            &danielle,
                            1,
                            0,
                            "danielle-test",
                            "(begin (stx-burn? u1 tx-sender))",
                        );
                        block_txs.push(danielle_tx);

                        // Alice gets some of her STX back
                        let alice_withdraw_tx = make_pox_withdraw_stx_contract_call(
                            &alice,
                            4,
                            &key_to_stacks_addr(&bob),
                            "do-lockup",
                            1,
                        );
                        block_txs.push(alice_withdraw_tx);
                    }

                    let block_builder = StacksBlockBuilder::make_regtest_block_builder(
                        &parent_tip,
                        vrf_proof,
                        tip.total_burn,
                        microblock_pubkeyhash,
                    )
                    .unwrap();
                    let (anchored_block, _size, _cost) =
                        StacksBlockBuilder::make_anchored_block_from_txs(
                            block_builder,
                            chainstate,
                            &sortdb.index_conn(),
                            block_txs,
                        )
                        .unwrap();
                    (anchored_block, vec![])
                },
            );

            let (_, _, consensus_hash) = peer.next_burnchain_block(burn_ops.clone());
            peer.process_stacks_epoch_at_tip(&stacks_block, &microblocks);

            let total_liquid_ustx = get_liquid_ustx(&mut peer);
            let tip_index_block = StacksBlockId::new(&consensus_hash, &stacks_block.block_hash());
            let tip_burn_block_height =
                get_par_burn_block_height(peer.chainstate(), &tip_index_block);

            let cur_reward_cycle = burnchain
                .block_height_to_reward_cycle(tip_burn_block_height)
                .unwrap() as u128;

            let stacker_addrs: Vec<PrincipalData> = vec![
                key_to_stacks_addr(&alice).into(),
                key_to_stacks_addr(&bob).into(),
                key_to_stacks_addr(&charlie).into(),
                key_to_stacks_addr(&danielle).into(),
                make_contract_id(&key_to_stacks_addr(&bob), "do-lockup").into(),
            ];

            let expected_pox_addrs: Vec<(u8, Hash160)> = vec![
                (
                    AddressHashMode::SerializeP2PKH as u8,
                    key_to_stacks_addr(&alice).bytes,
                ),
                (
                    AddressHashMode::SerializeP2PKH as u8,
                    key_to_stacks_addr(&bob).bytes,
                ),
                (
                    AddressHashMode::SerializeP2PKH as u8,
                    key_to_stacks_addr(&charlie).bytes,
                ),
                (
                    AddressHashMode::SerializeP2PKH as u8,
                    key_to_stacks_addr(&danielle).bytes,
                ),
                (
                    AddressHashMode::SerializeP2SH as u8,
                    key_to_stacks_addr(&alice).bytes,
                ),
            ];

            let balances: Vec<u128> = stacker_addrs
                .iter()
                .map(|principal| get_balance(&mut peer, principal))
                .collect();

            let balances_before_stacking: Vec<u128> = vec![
                1024 * POX_THRESHOLD_STEPS_USTX,
                1024 * POX_THRESHOLD_STEPS_USTX,
                1024 * POX_THRESHOLD_STEPS_USTX,
                1024 * POX_THRESHOLD_STEPS_USTX,
                0,
            ];

            let balances_during_stacking: Vec<u128> = vec![0, 0, 0, 0, 0];

            let balances_stacked: Vec<u128> = vec![
                512 * POX_THRESHOLD_STEPS_USTX,
                1024 * POX_THRESHOLD_STEPS_USTX,
                1024 * POX_THRESHOLD_STEPS_USTX,
                1024 * POX_THRESHOLD_STEPS_USTX,
                512 * POX_THRESHOLD_STEPS_USTX,
            ];

            let balances_after_stacking: Vec<u128> = vec![
                512 * POX_THRESHOLD_STEPS_USTX,
                1024 * POX_THRESHOLD_STEPS_USTX,
                1024 * POX_THRESHOLD_STEPS_USTX,
                1024 * POX_THRESHOLD_STEPS_USTX,
                512 * POX_THRESHOLD_STEPS_USTX,
            ];

            let balances_after_spending: Vec<u128> = vec![
                512 * POX_THRESHOLD_STEPS_USTX + 2,
                1024 * POX_THRESHOLD_STEPS_USTX - 1,
                1024 * POX_THRESHOLD_STEPS_USTX - 1,
                1024 * POX_THRESHOLD_STEPS_USTX - 1,
                512 * POX_THRESHOLD_STEPS_USTX - 1,
            ];

            let min_ustx = with_sortdb(&mut peer, |ref mut chainstate, ref sortdb| {
                chainstate.get_stacking_minimum(sortdb, &tip_index_block)
            })
            .unwrap();
            let reward_addrs = with_sortdb(&mut peer, |ref mut chainstate, ref sortdb| {
                get_reward_addresses_with_par_tip(chainstate, &burnchain, sortdb, &tip_index_block)
            })
            .unwrap();
            let total_stacked = with_sortdb(&mut peer, |ref mut chainstate, ref sortdb| {
                chainstate.test_get_total_ustx_stacked(sortdb, &tip_index_block, cur_reward_cycle)
            })
            .unwrap();

            eprintln!("\ntenure: {}\nreward cycle: {}\nmin-uSTX: {}\naddrs: {:?}\ntotal_liquid_ustx: {}\ntotal-stacked: {}\n", tenure_id, cur_reward_cycle, min_ustx, &reward_addrs, total_liquid_ustx, total_stacked);

            if tenure_id <= 1 {
                if tenure_id < 1 {
                    // no one has locked
                    for (balance, expected_balance) in
                        balances.iter().zip(balances_before_stacking.iter())
                    {
                        assert_eq!(balance, expected_balance);
                    }
                }
                assert_eq!(min_ustx, total_liquid_ustx / TESTNET_STACKING_THRESHOLD_25);

                // no reward addresses
                let reward_addrs = with_sortdb(&mut peer, |ref mut chainstate, ref sortdb| {
                    get_reward_addresses_with_par_tip(
                        chainstate,
                        &burnchain,
                        sortdb,
                        &tip_index_block,
                    )
                })
                .unwrap();
                assert_eq!(reward_addrs.len(), 0);

                // record the first reward cycle when Alice's tokens get stacked
                reward_cycle = 1 + burnchain
                    .block_height_to_reward_cycle(tip_burn_block_height)
                    .unwrap() as u128;
                eprintln!(
                    "first reward cycle: {}\ncur reward cycle: {}\n",
                    reward_cycle, cur_reward_cycle
                );

                assert!(reward_cycle > cur_reward_cycle);
                test_before_first_reward_cycle = true;
            } else if tenure_id >= 2 && tenure_id <= 8 {
                // alice did _NOT_ spend
                assert!(get_contract(
                    &mut peer,
                    &make_contract_id(&key_to_stacks_addr(&alice), "alice-try-spend").into(),
                )
                .is_none());
            }

            if reward_cycle > 0 {
                if cur_reward_cycle == reward_cycle {
                    test_in_first_reward_cycle = true;

                    // in reward cycle
                    assert_eq!(reward_addrs.len(), expected_pox_addrs.len());

                    // in sorted order
                    let mut sorted_expected_pox_info: Vec<_> = expected_pox_addrs
                        .iter()
                        .zip(balances_stacked.iter())
                        .collect();
                    sorted_expected_pox_info.sort_by_key(|(pox_addr, _)| (pox_addr.1).0);

                    // in stacker order
                    for (i, (pox_addr, expected_stacked)) in
                        sorted_expected_pox_info.iter().enumerate()
                    {
                        assert_eq!((reward_addrs[i].0).version(), pox_addr.0);
                        assert_eq!((reward_addrs[i].0).hash160(), pox_addr.1);
                        assert_eq!(reward_addrs[i].1, **expected_stacked);
                    }

                    // all stackers are present
                    for addr in stacker_addrs.iter() {
                        let (amount_ustx, pox_addr, lock_period, pox_reward_cycle) =
                            get_stacker_info(&mut peer, addr).unwrap();
                        eprintln!("\naddr {}: {} uSTX stacked for {} cycle(s); addr is {:?}; first reward cycle is {}\n", addr, amount_ustx, lock_period, &pox_addr, reward_cycle);

                        assert_eq!(pox_reward_cycle, reward_cycle);
                        assert_eq!(lock_period, 1);
                    }

                    // all tokens locked
                    for (balance, expected_balance) in
                        balances.iter().zip(balances_during_stacking.iter())
                    {
                        assert_eq!(balance, expected_balance);
                    }

                    // Lock-up is consistent with stacker state
                    for (addr, expected_balance) in
                        stacker_addrs.iter().zip(balances_stacked.iter())
                    {
                        let account = get_account(&mut peer, addr);
                        assert_eq!(account.stx_balance.amount_unlocked(), 0);
                        assert_eq!(account.stx_balance.amount_locked(), *expected_balance);
                        assert_eq!(
                            account.stx_balance.unlock_height() as u128,
                            (reward_cycle + 1)
                                * (burnchain.pox_constants.reward_cycle_length as u128)
                                + (burnchain.first_block_height as u128)
                        );
                    }
                } else if cur_reward_cycle > reward_cycle {
                    test_between_reward_cycles = true;

                    if tenure_id < 11 {
                        // all balances should have been restored
                        for (balance, expected_balance) in
                            balances.iter().zip(balances_after_stacking.iter())
                        {
                            assert_eq!(balance, expected_balance);
                        }
                    } else {
                        // some balances reduced, but none are zero
                        for (balance, expected_balance) in
                            balances.iter().zip(balances_after_spending.iter())
                        {
                            assert_eq!(balance, expected_balance);
                        }
                    }

                    // no one's a stacker
                    for addr in stacker_addrs.iter() {
                        assert!(get_stacker_info(&mut peer, addr).is_none());
                    }

                    // empty reward cycle
                    assert_eq!(reward_addrs.len(), 0);

                    // min STX is reset
                    assert_eq!(min_ustx, total_liquid_ustx / TESTNET_STACKING_THRESHOLD_25);
                }
            }

            if tenure_id >= 11 {
                // all balances are restored
                for (addr, expected_balance) in
                    stacker_addrs.iter().zip(balances_after_spending.iter())
                {
                    let account = get_account(&mut peer, addr);
                    assert_eq!(account.stx_balance.amount_unlocked(), *expected_balance);
                    assert_eq!(account.stx_balance.amount_locked(), 0);
                    assert_eq!(account.stx_balance.unlock_height(), 0);
                }
            } else if cur_reward_cycle >= reward_cycle {
                // not unlocked, but unlock is lazy
                for (addr, (expected_locked, expected_balance)) in stacker_addrs
                    .iter()
                    .zip(balances_stacked.iter().zip(balances_during_stacking.iter()))
                {
                    let account = get_account(&mut peer, addr);
                    assert_eq!(account.stx_balance.amount_unlocked(), *expected_balance);
                    assert_eq!(account.stx_balance.amount_locked(), *expected_locked);
                    assert_eq!(
                        account.stx_balance.unlock_height() as u128,
                        (reward_cycle + 1) * (burnchain.pox_constants.reward_cycle_length as u128)
                            + (burnchain.first_block_height as u128)
                    );
                }
            }
        }

        assert!(test_before_first_reward_cycle);
        assert!(test_in_first_reward_cycle);
        assert!(test_between_reward_cycles);
    }

    #[test]
    fn test_pox_lockup_reject() {
        let mut burnchain = Burnchain::default_unittest(
            0,
            &BurnchainHeaderHash::from_hex(BITCOIN_REGTEST_FIRST_BLOCK_HASH).unwrap(),
        );
        burnchain.pox_constants.reward_cycle_length = 5;
        burnchain.pox_constants.prepare_length = 2;
        burnchain.pox_constants.anchor_threshold = 1;
        // used to be set to 25, but test at 5 here, because the increased coinbase
        //   and, to a lesser extent, the initial block bonus altered the relative fraction
        //   owned by charlie.
        burnchain.pox_constants.pox_rejection_fraction = 5;

        let (mut peer, mut keys) = instantiate_pox_peer(&burnchain, function_name!());

        let num_blocks = 15;

        let alice = keys.pop().unwrap();
        let bob = keys.pop().unwrap();
        let charlie = keys.pop().unwrap();

        let mut alice_reward_cycle = 0;

        for tenure_id in 0..num_blocks {
            let microblock_privkey = StacksPrivateKey::new();
            let microblock_pubkeyhash =
                Hash160::from_node_public_key(&StacksPublicKey::from_private(&microblock_privkey));
            let tip =
                SortitionDB::get_canonical_burn_chain_tip(&peer.sortdb.as_ref().unwrap().conn())
                    .unwrap();

            let (burn_ops, stacks_block, microblocks) = peer.make_tenure(|ref mut miner, ref mut sortdb, ref mut chainstate, vrf_proof, ref parent_opt, ref parent_microblock_header_opt| {
                let parent_tip = get_parent_tip(parent_opt, chainstate, sortdb);
                let coinbase_tx = make_coinbase(miner, tenure_id);

                let mut block_txs = vec![
                    coinbase_tx
                ];

                if tenure_id == 1 {
                    // Alice locks up exactly 25% of the liquid STX supply, so this should succeed.
                    let alice_lockup = make_pox_lockup(&alice, 0, 1024 * POX_THRESHOLD_STEPS_USTX, AddressHashMode::SerializeP2PKH, key_to_stacks_addr(&alice).bytes, 12, tip.block_height);
                    block_txs.push(alice_lockup);

                    // Bob rejects with exactly 25% of the liquid STX supply (shouldn't affect
                    // anything).
                    let bob_reject = make_pox_reject(&bob, 0);
                    block_txs.push(bob_reject);
                } else if tenure_id == 2 {
                    // Charlie rejects
                    // this _should_ be included in the block
                    let charlie_reject = make_pox_reject(&charlie, 0);
                    block_txs.push(charlie_reject);

                    // allowance for the contract-caller
                    // this _should_ be included in the block
                    let charlie_contract: Value = contract_id(&key_to_stacks_addr(&charlie), "charlie-try-stack").into();
                    let charlie_allowance = make_pox_contract_call(&charlie, 1, "allow-contract-caller",
                                                                   vec![charlie_contract, Value::none()]);
                    block_txs.push(charlie_allowance);

                    // Charlie tries to stack, but it should fail.
                    // Specifically, (stack-stx) should fail with (err 17).
                    let charlie_stack = make_bare_contract(&charlie, 2, 0, "charlie-try-stack",
                                                           &format!(
                                                               "(define-data-var test-passed bool false)
                             (var-set test-passed (is-eq
                               (err 17)
                               (print (contract-call? '{}.pox stack-stx u10240000000000 {{ version: 0x01, hashbytes: 0x1111111111111111111111111111111111111111 }} burn-block-height u1))))",
                                                               boot_code_test_addr()));

                    block_txs.push(charlie_stack);

                    // Alice tries to reject, but it should fail.
                    // Specifically, (reject-pox) should fail with (err 3) since Alice already
                    // stacked.
                    // If it's the case, then this tx will NOT be mined
                    let alice_reject = make_bare_contract(&alice, 1, 0, "alice-try-reject",
                                                          &format!(
                                                              "(define-data-var test-passed bool false)
                             (var-set test-passed (is-eq
                               (err 3)
                               (print (contract-call? '{}.pox reject-pox))))",
                                                              boot_code_test_addr()));

                    block_txs.push(alice_reject);

                    // Charlie tries to reject again, but it should fail.
                    // Specifically, (reject-pox) should fail with (err 17).
                    let charlie_reject = make_bare_contract(&charlie, 3, 0, "charlie-try-reject",
                                                            &format!(
                                                                "(define-data-var test-passed bool false)
                             (var-set test-passed (is-eq
                               (err 17)
                               (print (contract-call? '{}.pox reject-pox))))",
                                                                boot_code_test_addr()));

                    block_txs.push(charlie_reject);
                }

                let block_builder = StacksBlockBuilder::make_regtest_block_builder(&parent_tip, vrf_proof, tip.total_burn, microblock_pubkeyhash).unwrap();
                let (anchored_block, _size, _cost) = StacksBlockBuilder::make_anchored_block_from_txs(block_builder, chainstate, &sortdb.index_conn(), block_txs).unwrap();

                if tenure_id == 2 {
                    // block should be all the transactions
                    assert_eq!(anchored_block.txs.len(), 6);
                }

                (anchored_block, vec![])
            });

            let (_, _, consensus_hash) = peer.next_burnchain_block(burn_ops.clone());
            peer.process_stacks_epoch_at_tip(&stacks_block, &microblocks);

            let total_liquid_ustx = get_liquid_ustx(&mut peer);
            let tip_index_block = StacksBlockId::new(&consensus_hash, &stacks_block.block_hash());
            let tip_burn_block_height =
                get_par_burn_block_height(peer.chainstate(), &tip_index_block);

            let cur_reward_cycle = burnchain
                .block_height_to_reward_cycle(tip_burn_block_height)
                .unwrap() as u128;
            let alice_balance = get_balance(&mut peer, &key_to_stacks_addr(&alice).into());

            let min_ustx = with_sortdb(&mut peer, |ref mut chainstate, ref sortdb| {
                chainstate.get_stacking_minimum(sortdb, &tip_index_block)
            })
            .unwrap();
            let reward_addrs = with_sortdb(&mut peer, |ref mut chainstate, ref sortdb| {
                get_reward_addresses_with_par_tip(chainstate, &burnchain, sortdb, &tip_index_block)
            })
            .unwrap();
            let total_stacked = with_sortdb(&mut peer, |ref mut chainstate, ref sortdb| {
                chainstate.test_get_total_ustx_stacked(sortdb, &tip_index_block, cur_reward_cycle)
            })
            .unwrap();
            let total_stacked_next = with_sortdb(&mut peer, |ref mut chainstate, ref sortdb| {
                chainstate.test_get_total_ustx_stacked(
                    sortdb,
                    &tip_index_block,
                    cur_reward_cycle + 1,
                )
            })
            .unwrap();

            eprintln!("\ntenure: {}\nreward cycle: {}\nmin-uSTX: {}\naddrs: {:?}\ntotal_liquid_ustx: {}\ntotal-stacked: {}\ntotal-stacked next: {}\n",
                      tenure_id, cur_reward_cycle, min_ustx, &reward_addrs, total_liquid_ustx, total_stacked, total_stacked_next);

            if tenure_id <= 1 {
                if tenure_id < 1 {
                    // Alice has not locked up STX
                    assert_eq!(alice_balance, 1024 * POX_THRESHOLD_STEPS_USTX);

                    let alice_account = get_account(&mut peer, &key_to_stacks_addr(&alice).into());
                    assert_eq!(
                        alice_account.stx_balance.amount_unlocked(),
                        1024 * POX_THRESHOLD_STEPS_USTX
                    );
                    assert_eq!(alice_account.stx_balance.amount_locked(), 0);
                    assert_eq!(alice_account.stx_balance.unlock_height(), 0);
                }

                assert_eq!(min_ustx, total_liquid_ustx / TESTNET_STACKING_THRESHOLD_25);

                // no reward addresses
                assert_eq!(reward_addrs.len(), 0);

                // record the first reward cycle when Alice's tokens get stacked
                alice_reward_cycle = 1 + burnchain
                    .block_height_to_reward_cycle(tip_burn_block_height)
                    .unwrap() as u128;
                let cur_reward_cycle = burnchain
                    .block_height_to_reward_cycle(tip_burn_block_height)
                    .unwrap() as u128;

                eprintln!(
                    "\nalice reward cycle: {}\ncur reward cycle: {}\n",
                    alice_reward_cycle, cur_reward_cycle
                );
            } else {
                if tenure_id == 2 {
                    // charlie's contract did NOT materialize
                    let result = eval_contract_at_tip(
                        &mut peer,
                        &key_to_stacks_addr(&charlie),
                        "charlie-try-stack",
                        "(var-get test-passed)",
                    )
                    .expect_bool()
                    .unwrap();
                    assert!(result, "charlie-try-stack test should be `true`");
                    let result = eval_contract_at_tip(
                        &mut peer,
                        &key_to_stacks_addr(&charlie),
                        "charlie-try-reject",
                        "(var-get test-passed)",
                    )
                    .expect_bool()
                    .unwrap();
                    assert!(result, "charlie-try-reject test should be `true`");
                    let result = eval_contract_at_tip(
                        &mut peer,
                        &key_to_stacks_addr(&alice),
                        "alice-try-reject",
                        "(var-get test-passed)",
                    )
                    .expect_bool()
                    .unwrap();
                    assert!(result, "alice-try-reject test should be `true`");
                }

                // Alice's address is locked as of the next reward cycle
                // Alice has locked up STX no matter what
                assert_eq!(alice_balance, 0);

                if cur_reward_cycle >= alice_reward_cycle {
                    // this will grow as more miner rewards are unlocked, so be wary
                    if tenure_id >= (MINER_REWARD_MATURITY + 1) as usize {
                        // miner rewards increased liquid supply, so less than 25% is locked.
                        // minimum participation decreases.
                        assert!(total_liquid_ustx > 4 * 1024 * POX_THRESHOLD_STEPS_USTX);
                        assert_eq!(min_ustx, total_liquid_ustx / TESTNET_STACKING_THRESHOLD_25);
                    } else {
                        // still at 25% or more locked
                        assert!(total_liquid_ustx <= 4 * 1024 * POX_THRESHOLD_STEPS_USTX);
                    }

                    let (amount_ustx, pox_addr, lock_period, first_reward_cycle) =
                        get_stacker_info(&mut peer, &key_to_stacks_addr(&alice).into()).unwrap();
                    eprintln!("\nAlice: {} uSTX stacked for {} cycle(s); addr is {:?}; first reward cycle is {}\n", amount_ustx, lock_period, &pox_addr, first_reward_cycle);

                    if cur_reward_cycle == alice_reward_cycle {
                        assert_eq!(
                            reward_addrs.len(),
                            0,
                            "charlie rejected in this cycle, so no reward address"
                        );
                    } else {
                        // charlie didn't reject this cycle, so Alice's reward address should be
                        // present
                        assert_eq!(reward_addrs.len(), 1);
                        assert_eq!(
                            (reward_addrs[0].0).version(),
                            AddressHashMode::SerializeP2PKH as u8
                        );
                        assert_eq!(
                            (reward_addrs[0].0).hash160(),
                            key_to_stacks_addr(&alice).bytes
                        );
                        assert_eq!(reward_addrs[0].1, 1024 * POX_THRESHOLD_STEPS_USTX);
                    }

                    // Lock-up is consistent with stacker state
                    let alice_account = get_account(&mut peer, &key_to_stacks_addr(&alice).into());
                    assert_eq!(alice_account.stx_balance.amount_unlocked(), 0);
                    assert_eq!(
                        alice_account.stx_balance.amount_locked(),
                        1024 * POX_THRESHOLD_STEPS_USTX
                    );
                    assert_eq!(
                        alice_account.stx_balance.unlock_height() as u128,
                        (first_reward_cycle + lock_period)
                            * (burnchain.pox_constants.reward_cycle_length as u128)
                            + (burnchain.first_block_height as u128)
                    );
                } else {
                    // no reward addresses
                    assert_eq!(reward_addrs.len(), 0);
                }
            }
        }
    }

    // TODO: need Stacking-rejection with a BTC address -- contract name in OP_RETURN? (NEXT)
}<|MERGE_RESOLUTION|>--- conflicted
+++ resolved
@@ -1206,65 +1206,8 @@
                 })
                 .expect_tuple()?;
 
-<<<<<<< HEAD
-            let pox_addr_tuple = tuple
-                .get("pox-addr")
-                .unwrap_or_else(|_| panic!("FATAL: no `pox-addr` in return value from (get-reward-set-pox-address u{} u{})", reward_cycle, i))
-                .to_owned();
-
-            let reward_address = PoxAddress::try_from_pox_tuple(self.mainnet, &pox_addr_tuple)
-                .unwrap_or_else(|| panic!("FATAL: not a valid PoX address: {:?}", &pox_addr_tuple));
-
-            let total_ustx = tuple
-                .get("total-ustx")
-                .unwrap_or_else(|_| panic!("FATAL: no 'total-ustx' in return value from (get-reward-set-pox-address u{} u{})", reward_cycle, i))
-                .to_owned()
-                .expect_u128()?;
-
-            let stacker_opt = tuple
-                .get("stacker")
-                .unwrap_or_else(|_| panic!("FATAL: no 'stacker' in return value from (get-reward-set-pox-address u{} u{})",
-                    reward_cycle, i))
-                .to_owned()
-                .expect_optional()?;
-
-            let stacker = match stacker_opt {
-                Some(stacker_value) => Some(stacker_value.expect_principal()?),
-                None => None,
-            };
-
-            let signer = tuple
-                .get("signer")
-                .unwrap_or_else(|_| panic!("FATAL: no 'signer' in return value from (get-reward-set-pox-address u{} u{})",
-                    reward_cycle, i))
-                .to_owned()
-                .expect_buff(SIGNERS_PK_LEN)?;
-            // (buff 33) only enforces max size, not min size, so we need to do a len check
-            let pk_bytes = if signer.len() == SIGNERS_PK_LEN {
-                let mut bytes = [0; SIGNERS_PK_LEN];
-                bytes.copy_from_slice(signer.as_slice());
-                bytes
-            } else {
-                [0; SIGNERS_PK_LEN]
-            };
-
-            debug!(
-                "Parsed PoX reward address";
-                "stacked_ustx" => total_ustx,
-                "reward_address" => %reward_address,
-                "stacker" => ?stacker,
-                "signer" => ?signer
-            );
-            ret.push(RawRewardSetEntry {
-                reward_address,
-                amount_stacked: total_ustx,
-                stacker,
-                signer: Some(pk_bytes),
-            })
-=======
             let entry = RawRewardSetEntry::from_pox_4_tuple(self.mainnet, tuple)?;
             ret.push(entry)
->>>>>>> 2d4d9bda
         }
 
         Ok(ret)
