// Copyright (C) 2013-2020 Blockstack PBC, a public benefit corporation
// Copyright (C) 2020-2023 Stacks Open Internet Foundation
//
// This program is free software: you can redistribute it and/or modify
// it under the terms of the GNU General Public License as published by
// the Free Software Foundation, either version 3 of the License, or
// (at your option) any later version.
//
// This program is distributed in the hope that it will be useful,
// but WITHOUT ANY WARRANTY; without even the implied warranty of
// MERCHANTABILITY or FITNESS FOR A PARTICULAR PURPOSE.  See the
// GNU General Public License for more details.
//
// You should have received a copy of the GNU General Public License
// along with this program.  If not, see <http://www.gnu.org/licenses/>.

use std::fs;

use crate::net::stackerdb::{db::SlotValidation, SlotMetadata, StackerDBConfig, StackerDBs};

use crate::net::Error as net_error;
use crate::net::StackerDBChunkData;

use clarity::vm::ContractName;
use stacks_common::types::chainstate::ConsensusHash;
use stacks_common::types::chainstate::StacksAddress;

use stacks_common::util::hash::Hash160;
use stacks_common::util::hash::Sha512Trunc256Sum;
use stacks_common::util::secp256k1::{MessageSignature, Secp256k1PrivateKey};

use stacks_common::address::{
    AddressHashMode, C32_ADDRESS_VERSION_MAINNET_MULTISIG, C32_ADDRESS_VERSION_MAINNET_SINGLESIG,
};
use stacks_common::types::chainstate::{StacksPrivateKey, StacksPublicKey};

use rand::prelude::*;
use rand::seq::SliceRandom;
use rand::thread_rng;
use rand::Rng;
use rand::RngCore;

use crate::net::relay::Relayer;
use crate::net::test::TestPeer;
use crate::net::test::TestPeerConfig;
use crate::net::ContractIdExtension;

use crate::net::ContractId;

use crate::util_lib::test::with_timeout;

const BASE_PORT: u16 = 33000;

// Minimum chunk size for FROST is 97 + T * 33, where T = 3000
const CHUNK_SIZE: u64 = 2 * (97 + 3000 * 33);

// Number of neighbors to test with
const NUM_NEIGHBORS: usize = 8;

/// Some testable configurations for stacker DB configs
impl StackerDBConfig {
    #[cfg(test)]
    pub fn template() -> StackerDBConfig {
        StackerDBConfig {
            chunk_size: CHUNK_SIZE,
            write_freq: 0,
            max_writes: u32::MAX,
            hint_replicas: vec![],
            max_neighbors: NUM_NEIGHBORS,
            signers: vec![], // to be filled in
        }
    }
}

/// Add a stacker DB to a node's config.
/// Return its index into the list of configured stacker DBs (can be used as `idx` in the call to
/// `setup_stackerdb()`
fn add_stackerdb(config: &mut TestPeerConfig, stackerdb_config: Option<StackerDBConfig>) -> usize {
    let name = ContractName::try_from(format!("db-{}", config.stacker_dbs.len())).unwrap();
    let addr = StacksAddress {
        version: C32_ADDRESS_VERSION_MAINNET_SINGLESIG,
        bytes: Hash160::from_data(&config.stacker_dbs.len().to_be_bytes()),
    };

    let stackerdb_config = stackerdb_config.unwrap_or(StackerDBConfig::noop());

    config.stacker_dbs.push(ContractId::from_parts(addr, name));
    config.stacker_db_configs.push(Some(stackerdb_config));

    config.stacker_dbs.len() - 1
}

/// Set up a stacker DB and optionally fill it with random data.
/// `idx` refers to the `idx`th stacker DB in the node config struct.
fn setup_stackerdb(peer: &mut TestPeer, idx: usize, fill: bool, num_slots: usize) {
    let contract_id = &peer.config.stacker_dbs[idx];
    let rc_consensus_hash = &peer.network.get_chain_view().rc_consensus_hash;

    let mut noop = StackerDBConfig::noop();
    let stackerdb_config = peer.config.stacker_db_configs[idx]
        .as_mut()
        .unwrap_or(&mut noop);
    let chunk_size = stackerdb_config.chunk_size;

    let mut k: u64 = 0;
    let mut pks = vec![];
    let mut slots = vec![];
    for i in 0..num_slots {
        // deterministically generate private keys
        let pk = loop {
            let h = Sha512Trunc256Sum::from_data(&k.to_be_bytes());
            k += 1;

            if let Ok(pk) = Secp256k1PrivateKey::from_slice(&h.0) {
                break pk;
            }
        };
        let pubk = StacksPublicKey::from_private(&pk);
        let addr = StacksAddress {
            version: C32_ADDRESS_VERSION_MAINNET_SINGLESIG,
            bytes: Hash160::from_node_public_key(&pubk),
        };

        pks.push(pk);
        slots.push((addr, 1));
    }

    stackerdb_config.signers = slots.clone();
    let tx = peer
        .network
        .stackerdbs
        .tx_begin(stackerdb_config.clone())
        .unwrap();

    tx.create_stackerdb(contract_id, &slots).unwrap();

    if fill {
        for i in 0..num_slots {
            // deterministically generate chunk data
            let mut inner_data = vec![0x00; chunk_size as usize];
            thread_rng().fill(&mut inner_data[..]);

            let mut chunk_data = StackerDBChunkData::new(i as u32, 1, inner_data);
            chunk_data.sign(&pks[i as usize]).unwrap();

            let chunk_md = chunk_data.get_slot_metadata();
            tx.try_replace_chunk(contract_id, &chunk_md, &chunk_data.data)
                .unwrap();
        }
    }

    tx.commit().unwrap();

    // load the new slot data into the sync state machine
    peer.network
        .stacker_db_syncs
        .as_mut()
        .unwrap()
        .get_mut(contract_id)
        .unwrap()
        .reset(None, stackerdb_config)
        .unwrap();
}

/// Load up the entire stacker DB, including its metadata
fn load_stackerdb(peer: &TestPeer, idx: usize) -> Vec<(SlotMetadata, Vec<u8>)> {
    let num_slots = peer.config.stacker_db_configs[idx]
        .as_ref()
        .unwrap_or(&StackerDBConfig::noop())
        .num_slots();
    let rc_consensus_hash = &peer.network.get_chain_view().rc_consensus_hash;
    let mut ret = vec![];
    for i in 0..num_slots {
        let chunk_metadata = peer
            .network
            .stackerdbs
            .get_slot_metadata(&peer.config.stacker_dbs[idx], i as u32)
            .unwrap()
            .unwrap();
        let chunk = peer
            .network
            .stackerdbs
            .get_latest_chunk(&peer.config.stacker_dbs[idx], i as u32)
            .unwrap()
            .unwrap_or(vec![]);
        ret.push((chunk_metadata, chunk));
    }
    ret
}

#[test]
fn test_stackerdb_replica_2_neighbors_1_chunk() {
    with_timeout(600, || {
        std::env::set_var("STACKS_TEST_DISABLE_EDGE_TRIGGER_TEST", "1");
        let mut peer_1_config = TestPeerConfig::from_port(BASE_PORT);
        let mut peer_2_config = TestPeerConfig::from_port(BASE_PORT + 2);

        peer_1_config.allowed = -1;
        peer_2_config.allowed = -1;

        // short-lived walks...
        peer_1_config.connection_opts.walk_max_duration = 10;
        peer_2_config.connection_opts.walk_max_duration = 10;

        // peer 1 crawls peer 2, and peer 2 crawls peer 1
        peer_1_config.add_neighbor(&peer_2_config.to_neighbor());
        peer_2_config.add_neighbor(&peer_1_config.to_neighbor());

        // set up stacker DBs for both peers
        let idx_1 = add_stackerdb(&mut peer_1_config, Some(StackerDBConfig::template()));
        let idx_2 = add_stackerdb(&mut peer_2_config, Some(StackerDBConfig::template()));

        let mut peer_1 = TestPeer::new(peer_1_config);
        let mut peer_2 = TestPeer::new(peer_2_config);

        // peer 1 gets the DB
        setup_stackerdb(&mut peer_1, idx_1, true, 1);
        setup_stackerdb(&mut peer_2, idx_2, false, 1);

        // verify that peer 1 got the data
        let peer_1_db_chunks = load_stackerdb(&peer_1, idx_1);
        assert_eq!(peer_1_db_chunks.len(), 1);
        assert_eq!(peer_1_db_chunks[0].0.slot_id, 0);
        assert_eq!(peer_1_db_chunks[0].0.slot_version, 1);
        assert!(peer_1_db_chunks[0].1.len() > 0);

        // verify that peer 2 did NOT get the data
        let peer_2_db_chunks = load_stackerdb(&peer_2, idx_2);
        assert_eq!(peer_2_db_chunks.len(), 1);
        assert_eq!(peer_2_db_chunks[0].0.slot_id, 0);
        assert_eq!(peer_2_db_chunks[0].0.slot_version, 0);
        assert!(peer_2_db_chunks[0].1.len() == 0);

        let peer_1_db_configs = peer_1.config.get_stacker_db_configs();
        let peer_2_db_configs = peer_2.config.get_stacker_db_configs();

        let mut i = 0;
        loop {
            // run peer network state-machines
            let res_1 = peer_1.step();
            let res_2 = peer_2.step();

            if let Ok(mut res) = res_1 {
                Relayer::process_stacker_db_chunks(
                    &mut peer_1.network.stackerdbs,
                    &peer_1_db_configs,
                    &res.stacker_db_sync_results,
                )
                .unwrap();
                Relayer::process_pushed_stacker_db_chunks(
                    &mut peer_1.network.stackerdbs,
                    &peer_1_db_configs,
                    &mut res.unhandled_messages,
                )
                .unwrap();
            }

            if let Ok(mut res) = res_2 {
                Relayer::process_stacker_db_chunks(
                    &mut peer_2.network.stackerdbs,
                    &peer_2_db_configs,
                    &res.stacker_db_sync_results,
                )
                .unwrap();
                Relayer::process_pushed_stacker_db_chunks(
                    &mut peer_2.network.stackerdbs,
                    &peer_2_db_configs,
                    &mut res.unhandled_messages,
                )
                .unwrap();
            }

            let db1 = load_stackerdb(&peer_1, idx_1);
            let db2 = load_stackerdb(&peer_2, idx_2);

            if db1 == db2 {
                break;
            }
            i += 1;
        }

        debug!("Completed stacker DB sync in {} step(s)", i);
    })
}

#[test]
#[ignore]
fn test_stackerdb_replica_2_neighbors_10_chunks() {
    inner_test_stackerdb_replica_2_neighbors_10_chunks(false, BASE_PORT + 4);
}

#[test]
#[ignore]
fn test_stackerdb_replica_2_neighbors_10_push_chunks() {
    inner_test_stackerdb_replica_2_neighbors_10_chunks(true, BASE_PORT + 8);
}

fn inner_test_stackerdb_replica_2_neighbors_10_chunks(push_only: bool, base_port: u16) {
    with_timeout(600, move || {
        std::env::set_var("STACKS_TEST_DISABLE_EDGE_TRIGGER_TEST", "1");
        let mut peer_1_config = TestPeerConfig::from_port(base_port);
        let mut peer_2_config = TestPeerConfig::from_port(base_port + 2);

        peer_1_config.allowed = -1;
        peer_2_config.allowed = -1;

        // short-lived walks...
        peer_1_config.connection_opts.walk_max_duration = 10;
        peer_2_config.connection_opts.walk_max_duration = 10;

        if push_only {
            peer_1_config.connection_opts.disable_stackerdb_get_chunks = true;
            peer_2_config.connection_opts.disable_stackerdb_get_chunks = true;
        }

        // peer 1 crawls peer 2, and peer 2 crawls peer 1
        peer_1_config.add_neighbor(&peer_2_config.to_neighbor());
        peer_2_config.add_neighbor(&peer_1_config.to_neighbor());

        // set up stacker DBs for both peers
        let idx_1 = add_stackerdb(&mut peer_1_config, Some(StackerDBConfig::template()));
        let idx_2 = add_stackerdb(&mut peer_2_config, Some(StackerDBConfig::template()));

        let mut peer_1 = TestPeer::new(peer_1_config);
        let mut peer_2 = TestPeer::new(peer_2_config);

        // peer 1 gets the DB
        setup_stackerdb(&mut peer_1, idx_1, true, 10);
        setup_stackerdb(&mut peer_2, idx_2, false, 10);

        // verify that peer 1 got the data
        let peer_1_db_chunks = load_stackerdb(&peer_1, idx_1);
        assert_eq!(peer_1_db_chunks.len(), 10);
        for i in 0..10 {
            assert_eq!(peer_1_db_chunks[i].0.slot_id, i as u32);
            assert_eq!(peer_1_db_chunks[i].0.slot_version, 1);
            assert!(peer_1_db_chunks[i].1.len() > 0);
        }

        // verify that peer 2 did NOT get the data
        let peer_2_db_chunks = load_stackerdb(&peer_2, idx_2);
        assert_eq!(peer_2_db_chunks.len(), 10);
        for i in 0..10 {
            assert_eq!(peer_2_db_chunks[i].0.slot_id, i as u32);
            assert_eq!(peer_2_db_chunks[i].0.slot_version, 0);
            assert!(peer_2_db_chunks[i].1.len() == 0);
        }

        let peer_1_db_configs = peer_1.config.get_stacker_db_configs();
        let peer_2_db_configs = peer_2.config.get_stacker_db_configs();

        let mut i = 0;
        loop {
            // run peer network state-machines
            let res_1 = peer_1.step();
            let res_2 = peer_2.step();

            if let Ok(mut res) = res_1 {
                Relayer::process_stacker_db_chunks(
                    &mut peer_1.network.stackerdbs,
                    &peer_1_db_configs,
                    &res.stacker_db_sync_results,
                )
                .unwrap();
                Relayer::process_pushed_stacker_db_chunks(
                    &mut peer_1.network.stackerdbs,
                    &peer_1_db_configs,
                    &mut res.unhandled_messages,
                )
                .unwrap();
            }

            if let Ok(mut res) = res_2 {
                Relayer::process_stacker_db_chunks(
                    &mut peer_2.network.stackerdbs,
                    &peer_2_db_configs,
                    &res.stacker_db_sync_results,
                )
                .unwrap();
                Relayer::process_pushed_stacker_db_chunks(
                    &mut peer_2.network.stackerdbs,
                    &peer_2_db_configs,
                    &mut res.unhandled_messages,
                )
                .unwrap();
            }

            let db1 = load_stackerdb(&peer_1, idx_1);
            let db2 = load_stackerdb(&peer_2, idx_2);

            if db1 == db2 {
                break;
            }
            i += 1;

            debug!("StackerDB sync step {}", i);
        }

        debug!("Completed stacker DB sync in {} step(s)", i);
    })
}

#[test]
fn test_stackerdb_10_replicas_10_neighbors_line_10_chunks() {
    inner_test_stackerdb_10_replicas_10_neighbors_line_10_chunks(false, BASE_PORT + 28);
}

#[test]
fn test_stackerdb_10_replicas_10_neighbors_line_push_10_chunks() {
    inner_test_stackerdb_10_replicas_10_neighbors_line_10_chunks(true, BASE_PORT + 68);
}

fn inner_test_stackerdb_10_replicas_10_neighbors_line_10_chunks(push_only: bool, base_port: u16) {
    with_timeout(600, move || {
        std::env::set_var("STACKS_TEST_DISABLE_EDGE_TRIGGER_TEST", "1");
        let num_peers: usize = 10;
        let mut peer_configs = vec![];
        let mut peer_db_idxs = vec![];
        let mut peers = vec![];
        let mut peer_db_configs = vec![];

        for i in 0..num_peers {
            let mut peer_config = TestPeerConfig::from_port(base_port + (2 * i as u16));

            peer_config.allowed = -1;

            if push_only {
                peer_config.connection_opts.disable_stackerdb_get_chunks = true;
            }

            // short-lived walks...
            peer_config.connection_opts.walk_max_duration = 10;
            let idx = add_stackerdb(&mut peer_config, Some(StackerDBConfig::template()));

            peer_configs.push(peer_config);
            peer_db_idxs.push(idx);
        }

        // line topology: neighbor N connects to neighbors N-1 and N+1
        for i in 1..(num_peers - 1) {
            let n1 = peer_configs[i - 1].to_neighbor();
            let n2 = peer_configs[i + 1].to_neighbor();
            peer_configs[i].add_neighbor(&n1);
            peer_configs[i].add_neighbor(&n2);
        }

        for (i, peer_config) in peer_configs.into_iter().enumerate() {
            let mut peer = TestPeer::new(peer_config);

            if i == 0 {
                // peer 0 -- at one end of the line -- gets the initial DB
                setup_stackerdb(&mut peer, peer_db_idxs[i], true, 10);

                // verify instantiation
                let peer_db_chunks = load_stackerdb(&peer, peer_db_idxs[i]);
                assert_eq!(peer_db_chunks.len(), 10);
                for j in 0..10 {
                    assert_eq!(peer_db_chunks[j].0.slot_id, j as u32);
                    assert_eq!(peer_db_chunks[j].0.slot_version, 1);
                    assert!(peer_db_chunks[j].1.len() > 0);
                }
            } else {
                // everyone else gets nothing
                setup_stackerdb(&mut peer, peer_db_idxs[i], false, 10);

                // verify instantiation
                let peer_db_chunks = load_stackerdb(&peer, peer_db_idxs[i]);
                assert_eq!(peer_db_chunks.len(), 10);
                for j in 0..10 {
                    assert_eq!(peer_db_chunks[j].0.slot_id, j as u32);
                    assert_eq!(peer_db_chunks[j].0.slot_version, 0);
                    assert!(peer_db_chunks[j].1.len() == 0);
                }
            }

            peers.push(peer);
        }

        for (i, peer) in peers.iter().enumerate() {
            let peer_db_config = peer.config.get_stacker_db_configs();
            peer_db_configs.push(peer_db_config);
        }
        let mut step_count = 0;
        loop {
            // run peer network state-machines
            for i in 0..num_peers {
                let res = peers[i].step();
                if let Ok(mut res) = res {
                    let rc_consensus_hash =
                        peers[i].network.get_chain_view().rc_consensus_hash.clone();
                    Relayer::process_stacker_db_chunks(
                        &mut peers[i].network.stackerdbs,
                        &peer_db_configs[i],
                        &res.stacker_db_sync_results,
                    )
                    .unwrap();
                    Relayer::process_pushed_stacker_db_chunks(
                        &mut peers[i].network.stackerdbs,
                        &peer_db_configs[i],
                        &mut res.unhandled_messages,
                    )
                    .unwrap();
                }
            }

            let mut db_state = None;
            let mut different = false;
            for i in 0..num_peers {
                let db = load_stackerdb(&peers[i], peer_db_idxs[i]);
                if let Some(cmp_db) = db_state.as_ref() {
                    if &db != cmp_db {
                        different = true;
                        break;
                    }
                } else {
                    db_state = Some(db);
                }
            }

            if !different {
                break;
            }
            step_count += 1;
        }

        debug!("Completed stacker DB sync in {} step(s)", step_count);
    })
<<<<<<< HEAD
}

#[test]
fn test_stackerdb_10_replicas_10_neighbors_line_10_chunks() {
    with_timeout(600, || {
        std::env::set_var("STACKS_TEST_DISABLE_EDGE_TRIGGER_TEST", "1");
        let num_peers: usize = 10;
        let num_dbs: usize = 10;
        let mut peer_configs = vec![];
        let mut peer_db_idxs = vec![];
        let mut peers = vec![];
        let mut peer_db_configs = vec![];

        for i in 0..num_peers {
            let mut peer_config = TestPeerConfig::from_port(BASE_PORT + 28 + (2 * i as u16));

            peer_config.allowed = -1;

            // short-lived walks...
            peer_config.connection_opts.walk_max_duration = 10;

            // bigger inbox/outbox
            peer_config.connection_opts.inbox_maxlen = 101;
            peer_config.connection_opts.outbox_maxlen = 101;

            let mut idxs = vec![];
            for j in 0..10 {
                let idx = add_stackerdb(&mut peer_config, Some(StackerDBConfig::template()));
                idxs.push(idx);
            }

            peer_configs.push(peer_config);
            peer_db_idxs.push(idxs);
        }

        // line topology: neighbor N connects to neighbors N-1 and N+1
        for i in 1..(num_peers - 1) {
            let n1 = peer_configs[i - 1].to_neighbor();
            let n2 = peer_configs[i + 1].to_neighbor();
            peer_configs[i].add_neighbor(&n1);
            peer_configs[i].add_neighbor(&n2);
        }

        for (i, peer_config) in peer_configs.into_iter().enumerate() {
            let mut peer = TestPeer::new(peer_config);

            if i == 0 {
                for j in 0..peer_db_idxs[i].len() {
                    // peer 0 -- at one end of the line -- gets the initial DBs
                    setup_stackerdb(&mut peer, peer_db_idxs[i][j], true, 10);

                    // verify instantiation
                    let peer_db_chunks = load_stackerdb(&peer, peer_db_idxs[i][j]);
                    assert_eq!(peer_db_chunks.len(), 10);
                    for k in 0..10 {
                        assert_eq!(peer_db_chunks[k].0.slot_id, k as u32);
                        assert_eq!(peer_db_chunks[k].0.slot_version, 1);
                        assert!(peer_db_chunks[k].1.len() > 0);
                    }
                }
            } else {
                for j in 0..peer_db_idxs[i].len() {
                    // everyone else gets nothing
                    setup_stackerdb(&mut peer, peer_db_idxs[i][j], false, 10);

                    // verify instantiation
                    let peer_db_chunks = load_stackerdb(&peer, peer_db_idxs[i][j]);
                    assert_eq!(peer_db_chunks.len(), 10);
                    for k in 0..10 {
                        assert_eq!(peer_db_chunks[k].0.slot_id, k as u32);
                        assert_eq!(peer_db_chunks[k].0.slot_version, 0);
                        assert!(peer_db_chunks[k].1.len() == 0);
                    }
                }
            }

            peers.push(peer);
        }

        for (i, peer) in peers.iter().enumerate() {
            let peer_db_config = peer.config.get_stacker_db_configs();
            peer_db_configs.push(peer_db_config);
        }
        let mut step_count = 0;
        loop {
            // run peer network state-machines
            for i in 0..num_peers {
                let res = peers[i].step();
                if let Ok(mut res) = res {
                    let rc_consensus_hash =
                        peers[i].network.get_chain_view().rc_consensus_hash.clone();
                    Relayer::process_stacker_db_chunks(
                        &mut peers[i].network.stackerdbs,
                        &peer_db_configs[i],
                        &res.stacker_db_sync_results,
                    )
                    .unwrap();
                    Relayer::process_pushed_stacker_db_chunks(
                        &mut peers[i].network.stackerdbs,
                        &peer_db_configs[i],
                        &mut res.unhandled_messages,
                    )
                    .unwrap();
                }
            }

            let mut different = false;
            for k in 0..num_dbs {
                for i in 0..num_peers {
                    let db1 = load_stackerdb(&peers[i], peer_db_idxs[i][k]);
                    for j in (i + 1)..num_peers {
                        let db2 = load_stackerdb(&peers[j], peer_db_idxs[j][k]);
                        if db1 != db2 {
                            debug!("Different {}: {} != {}", k, i, j);
                            different = true;
                            break;
                        }
                    }
                    if different {
                        break;
                    }
                }
                if different {
                    break;
                }
            }

            if !different {
                break;
            }
            step_count += 1;
        }

        debug!("Completed stacker DB sync in {} step(s)", step_count);

        // we were efficient
        for (i, peer) in peers.iter().enumerate() {
            for (_, sync_state) in peer.network.stacker_db_syncs.as_ref().unwrap().iter() {
                if i != 0 {
                    assert!(sync_state.total_stored >= 10);
                }
            }
        }
    })
=======
>>>>>>> d8652d98
}<|MERGE_RESOLUTION|>--- conflicted
+++ resolved
@@ -525,151 +525,4 @@
 
         debug!("Completed stacker DB sync in {} step(s)", step_count);
     })
-<<<<<<< HEAD
-}
-
-#[test]
-fn test_stackerdb_10_replicas_10_neighbors_line_10_chunks() {
-    with_timeout(600, || {
-        std::env::set_var("STACKS_TEST_DISABLE_EDGE_TRIGGER_TEST", "1");
-        let num_peers: usize = 10;
-        let num_dbs: usize = 10;
-        let mut peer_configs = vec![];
-        let mut peer_db_idxs = vec![];
-        let mut peers = vec![];
-        let mut peer_db_configs = vec![];
-
-        for i in 0..num_peers {
-            let mut peer_config = TestPeerConfig::from_port(BASE_PORT + 28 + (2 * i as u16));
-
-            peer_config.allowed = -1;
-
-            // short-lived walks...
-            peer_config.connection_opts.walk_max_duration = 10;
-
-            // bigger inbox/outbox
-            peer_config.connection_opts.inbox_maxlen = 101;
-            peer_config.connection_opts.outbox_maxlen = 101;
-
-            let mut idxs = vec![];
-            for j in 0..10 {
-                let idx = add_stackerdb(&mut peer_config, Some(StackerDBConfig::template()));
-                idxs.push(idx);
-            }
-
-            peer_configs.push(peer_config);
-            peer_db_idxs.push(idxs);
-        }
-
-        // line topology: neighbor N connects to neighbors N-1 and N+1
-        for i in 1..(num_peers - 1) {
-            let n1 = peer_configs[i - 1].to_neighbor();
-            let n2 = peer_configs[i + 1].to_neighbor();
-            peer_configs[i].add_neighbor(&n1);
-            peer_configs[i].add_neighbor(&n2);
-        }
-
-        for (i, peer_config) in peer_configs.into_iter().enumerate() {
-            let mut peer = TestPeer::new(peer_config);
-
-            if i == 0 {
-                for j in 0..peer_db_idxs[i].len() {
-                    // peer 0 -- at one end of the line -- gets the initial DBs
-                    setup_stackerdb(&mut peer, peer_db_idxs[i][j], true, 10);
-
-                    // verify instantiation
-                    let peer_db_chunks = load_stackerdb(&peer, peer_db_idxs[i][j]);
-                    assert_eq!(peer_db_chunks.len(), 10);
-                    for k in 0..10 {
-                        assert_eq!(peer_db_chunks[k].0.slot_id, k as u32);
-                        assert_eq!(peer_db_chunks[k].0.slot_version, 1);
-                        assert!(peer_db_chunks[k].1.len() > 0);
-                    }
-                }
-            } else {
-                for j in 0..peer_db_idxs[i].len() {
-                    // everyone else gets nothing
-                    setup_stackerdb(&mut peer, peer_db_idxs[i][j], false, 10);
-
-                    // verify instantiation
-                    let peer_db_chunks = load_stackerdb(&peer, peer_db_idxs[i][j]);
-                    assert_eq!(peer_db_chunks.len(), 10);
-                    for k in 0..10 {
-                        assert_eq!(peer_db_chunks[k].0.slot_id, k as u32);
-                        assert_eq!(peer_db_chunks[k].0.slot_version, 0);
-                        assert!(peer_db_chunks[k].1.len() == 0);
-                    }
-                }
-            }
-
-            peers.push(peer);
-        }
-
-        for (i, peer) in peers.iter().enumerate() {
-            let peer_db_config = peer.config.get_stacker_db_configs();
-            peer_db_configs.push(peer_db_config);
-        }
-        let mut step_count = 0;
-        loop {
-            // run peer network state-machines
-            for i in 0..num_peers {
-                let res = peers[i].step();
-                if let Ok(mut res) = res {
-                    let rc_consensus_hash =
-                        peers[i].network.get_chain_view().rc_consensus_hash.clone();
-                    Relayer::process_stacker_db_chunks(
-                        &mut peers[i].network.stackerdbs,
-                        &peer_db_configs[i],
-                        &res.stacker_db_sync_results,
-                    )
-                    .unwrap();
-                    Relayer::process_pushed_stacker_db_chunks(
-                        &mut peers[i].network.stackerdbs,
-                        &peer_db_configs[i],
-                        &mut res.unhandled_messages,
-                    )
-                    .unwrap();
-                }
-            }
-
-            let mut different = false;
-            for k in 0..num_dbs {
-                for i in 0..num_peers {
-                    let db1 = load_stackerdb(&peers[i], peer_db_idxs[i][k]);
-                    for j in (i + 1)..num_peers {
-                        let db2 = load_stackerdb(&peers[j], peer_db_idxs[j][k]);
-                        if db1 != db2 {
-                            debug!("Different {}: {} != {}", k, i, j);
-                            different = true;
-                            break;
-                        }
-                    }
-                    if different {
-                        break;
-                    }
-                }
-                if different {
-                    break;
-                }
-            }
-
-            if !different {
-                break;
-            }
-            step_count += 1;
-        }
-
-        debug!("Completed stacker DB sync in {} step(s)", step_count);
-
-        // we were efficient
-        for (i, peer) in peers.iter().enumerate() {
-            for (_, sync_state) in peer.network.stacker_db_syncs.as_ref().unwrap().iter() {
-                if i != 0 {
-                    assert!(sync_state.total_stored >= 10);
-                }
-            }
-        }
-    })
-=======
->>>>>>> d8652d98
 }