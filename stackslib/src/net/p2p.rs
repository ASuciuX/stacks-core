--- conflicted
+++ resolved
@@ -90,14 +90,10 @@
 use crate::net::NeighborKey;
 use crate::net::PeerAddress;
 use crate::net::*;
-use crate::types::chainstate::{PoxId, SortitionId};
 use crate::util_lib::db::DBConn;
 use crate::util_lib::db::DBTx;
 use crate::util_lib::db::Error as db_error;
-<<<<<<< HEAD
-=======
 use stacks_common::types::chainstate::{PoxId, SortitionId};
->>>>>>> 3e0ba615
 
 /// inter-thread request to send a p2p message from another thread in this program.
 #[derive(Debug)]
@@ -5799,10 +5795,6 @@
     use stacks_common::util::sleep_ms;
 
     use super::*;
-<<<<<<< HEAD
-    use super::*;
-=======
->>>>>>> 3e0ba615
     use crate::burnchains::burnchain::*;
     use crate::burnchains::*;
     use crate::chainstate::stacks::test::*;
@@ -5815,10 +5807,7 @@
     use crate::net::test::*;
     use crate::net::*;
     use crate::util_lib::test::*;
-<<<<<<< HEAD
-=======
     use stacks_common::types::chainstate::BurnchainHeaderHash;
->>>>>>> 3e0ba615
 
     fn make_random_peer_address() -> PeerAddress {
         let mut rng = rand::thread_rng();
