// Copyright (C) 2013-2020 Blockstack PBC, a public benefit corporation
// Copyright (C) 2020 Stacks Open Internet Foundation
//
// This program is free software: you can redistribute it and/or modify
// it under the terms of the GNU General Public License as published by
// the Free Software Foundation, either version 3 of the License, or
// (at your option) any later version.
//
// This program is distributed in the hope that it will be useful,
// but WITHOUT ANY WARRANTY; without even the implied warranty of
// MERCHANTABILITY or FITNESS FOR A PARTICULAR PURPOSE.  See the
// GNU General Public License for more details.
//
// You should have received a copy of the GNU General Public License
// along with this program.  If not, see <http://www.gnu.org/licenses/>.

use std::cmp;
use std::collections::{BTreeMap, HashMap, HashSet, VecDeque};
use std::convert::{TryFrom, TryInto};
use std::fs;
use std::path::PathBuf;
use std::sync::mpsc::SyncSender;
use std::time::Duration;

<<<<<<< HEAD
use burnchains::{
    affirmation::{AffirmationMap, AffirmationMapEntry},
    bitcoin::indexer::BitcoinIndexer,
    db::{
        BlockCommitMetadata, BurnchainBlockData, BurnchainDB, BurnchainDBTransaction,
        BurnchainHeaderReader,
    },
    Address, Burnchain, BurnchainBlockHeader, Error as BurnchainError, PoxConstants, Txid,
};
use chainstate::burn::{
    db::sortdb::SortitionDB,
    operations::leader_block_commit::{RewardSetInfo, BURN_BLOCK_MINED_AT_MODULUS},
    operations::BlockstackOperationType,
    operations::LeaderBlockCommitOp,
    BlockSnapshot, ConsensusHash,
=======
use crate::burnchains::{
    db::{BurnchainBlockData, BurnchainDB},
    Address, Burnchain, BurnchainBlockHeader, Error as BurnchainError, Txid,
};
use crate::chainstate::burn::{
    db::sortdb::SortitionDB, operations::leader_block_commit::RewardSetInfo,
    operations::BlockstackOperationType, BlockSnapshot, ConsensusHash,
>>>>>>> 035fb126
};
use crate::chainstate::coordinator::comm::{
    ArcCounterCoordinatorNotices, CoordinatorEvents, CoordinatorNotices, CoordinatorReceivers,
};
use crate::chainstate::stacks::index::MarfTrieId;
use crate::chainstate::stacks::{
    db::{
        accounts::MinerReward, ChainStateBootData, ClarityTx, MinerRewardInfo, StacksChainState,
        StacksEpochReceipt, StacksHeaderInfo,
    },
    events::{StacksTransactionEvent, StacksTransactionReceipt, TransactionOrigin},
    Error as ChainstateError, StacksBlock, TransactionPayload,
};
use crate::core::StacksEpoch;
use crate::monitoring::{
    increment_contract_calls_processed, increment_stx_blocks_processed_counter,
};
<<<<<<< HEAD
use net::atlas::{AtlasConfig, AttachmentInstance};
use util::db::DBConn;
use util::db::DBTx;
use util::db::Error as DBError;
use util::get_epoch_time_secs;
use vm::{
=======
use crate::net::atlas::{AtlasConfig, AttachmentInstance};
use crate::util_lib::db::Error as DBError;
use clarity::vm::{
>>>>>>> 035fb126
    costs::ExecutionCost,
    types::{PrincipalData, QualifiedContractIdentifier},
    Value,
};

<<<<<<< HEAD
use core::StacksEpochId;

=======
use crate::cost_estimates::{CostEstimator, FeeEstimator, PessimisticEstimator};
>>>>>>> 035fb126
use crate::types::chainstate::{
    BlockHeaderHash, BurnchainHeaderHash, PoxId, SortitionId, StacksAddress, StacksBlockId,
};
use clarity::vm::database::BurnStateDB;

pub use self::comm::CoordinatorCommunication;

pub mod comm;
#[cfg(test)]
pub mod tests;

/// The 3 different states for the current
///  reward cycle's relationship to its PoX anchor
#[derive(Debug, Clone, PartialEq)]
pub enum PoxAnchorBlockStatus {
    SelectedAndKnown(BlockHeaderHash, Vec<StacksAddress>),
    SelectedAndUnknown(BlockHeaderHash),
    NotSelected,
}

#[derive(Debug, PartialEq)]
pub struct RewardCycleInfo {
    pub anchor_status: PoxAnchorBlockStatus,
}

impl RewardCycleInfo {
    pub fn selected_anchor_block(&self) -> Option<&BlockHeaderHash> {
        use self::PoxAnchorBlockStatus::*;
        match self.anchor_status {
            SelectedAndUnknown(ref block) | SelectedAndKnown(ref block, _) => Some(block),
            NotSelected => None,
        }
    }
    pub fn is_reward_info_known(&self) -> bool {
        use self::PoxAnchorBlockStatus::*;
        match self.anchor_status {
            SelectedAndUnknown(_) => false,
            SelectedAndKnown(_, _) | NotSelected => true,
        }
    }
    pub fn known_selected_anchor_block(&self) -> Option<&Vec<StacksAddress>> {
        use self::PoxAnchorBlockStatus::*;
        match self.anchor_status {
            SelectedAndUnknown(_) => None,
            SelectedAndKnown(_, ref reward_set) => Some(reward_set),
            NotSelected => None,
        }
    }
    pub fn known_selected_anchor_block_owned(self) -> Option<Vec<StacksAddress>> {
        use self::PoxAnchorBlockStatus::*;
        match self.anchor_status {
            SelectedAndUnknown(_) => None,
            SelectedAndKnown(_, reward_set) => Some(reward_set),
            NotSelected => None,
        }
    }
}

pub trait BlockEventDispatcher {
    fn announce_block(
        &self,
        block: &StacksBlock,
        metadata: &StacksHeaderInfo,
        receipts: &Vec<StacksTransactionReceipt>,
        parent: &StacksBlockId,
        winner_txid: Txid,
        matured_rewards: &Vec<MinerReward>,
        matured_rewards_info: Option<&MinerRewardInfo>,
        parent_burn_block_hash: BurnchainHeaderHash,
        parent_burn_block_height: u32,
        parent_burn_block_timestamp: u64,
        anchored_consumed: &ExecutionCost,
        mblock_confirmed_consumed: &ExecutionCost,
    );

    /// called whenever a burn block is about to be
    ///  processed for sortition. note, in the event
    ///  of PoX forks, this will be called _multiple_
    ///  times for the same burnchain header hash.
    fn announce_burn_block(
        &self,
        burn_block: &BurnchainHeaderHash,
        burn_block_height: u64,
        rewards: Vec<(StacksAddress, u64)>,
        burns: u64,
        reward_recipients: Vec<StacksAddress>,
    );

    fn dispatch_boot_receipts(&mut self, receipts: Vec<StacksTransactionReceipt>);
}

pub struct ChainsCoordinator<
    'a,
    T: BlockEventDispatcher,
    N: CoordinatorNotices,
    R: RewardSetProvider,
    CE: CostEstimator + ?Sized,
    FE: FeeEstimator + ?Sized,
> {
    canonical_sortition_tip: Option<SortitionId>,
    canonical_chain_tip: Option<StacksBlockId>,
    canonical_pox_id: Option<PoxId>,
    heaviest_anchor_block_affirmation_map: Option<AffirmationMap>,
    burnchain_blocks_db: BurnchainDB,
    chain_state_db: StacksChainState,
    sortition_db: SortitionDB,
    burnchain: Burnchain,
    attachments_tx: SyncSender<HashSet<AttachmentInstance>>,
    dispatcher: Option<&'a T>,
    cost_estimator: Option<&'a mut CE>,
    fee_estimator: Option<&'a mut FE>,
    reward_set_provider: R,
    notifier: N,
    atlas_config: AtlasConfig,
}

#[derive(Debug)]
pub enum Error {
    BurnchainBlockAlreadyProcessed,
    BurnchainError(BurnchainError),
    ChainstateError(ChainstateError),
    NonContiguousBurnchainBlock(BurnchainError),
    NoSortitions,
    FailedToProcessSortition(BurnchainError),
    DBError(DBError),
    NotPrepareEndBlock,
}

impl From<BurnchainError> for Error {
    fn from(o: BurnchainError) -> Error {
        Error::BurnchainError(o)
    }
}

impl From<ChainstateError> for Error {
    fn from(o: ChainstateError) -> Error {
        Error::ChainstateError(o)
    }
}

impl From<DBError> for Error {
    fn from(o: DBError) -> Error {
        Error::DBError(o)
    }
}

pub trait RewardSetProvider {
    fn get_reward_set(
        &self,
        current_burn_height: u64,
        chainstate: &mut StacksChainState,
        burnchain: &Burnchain,
        sortdb: &SortitionDB,
        block_id: &StacksBlockId,
    ) -> Result<Vec<StacksAddress>, Error>;
}

pub struct OnChainRewardSetProvider();

impl RewardSetProvider for OnChainRewardSetProvider {
    fn get_reward_set(
        &self,
        current_burn_height: u64,
        chainstate: &mut StacksChainState,
        burnchain: &Burnchain,
        sortdb: &SortitionDB,
        block_id: &StacksBlockId,
    ) -> Result<Vec<StacksAddress>, Error> {
        let registered_addrs =
            chainstate.get_reward_addresses(burnchain, sortdb, current_burn_height, block_id)?;

        let liquid_ustx = chainstate.get_liquid_ustx(block_id);

        let (threshold, participation) = StacksChainState::get_reward_threshold_and_participation(
            &burnchain.pox_constants,
            &registered_addrs,
            liquid_ustx,
        );

        if !burnchain
            .pox_constants
            .enough_participation(participation, liquid_ustx)
        {
            info!("PoX reward cycle did not have enough participation. Defaulting to burn";
                  "burn_height" => current_burn_height,
                  "participation" => participation,
                  "liquid_ustx" => liquid_ustx,
                  "registered_addrs" => registered_addrs.len());
            return Ok(vec![]);
        } else {
            info!("PoX reward cycle threshold computed";
                  "burn_height" => current_burn_height,
                  "threshold" => threshold,
                  "participation" => participation,
                  "liquid_ustx" => liquid_ustx,
                  "registered_addrs" => registered_addrs.len());
        }

        Ok(StacksChainState::make_reward_set(
            threshold,
            registered_addrs,
        ))
    }
}

impl<'a, T: BlockEventDispatcher, CE: CostEstimator + ?Sized, FE: FeeEstimator + ?Sized>
    ChainsCoordinator<'a, T, ArcCounterCoordinatorNotices, OnChainRewardSetProvider, CE, FE>
{
    pub fn run(
        chain_state_db: StacksChainState,
        burnchain: Burnchain,
        attachments_tx: SyncSender<HashSet<AttachmentInstance>>,
        dispatcher: &'a mut T,
        comms: CoordinatorReceivers,
        atlas_config: AtlasConfig,
        cost_estimator: Option<&mut CE>,
        fee_estimator: Option<&mut FE>,
    ) where
        T: BlockEventDispatcher,
    {
        let stacks_blocks_processed = comms.stacks_blocks_processed.clone();
        let sortitions_processed = comms.sortitions_processed.clone();

        let sortition_db = SortitionDB::open(
            &burnchain.get_db_path(),
            true,
            burnchain.pox_constants.clone(),
        )
        .unwrap();
        let burnchain_blocks_db =
            BurnchainDB::open(&burnchain.get_burnchaindb_path(), false).unwrap();

        let canonical_sortition_tip =
            SortitionDB::get_canonical_sortition_tip(sortition_db.conn()).unwrap();

        let heaviest_am = BurnchainDB::get_heaviest_anchor_block_affirmation_map(
            burnchain_blocks_db.conn(),
            &burnchain,
        )
        .unwrap();

        let arc_notices = ArcCounterCoordinatorNotices {
            stacks_blocks_processed,
            sortitions_processed,
        };

        let mut inst = ChainsCoordinator {
            canonical_chain_tip: None,
            canonical_sortition_tip: Some(canonical_sortition_tip),
            canonical_pox_id: None,
            heaviest_anchor_block_affirmation_map: Some(heaviest_am),
            burnchain_blocks_db,
            chain_state_db,
            sortition_db,
            burnchain,
            attachments_tx,
            dispatcher: Some(dispatcher),
            notifier: arc_notices,
            reward_set_provider: OnChainRewardSetProvider(),
            cost_estimator,
            fee_estimator,
            atlas_config,
        };

        loop {
            // timeout so that we handle Ctrl-C a little gracefully
            match comms.wait_on() {
                CoordinatorEvents::NEW_STACKS_BLOCK => {
                    debug!("Received new stacks block notice");
                    if let Err(e) = inst.handle_new_stacks_block() {
                        warn!("Error processing new stacks block: {:?}", e);
                    }
                }
                CoordinatorEvents::NEW_BURN_BLOCK => {
                    debug!("Received new burn block notice");
                    if let Err(e) = inst.handle_new_burnchain_block() {
                        warn!("Error processing new burn block: {:?}", e);
                    }
                }
                CoordinatorEvents::STOP => {
                    debug!("Received stop notice");
                    return;
                }
                CoordinatorEvents::TIMEOUT => {}
            }
        }
    }
}

impl<'a, T: BlockEventDispatcher, U: RewardSetProvider> ChainsCoordinator<'a, T, (), U, (), ()> {
    #[cfg(test)]
    pub fn test_new(
        burnchain: &Burnchain,
        chain_id: u32,
        path: &str,
        reward_set_provider: U,
        attachments_tx: SyncSender<HashSet<AttachmentInstance>>,
    ) -> ChainsCoordinator<'a, T, (), U, (), ()> {
        ChainsCoordinator::test_new_with_observer(
            burnchain,
            chain_id,
            path,
            reward_set_provider,
            attachments_tx,
            None,
        )
    }

    #[cfg(test)]
    pub fn test_new_with_observer(
        burnchain: &Burnchain,
        chain_id: u32,
        path: &str,
        reward_set_provider: U,
        attachments_tx: SyncSender<HashSet<AttachmentInstance>>,
        dispatcher: Option<&'a T>,
    ) -> ChainsCoordinator<'a, T, (), U, (), ()> {
        let burnchain = burnchain.clone();

        let mut boot_data = ChainStateBootData::new(&burnchain, vec![], None);

        let sortition_db = SortitionDB::open(
            &burnchain.get_db_path(),
            true,
            burnchain.pox_constants.clone(),
        )
        .unwrap();
        let burnchain_blocks_db =
            BurnchainDB::open(&burnchain.get_burnchaindb_path(), false).unwrap();
        let (chain_state_db, _) = StacksChainState::open_and_exec(
            false,
            chain_id,
            &format!("{}/chainstate/", path),
            Some(&mut boot_data),
            None,
        )
        .unwrap();
        let canonical_sortition_tip =
            SortitionDB::get_canonical_sortition_tip(sortition_db.conn()).unwrap();

        let heaviest_am = BurnchainDB::get_heaviest_anchor_block_affirmation_map(
            burnchain_blocks_db.conn(),
            &burnchain,
        )
        .unwrap();

        ChainsCoordinator {
            canonical_chain_tip: None,
            canonical_sortition_tip: Some(canonical_sortition_tip),
            canonical_pox_id: None,
            heaviest_anchor_block_affirmation_map: Some(heaviest_am),
            burnchain_blocks_db,
            chain_state_db,
            sortition_db,
            burnchain,
            dispatcher,
            cost_estimator: None,
            fee_estimator: None,
            reward_set_provider,
            notifier: (),
            attachments_tx,
            atlas_config: AtlasConfig::default(false),
        }
    }
}

pub fn get_next_recipients<U: RewardSetProvider>(
    sortition_tip: &BlockSnapshot,
    chain_state: &mut StacksChainState,
    sort_db: &mut SortitionDB,
    burnchain: &Burnchain,
    provider: &U,
) -> Result<Option<RewardSetInfo>, Error> {
    let reward_cycle_info = get_reward_cycle_info(
        sortition_tip.block_height + 1,
        &sortition_tip.burn_header_hash,
        &sortition_tip.sortition_id,
        burnchain,
        chain_state,
        sort_db,
        provider,
    )?;
    sort_db
        .get_next_block_recipients(burnchain, sortition_tip, reward_cycle_info.as_ref())
        .map_err(|e| Error::from(e))
}

/// returns None if this burnchain block is _not_ the start of a reward cycle
///         otherwise, returns the required reward cycle info for this burnchain block
///                     in our current sortition view:
///           * PoX anchor block
///           * Was PoX anchor block known?
pub fn get_reward_cycle_info<U: RewardSetProvider>(
    burn_height: u64,
    parent_bhh: &BurnchainHeaderHash,
    sortition_tip: &SortitionId,
    burnchain: &Burnchain,
    chain_state: &mut StacksChainState,
    sort_db: &SortitionDB,
    provider: &U,
) -> Result<Option<RewardCycleInfo>, Error> {
    if burnchain.is_reward_cycle_start(burn_height) {
        if burn_height >= burnchain.pox_constants.sunset_end {
            return Ok(Some(RewardCycleInfo {
                anchor_status: PoxAnchorBlockStatus::NotSelected,
            }));
        }

        debug!("Beginning reward cycle";
              "burn_height" => burn_height,
              "reward_cycle_length" => burnchain.pox_constants.reward_cycle_length,
              "prepare_phase_length" => burnchain.pox_constants.prepare_length);

        let reward_cycle_info = {
            let ic = sort_db.index_handle(sortition_tip);
            ic.get_chosen_pox_anchor(&parent_bhh, &burnchain.pox_constants)
        }?;
        if let Some((consensus_hash, stacks_block_hash)) = reward_cycle_info {
            // it may have been elected, but we only process it if it's affirmed by the network!
            info!("Anchor block selected: {}", stacks_block_hash);
            let anchor_block_known = StacksChainState::is_stacks_block_processed(
                &chain_state.db(),
                &consensus_hash,
                &stacks_block_hash,
            )?;
            let anchor_status = if anchor_block_known {
                let block_id = StacksBlockId::new(&consensus_hash, &stacks_block_hash);
                let reward_set = provider.get_reward_set(
                    burn_height,
                    chain_state,
                    burnchain,
                    sort_db,
                    &block_id,
                )?;
                test_debug!(
                    "Stacks anchor block {}/{} is processed",
                    &consensus_hash,
                    &stacks_block_hash
                );
                PoxAnchorBlockStatus::SelectedAndKnown(stacks_block_hash, reward_set)
            } else {
                test_debug!(
                    "Stacks anchor block {}/{} is NOT processed",
                    &consensus_hash,
                    &stacks_block_hash
                );
                PoxAnchorBlockStatus::SelectedAndUnknown(stacks_block_hash)
            };
            Ok(Some(RewardCycleInfo { anchor_status }))
        } else {
            Ok(Some(RewardCycleInfo {
                anchor_status: PoxAnchorBlockStatus::NotSelected,
            }))
        }
    } else {
        Ok(None)
    }
}

struct PaidRewards {
    pox: Vec<(StacksAddress, u64)>,
    burns: u64,
}

fn calculate_paid_rewards(ops: &[BlockstackOperationType]) -> PaidRewards {
    let mut reward_recipients: HashMap<_, u64> = HashMap::new();
    let mut burn_amt = 0;
    for op in ops.iter() {
        if let BlockstackOperationType::LeaderBlockCommit(commit) = op {
            if commit.commit_outs.len() == 0 {
                continue;
            }
            let amt_per_address = commit.burn_fee / (commit.commit_outs.len() as u64);
            for addr in commit.commit_outs.iter() {
                if addr.is_burn() {
                    burn_amt += amt_per_address;
                } else {
                    if let Some(prior_amt) = reward_recipients.get_mut(addr) {
                        *prior_amt += amt_per_address;
                    } else {
                        reward_recipients.insert(addr.clone(), amt_per_address);
                    }
                }
            }
        }
    }
    PaidRewards {
        pox: reward_recipients.into_iter().collect(),
        burns: burn_amt,
    }
}

fn dispatcher_announce_burn_ops<T: BlockEventDispatcher>(
    dispatcher: &T,
    burn_header: &BurnchainBlockHeader,
    paid_rewards: PaidRewards,
    reward_recipient_info: Option<RewardSetInfo>,
) {
    let recipients = if let Some(recip_info) = reward_recipient_info {
        recip_info
            .recipients
            .into_iter()
            .map(|(addr, _)| addr)
            .collect()
    } else {
        vec![]
    };

    dispatcher.announce_burn_block(
        &burn_header.block_hash,
        burn_header.block_height,
        paid_rewards.pox,
        paid_rewards.burns,
        recipients,
    );
}

<<<<<<< HEAD
fn forget_orphan_stacks_blocks(
    sort_conn: &DBConn,
    chainstate_db_tx: &mut DBTx,
    burn_header: &BurnchainHeaderHash,
    invalidation_height: u64,
) {
    if let Ok(sns) = SortitionDB::get_all_snapshots_for_burn_block(&sort_conn, &burn_header) {
        for sn in sns.into_iter() {
            // only retry blocks that are truly in descendant
            // sortitions.
            if sn.sortition && sn.block_height > invalidation_height {
                if let Err(e) = StacksChainState::forget_orphaned_epoch_data(
                    chainstate_db_tx,
                    &sn.consensus_hash,
                    &sn.winning_stacks_block_hash,
                ) {
                    warn!(
                        "Failed to forget that {}/{} is orphaned: {:?}",
                        &sn.consensus_hash, &sn.winning_stacks_block_hash, &e
                    );
                }
            }
        }
    }
}

impl<'a, T: BlockEventDispatcher, N: CoordinatorNotices, U: RewardSetProvider>
    ChainsCoordinator<'a, T, N, U>
=======
impl<
        'a,
        T: BlockEventDispatcher,
        N: CoordinatorNotices,
        U: RewardSetProvider,
        CE: CostEstimator + ?Sized,
        FE: FeeEstimator + ?Sized,
    > ChainsCoordinator<'a, T, N, U, CE, FE>
>>>>>>> 035fb126
{
    pub fn handle_new_stacks_block(&mut self) -> Result<Option<BlockHeaderHash>, Error> {
        if let Some(pox_anchor) = self.process_ready_blocks()? {
            self.process_new_pox_anchor(pox_anchor)
        } else {
            Ok(None)
        }
    }

    /// Get all block snapshots and their PoX IDs at a given burnchain block height.
    fn get_snapshots_and_pox_ids_at_height(
        &mut self,
        height: u64,
    ) -> Result<Vec<(BlockSnapshot, PoxId)>, Error> {
        let sort_ids = SortitionDB::get_sortition_ids_at_height(self.sortition_db.conn(), height)?;
        let ic = self.sortition_db.index_conn();

        let mut ret = Vec::with_capacity(sort_ids.len());

        for sort_id in sort_ids.iter() {
            let handle = ic.as_handle(sort_id);

            let sn = SortitionDB::get_block_snapshot(&self.sortition_db.conn(), sort_id)?
                .expect("BUG: have sortition ID without snapshot");

            let pox_id = handle.get_pox_id()?;
            ret.push((sn, pox_id));
        }

        Ok(ret)
    }

    /// Compare the coordinator's heaviest affirmation map to the heaviest affirmation map in the
    /// burnchain DB.  If they are different, then invalidate all sortitions not represented on
    /// the coordinator's heaviest affirmation map that are now represented by the burnchain DB's
    /// heaviest affirmation map.
    ///
    /// Care must be taken to ensure that a sortition that was already created, but invalidated, is
    /// not re-created.  This can happen if the affirmation map flaps, causing a sortition that was
    /// created and invalidated to become valid again.  The code here addresses this by considering
    /// three ranges of sortitions (grouped by reward cycle) when processing a new heaviest
    /// affirmation map:
    ///
    /// * The range of sortitions that are valid in both affirmation maps. These sortitions
    /// correspond to the affirmation maps' common prefix.
    /// * The range of sortitions that exists and are invalid on the coordinator's current
    /// affirmation map, but are valid on the new heaviest affirmation map.  These sortitions
    /// come strictly after the common prefix, and are identified by the variables
    /// `first_invalid_start_block` and `last_invalid_start_block` (which identifies their lowest
    /// and highest block heights).
    /// * The range of sortitions that are currently valid, and need to be invalidated.  This range
    /// comes strictly after the aforementioned previously-invalid-but-now-valid sortition range.
    ///
    /// The code does not modify any sortition state for the common prefix of sortitions.
    ///
    /// The code identifies the second range of previously-invalid-but-now-valid sortitions and marks them
    /// as valid once again.  In addition, it updates the Stacks chainstate DB such that any Stacks
    /// blocks that were orphaned and never processed can be retried with the now-revalidated
    /// sortition.
    ///
    /// The code identifies the third range of now-invalid sortitions and marks them as invalid in
    /// the sortition DB.
    ///
    /// Note that regardless of the affirmation map status, a Stacks block will remain processed
    /// once it gets accepted.  Its underlying sortition may become invalidated, in which case, the
    /// Stacks block would no longer be considered as part of the canonical Stacks fork (since the
    /// canonical Stacks chain tip must reside on a valid sortition).  However, a Stacks block that
    /// should be processed at the end of the day may temporarily be considered orphaned if there
    /// is a "deep" affirmation map reorg that causes at least one reward cycle's sortitions to
    /// be treated as invalid.  This is what necessitates retrying Stacks blocks that have been
    /// downloaded and considered orphaned because they were never processed -- they may in fact be
    /// valid and processable once the node has identified the canonical sortition history!
    ///
    /// The only kinds of errors returned here are database query errors.
    fn handle_affirmation_reorg(&mut self) -> Result<(), Error> {
        let canonical_burnchain_tip = self.burnchain_blocks_db.get_canonical_chain_tip()?;
        let heaviest_am = BurnchainDB::get_heaviest_anchor_block_affirmation_map(
            self.burnchain_blocks_db.conn(),
            &self.burnchain,
        )?;
        debug!(
            "Heaviest anchor block affirmation map is {} at height {}, current is {:?}",
            &heaviest_am,
            canonical_burnchain_tip.block_height,
            &self.heaviest_anchor_block_affirmation_map
        );

        // did the canonical affirmation map change?
        if let Some(heaviest_am_before) = self.heaviest_anchor_block_affirmation_map.take() {
            if let Some(changed_reward_cycle) = heaviest_am.find_divergence(&heaviest_am_before) {
                let current_reward_cycle = self
                    .burnchain
                    .block_height_to_reward_cycle(canonical_burnchain_tip.block_height)
                    .unwrap_or(0);
                if changed_reward_cycle < current_reward_cycle {
                    info!("Heaviest anchor block affirmation map changed from {} to {} in reward cycle {}", &heaviest_am_before, &heaviest_am, current_reward_cycle);

                    let affirmation_pox_id = heaviest_am.as_pox_id();
                    test_debug!(
                        "PoxId of new affirmation map {:?} is {}",
                        &heaviest_am,
                        &affirmation_pox_id
                    );

                    // find the lowest reward cycle we have to reprocess (which starts at burn
                    // block rc_start_block).

                    // burn chain height at which we'll invalidate *all* sortitions
                    let mut last_invalidate_start_block = 0;

                    // burn chain height at which we'll re-try orphaned Stacks blocks, and
                    // revalidate the sortitions that were previously invalid but have now been
                    // made valid.
                    let mut first_invalidate_start_block = 0;

                    // set of sortition IDs that are currently invalid, but will need to be reset
                    // as valid
                    let mut valid_sortition_ids = vec![];

                    let mut diverged = false;
                    for rc in changed_reward_cycle..current_reward_cycle {
                        last_invalidate_start_block =
                            self.burnchain.reward_cycle_to_block_height(rc);
                        first_invalidate_start_block = last_invalidate_start_block;

                        // + 1 because the first sortition of a reward cycle is congruent to 1 mod
                        // reward_cycle_length.
                        let sort_ids = SortitionDB::get_sortition_ids_at_height(
                            self.sortition_db.conn(),
                            last_invalidate_start_block + 1,
                        )?;

                        // find the sortition ID with the shortest PoX bitvector that is NOT a prefix
                        // of the canonical affirmation map's PoX bitvector.
                        let mut found_diverged = false;
                        for sort_id in sort_ids.iter() {
                            let ic = self.sortition_db.index_conn();
                            let handle = ic.as_handle(sort_id);

                            let pox_id = handle.get_pox_id()?;
                            test_debug!(
                                "Compare {} as prefix of {}?",
                                &pox_id,
                                &affirmation_pox_id
                            );
                            if affirmation_pox_id.has_prefix(&pox_id) {
                                continue;
                            }

                            // pox_id is NOT a prefix of affirmation_pox_id, but maybe it's only
                            // different by the last bit?
                            let prior_affirmation_pox_id = PoxId::new(
                                affirmation_pox_id.clone().into_inner()
                                    [0..(affirmation_pox_id.len().saturating_sub(1))]
                                    .to_vec(),
                            );
                            let prior_pox_id = PoxId::new(
                                pox_id.clone().into_inner()[0..(pox_id.len().saturating_sub(1))]
                                    .to_vec(),
                            );

                            if prior_affirmation_pox_id.has_prefix(&prior_pox_id) {
                                // this is the first reward cycle where history diverged.
                                found_diverged = true;
                                test_debug!("{} diverges from {}", &pox_id, affirmation_pox_id);

                                // careful -- we might have already procesed sortitions in this
                                // reward cycle with this PoX ID, but that were never confirmed
                                // by a subsequent prepare phase.
                                let start_height = last_invalidate_start_block;
                                let end_height = canonical_burnchain_tip.block_height;
                                for height in start_height..end_height {
                                    let snapshots_and_pox_ids =
                                        self.get_snapshots_and_pox_ids_at_height(height)?;
                                    let num_sns = snapshots_and_pox_ids.len();
                                    test_debug!("{} snapshots at {}", num_sns, height);

                                    let mut found = false;
                                    for (sn, sn_pox_id) in snapshots_and_pox_ids.into_iter() {
                                        test_debug!(
                                            "Snapshot {} height {} has PoX ID {}",
                                            &sn.sortition_id,
                                            sn.block_height,
                                            &sn_pox_id
                                        );
                                        if affirmation_pox_id.has_prefix(&sn_pox_id) {
                                            // have already processed this sortitoin
                                            test_debug!("Already processed sortition {} at height {} with PoX ID {} on canonical affirmation map {}", &sn.sortition_id, sn.block_height, &sn_pox_id, &heaviest_am);
                                            found = true;
                                            last_invalidate_start_block = height;
                                            valid_sortition_ids.push(sn.sortition_id);
                                            break;
                                        }
                                    }
                                    if !found && num_sns > 0 {
                                        // there are snapshots, and they're all diverged
                                        debug!("No snapshot at height {} has a PoX ID that is a prefix of {} (affirmation map {})", height, &affirmation_pox_id, &heaviest_am);
                                        break;
                                    }
                                }
                                break;
                            }
                        }

                        if !found_diverged {
                            continue;
                        }

                        // we may have processed some sortitions correctly within this reward
                        // cycle. Advance forward until we find one that we haven't.
                        info!(
                            "Re-playing sortitions starting within reward cycle {} burn height {}",
                            rc, last_invalidate_start_block
                        );

                        diverged = true;
                        break;
                    }

                    if diverged {
                        // find our ancestral sortition ID that's the end of the last reward cycle
                        // the new affirmation map would have in common with the old affirmation
                        // map, and invalidate its descendants
                        let ic = self.sortition_db.index_conn();
                        let sortition_id = self.canonical_sortition_tip.as_ref().expect(
                            "FAIL: processing an affirmation reorg, but don't have a canonical sortition tip",
                        );

                        // first snapshot in which we'll invalidate all descendant snapshots, but retain some previously-invalidated snapshots
                        let revalidate_sn = SortitionDB::get_ancestor_snapshot(
                            &ic,
                            first_invalidate_start_block - 1,
                            &sortition_id,
                        )?
                        .expect(&format!(
                            "BUG: no ancestral sortition at height {}",
                            first_invalidate_start_block - 1
                        ));

                        // first snapshot at which we'll invalidate all descendant snapshots
                        let invalidate_sn = SortitionDB::get_ancestor_snapshot(
                            &ic,
                            last_invalidate_start_block - 1,
                            &sortition_id,
                        )?
                        .expect(&format!(
                            "BUG: no ancestral sortition at height {}",
                            last_invalidate_start_block - 1
                        ));

                        let invalidation_height = revalidate_sn.block_height;
                        let mut chainstate_db_tx = self.chain_state_db.db_tx_begin()?;

                        debug!("Invalidate all descendants of {} (after height {} sortition {}), revalidate some sortitions at and after height {}, and retry all orphaned Stacks blocks at or after height {}",
                               &revalidate_sn.burn_header_hash, revalidate_sn.block_height, &revalidate_sn.sortition_id, invalidate_sn.block_height, first_invalidate_start_block);

                        self.sortition_db.invalidate_descendants_with_closure(
                            &revalidate_sn.burn_header_hash,
                            |sort_tx, burn_header, invalidate_queue| {
                                // do this once in the transaction, after we've invalidated all other
                                // sibling blocks to these now-valid sortitions
                                test_debug!(
                                    "Invalidate all sortitions for {} ({} remaining)",
                                    &burn_header,
                                    invalidate_queue.len()
                                );
                                if invalidate_queue.len() == 0 {
                                    // last time this method will be called
                                    for valid_sn in valid_sortition_ids.iter() {
                                        test_debug!("Revalidate snapshot {}", valid_sn);
                                        SortitionDB::revalidate_snapshot(sort_tx, valid_sn).expect(
                                            &format!(
                                                "FATAL: failed to revalidate sortition {}",
                                                valid_sn
                                            ),
                                        );
                                    }
                                }

                                // permit re-processing of any associated stacks blocks if they're
                                // orphaned
                                forget_orphan_stacks_blocks(
                                    sort_tx,
                                    &mut chainstate_db_tx,
                                    burn_header,
                                    invalidation_height,
                                );
                            },
                        )?;

                        for burn_height in
                            first_invalidate_start_block..(last_invalidate_start_block + 1)
                        {
                            // retry this orphan
                            let ic = self.sortition_db.index_conn();
                            let handle = ic.as_handle(&sortition_id);
                            let sn = handle
                                .get_block_snapshot_by_height(burn_height)?
                                .expect("BUG: no ancestral snapshot");

                            forget_orphan_stacks_blocks(
                                &self.sortition_db.conn(),
                                &mut chainstate_db_tx,
                                &sn.burn_header_hash,
                                burn_height.saturating_sub(1),
                            );
                        }

                        // re-process the anchor block state for this reward cycle
                        let pox_id = affirmation_pox_id;

                        let highest_valid_sortition_id = valid_sortition_ids
                            .last()
                            .unwrap_or(&invalidate_sn.sortition_id)
                            .to_owned();
                        let highest_valid_snapshot = SortitionDB::get_block_snapshot(
                            &self.sortition_db.conn(),
                            &highest_valid_sortition_id,
                        )?
                        .expect(&format!(
                            "BUG: no such sortition {}",
                            &highest_valid_sortition_id
                        ));

                        let (canonical_ch, canonical_bhh) =
                            SortitionDB::get_canonical_stacks_chain_tip_hash(
                                &self.sortition_db.conn(),
                            )?;

                        debug!(
                            "Highest valid sortition is {} ({} in height {}); Stacks tip is {}/{}",
                            &highest_valid_snapshot.sortition_id,
                            &highest_valid_snapshot.burn_header_hash,
                            highest_valid_snapshot.block_height,
                            &canonical_ch,
                            &canonical_bhh
                        );

                        // by holding this lock as long as we do, we ensure that the sortition DB's
                        // view of the canonical stacks chain tip can't get changed (since no
                        // Stacks blocks can be processed).
                        chainstate_db_tx
                            .commit()
                            .map_err(|e| DBError::SqliteError(e))?;

                        self.canonical_chain_tip =
                            Some(StacksBlockId::new(&canonical_ch, &canonical_bhh));

                        self.canonical_sortition_tip = Some(highest_valid_snapshot.sortition_id);
                        self.canonical_pox_id = Some(pox_id);
                        self.heaviest_anchor_block_affirmation_map = Some(heaviest_am);
                    }
                } else {
                    self.heaviest_anchor_block_affirmation_map = Some(heaviest_am);
                }
            } else {
                self.heaviest_anchor_block_affirmation_map = Some(heaviest_am);
            }
        } else {
            self.heaviest_anchor_block_affirmation_map = Some(heaviest_am);
        }

        Ok(())
    }

    /// Use the network's affirmations to re-interpret our local PoX anchor block status into what
    /// the network affirmed was their PoX anchor block statuses.
    /// If we're blocked on receiving a new anchor block that we don't have (i.e. the network
    /// affirmed that it exists), then indicate so by returning its hash.
    fn reinterpret_affirmed_pox_anchor_block_status(
        &mut self,
        canonical_affirmation_map: &AffirmationMap,
        header: &BurnchainBlockHeader,
        rc_info: &mut RewardCycleInfo,
    ) -> Result<Option<BlockHeaderHash>, Error> {
        // re-calculate the reward cycle info's anchor block status, based on what
        // the network has affirmed in each prepare phase.

        // is this anchor block affirmed?  Only process it if so!
        let new_reward_cycle = self
            .burnchain
            .block_height_to_reward_cycle(header.block_height)
            .expect("BUG: processed block before start of epoch 2.1");

        test_debug!(
            "Verify affirmation against PoX info in reward cycle {} canonical affirmation map {}",
            new_reward_cycle,
            &canonical_affirmation_map
        );

        let new_status = if new_reward_cycle > 0
            && new_reward_cycle <= (canonical_affirmation_map.len() as u64)
        {
            // we're processing an anchor block from an earlier reward cycle,
            // meaning that we're in the middle of an affirmation reorg.
            let affirmation = canonical_affirmation_map
                .at(new_reward_cycle - 1)
                .expect("BUG: checked index overflow")
                .to_owned();
            test_debug!("Affirmation '{}' for anchor block of previous reward cycle {} canonical affirmation map {}", &affirmation, new_reward_cycle - 1, &canonical_affirmation_map);

            // switch reward cycle info assessment based on what the network
            // affirmed.
            match &rc_info.anchor_status {
                PoxAnchorBlockStatus::SelectedAndKnown(block_hash, reward_set) => {
                    match affirmation {
                        AffirmationMapEntry::PoxAnchorBlockPresent => {
                            // matches affirmation
                            PoxAnchorBlockStatus::SelectedAndKnown(
                                block_hash.clone(),
                                reward_set.clone(),
                            )
                        }
                        AffirmationMapEntry::PoxAnchorBlockAbsent => {
                            // network actually affirms that this anchor block
                            // is absent.
                            warn!("Chose PoX anchor block for reward cycle {}, but it is affirmed absent by the network", new_reward_cycle - 1; "affirmation map" => %&canonical_affirmation_map);
                            PoxAnchorBlockStatus::SelectedAndUnknown(block_hash.clone())
                        }
                        AffirmationMapEntry::Nothing => {
                            // no anchor block selected either way
                            PoxAnchorBlockStatus::NotSelected
                        }
                    }
                }
                PoxAnchorBlockStatus::SelectedAndUnknown(ref block_hash) => {
                    match affirmation {
                        AffirmationMapEntry::PoxAnchorBlockPresent => {
                            // the network affirms that this anchor block
                            // exists, but we don't have it locally.  Stop
                            // processing here and wait for it to arrive, via
                            // the downloader.
                            info!("Anchor block {} for reward cycle {} is affirmed by the network ({}), but must be downloaded", block_hash, canonical_affirmation_map, new_reward_cycle - 1);
                            return Ok(Some(block_hash.clone()));
                        }
                        AffirmationMapEntry::PoxAnchorBlockAbsent => {
                            // matches affirmation
                            PoxAnchorBlockStatus::SelectedAndUnknown(block_hash.clone())
                        }
                        AffirmationMapEntry::Nothing => {
                            // no anchor block selected either way
                            PoxAnchorBlockStatus::NotSelected
                        }
                    }
                }
                PoxAnchorBlockStatus::NotSelected => {
                    // no anchor block selected either way
                    PoxAnchorBlockStatus::NotSelected
                }
            }
        } else {
            // no-op: our view of the set of anchor blocks is consistent with
            // the canonical affirmation map, so the status of this new anchor
            // block is whatever it was calculated to be.
            rc_info.anchor_status.clone()
        };

        // update new status
        debug!(
            "Update anchor block status for reawrd cycle {} from {:?} to {:?}",
            new_reward_cycle, &rc_info.anchor_status, &new_status
        );
        rc_info.anchor_status = new_status;
        Ok(None)
    }

    /// For unaffirmed anchor blocks, determine if they should be marked as present or absent.
    fn has_unaffirmed_pox_anchor_block(
        &self,
        block_commit: LeaderBlockCommitOp,
        _block_commit_metadata: BlockCommitMetadata,
    ) -> bool {
        let tip = SortitionDB::get_canonical_burn_chain_tip(self.sortition_db.conn())
            .expect("BUG: failed to query chain tip from sortition DB");
        let ic = self.sortition_db.index_conn();
        if let Some(sn) = SortitionDB::get_block_snapshot_for_winning_stacks_block(
            &ic,
            &tip.sortition_id,
            &block_commit.block_header_hash,
        )
        .expect("BUG: failed to query sortition DB")
        {
            // it exists on this sortition history, but do we have it in the chainstate?
            let present = StacksChainState::has_stacks_block(
                &self.chain_state_db.db(),
                &StacksBlockHeader::make_index_block_hash(
                    &sn.consensus_hash,
                    &block_commit.block_header_hash,
                ),
            )
            .expect("BUG: failed to query chainstate DB");
            if present {
                test_debug!(
                    "Have processed unaffirmed PoX anchor block {}/{} (burn height {})",
                    &sn.consensus_hash,
                    &block_commit.block_header_hash,
                    sn.block_height
                );
                present
            } else {
                // have we instead maybe downloaded it but not processed it yet?
                // NOTE: if the anchor block is unprocessable, it will eventually get orphaned
                test_debug!(
                    "Have NOT processed unaffirmed PoX anchor block {}/{} (burn height {})",
                    &sn.consensus_hash,
                    &block_commit.block_header_hash,
                    sn.block_height
                );
                let has_staging = StacksChainState::has_staging_block(
                    &self.chain_state_db.db(),
                    &sn.consensus_hash,
                    &block_commit.block_header_hash,
                )
                .expect("BUG: failed to query chainstate DB");
                if has_staging {
                    test_debug!(
                        "Have unprocessed staging PoX anchor block {}/{} (burn height {})",
                        &sn.consensus_hash,
                        &block_commit.block_header_hash,
                        sn.block_height
                    );
                    true
                } else {
                    test_debug!(
                        "Do NOT have unprocessed staging PoX anchor block {}/{} (burn height {})",
                        &sn.consensus_hash,
                        &block_commit.block_header_hash,
                        sn.block_height
                    );
                    false
                }
            }
        } else {
            test_debug!(
                "No block snapshot for PoX anchor block {} off of sortition {}",
                &block_commit.block_header_hash,
                &tip.sortition_id
            );
            return false;
        }
    }

    pub fn get_canonical_affirmation_map(&self) -> Result<AffirmationMap, Error> {
        // if we don't have an unaffirmed anchor block, and we're no longer in the initial block
        // download, then assume that it's absent.  Otherwise, if we are in the initial block
        // download but we don't have it yet, assume that it's present.
        BurnchainDB::get_canonical_affirmation_map(
            self.burnchain_blocks_db.conn(),
            &self.burnchain,
            |anchor_block_commit, anchor_block_metadata| {
                // TODO: check IBD status (issue #2474)
                self.has_unaffirmed_pox_anchor_block(anchor_block_commit, anchor_block_metadata)
            },
        )
        .map_err(|e| e.into())
    }

    /// Handle a new burnchain block, optionally rolling back the canonical PoX sortition history
    /// and setting it up to be replayed in the event the network affirms a different history.  If
    /// this happens, *and* if re-processing the new affirmed history is *blocked on* the
    /// unavailability of a PoX anchor block that *must now* exist, then return the hash of this
    /// anchor block.
    pub fn handle_new_burnchain_block(&mut self) -> Result<Option<BlockHeaderHash>, Error> {
        // first, see if the canonical affirmation map has changed.  If so, this will wind back the
        // canonical sortition and stacks chain tips.
        self.handle_affirmation_reorg()?;

        // Retrieve canonical burnchain chain tip from the BurnchainBlocksDB
        let canonical_burnchain_tip = self.burnchain_blocks_db.get_canonical_chain_tip()?;
        let canonical_affirmation_map = self.get_canonical_affirmation_map()?;

        debug!("Handle new canonical burnchain tip";
               "height" => %canonical_burnchain_tip.block_height,
               "block_hash" => %canonical_burnchain_tip.block_hash.to_string());

        // Retrieve all the direct ancestors of this block with an unprocessed sortition
        let mut cursor = canonical_burnchain_tip.block_hash.clone();
        let mut sortitions_to_process = VecDeque::new();

        // We halt the ancestry research as soon as we find a processed parent
        let mut last_processed_ancestor = loop {
            if let Some(found_sortition) = self.sortition_db.is_sortition_processed(&cursor)? {
                test_debug!(
                    "Ancestor sortition {} of block {} is processed",
                    &found_sortition,
                    &cursor
                );
                break found_sortition;
            }

            let current_block =
                BurnchainDB::get_burnchain_block(&self.burnchain_blocks_db.conn(), &cursor)
                    .map_err(|e| {
                        warn!(
                            "ChainsCoordinator: could not retrieve  block burnhash={}",
                            &cursor
                        );
                        Error::NonContiguousBurnchainBlock(e)
                    })?;

            let parent = current_block.header.parent_block_hash.clone();
            sortitions_to_process.push_front(current_block);
            cursor = parent;
        };

        let burn_header_hashes: Vec<_> = sortitions_to_process
            .iter()
            .map(|block| block.header.block_hash.to_string())
            .collect();

        debug!(
            "Unprocessed burn chain blocks [{}]",
            burn_header_hashes.join(", ")
        );

        for unprocessed_block in sortitions_to_process.into_iter() {
            let BurnchainBlockData { header, ops } = unprocessed_block;

            let _reward_cycle = self
                .burnchain
                .block_height_to_reward_cycle(header.block_height)
                .unwrap_or(u64::MAX);
            test_debug!(
                "Process burn block {} reward cycle {} in {}",
                header.block_height,
                _reward_cycle,
                &self.burnchain.working_dir
            );

            // calculate paid rewards during this burnchain block if we announce
            //  to an events dispatcher
            let paid_rewards = if self.dispatcher.is_some() {
                calculate_paid_rewards(&ops)
            } else {
                PaidRewards {
                    pox: vec![],
                    burns: 0,
                }
            };

            // at this point, we need to figure out if the sortition we are
            //  about to process is the first block in reward cycle.
<<<<<<< HEAD
            let mut reward_cycle_info = self.get_reward_cycle_info(&header)?;

            if let Some(rc_info) = reward_cycle_info.as_mut() {
                let cur_epoch =
                    SortitionDB::get_stacks_epoch(self.sortition_db.conn(), header.block_height)?
                        .expect(&format!(
                            "BUG: no epoch defined at height {}",
                            header.block_height
                        ));

                if cur_epoch.epoch_id >= StacksEpochId::Epoch21 {
                    // potentially have an anchor block, but only process the next reward cycle (and
                    // subsequent reward cycles) with it if the prepare-phase block-commits affirm its
                    // presence.  This only gets checked in Stacks 2.1 or later.

                    // NOTE: this mutates rc_info
                    if let Some(missing_anchor_block) = self
                        .reinterpret_affirmed_pox_anchor_block_status(
                            &canonical_affirmation_map,
                            &header,
                            rc_info,
                        )?
                    {
                        // missing this anchor block -- cannot proceed
                        info!("Burnchain block processing stops due to missing affirmed anchor block {}", &missing_anchor_block);
                        return Ok(Some(missing_anchor_block));
                    }
                }

                test_debug!(
                    "Reward cycle info at height {}: {:?}",
                    &header.block_height,
                    &rc_info
                );
            }

            let (next_snapshot, _, reward_set_info) = self
=======
            let reward_cycle_info = self.get_reward_cycle_info(&header)?;
            // bind a reference here to avoid tripping up the borrow-checker
            let dispatcher_ref = &self.dispatcher;
            let (next_snapshot, _) = self
>>>>>>> 035fb126
                .sortition_db
                .evaluate_sortition(
                    &header,
                    ops,
                    &self.burnchain,
                    &last_processed_ancestor,
                    reward_cycle_info,
                    |reward_set_info| {
                        if let Some(dispatcher) = dispatcher_ref {
                            dispatcher_announce_burn_ops(
                                *dispatcher,
                                &header,
                                paid_rewards,
                                reward_set_info,
                            );
                        }
                    },
                )
                .map_err(|e| {
                    error!("ChainsCoordinator: unable to evaluate sortition {:?}", e);
                    Error::FailedToProcessSortition(e)
                })?;

            let sortition_id = next_snapshot.sortition_id;

            self.notifier.notify_sortition_processed();

            debug!(
                "Sortition processed";
                "sortition_id" => &sortition_id.to_string(),
                "burn_header_hash" => &next_snapshot.burn_header_hash.to_string(),
                "burn_height" => next_snapshot.block_height
            );

            // we may already have the associated Stacks block, but linked to a different sortition
            // history.  For example, if an anchor block was selected but PoX was voted disabled or
            // not voted to activate, then the same Stacks blocks could be chosen but with
            // different consensus hashes.  So, check here if we happen to already have the block
            // stored, and proceed to put it into staging again.
            if next_snapshot.sortition {
                let staging_block_chs = StacksChainState::get_staging_block_consensus_hashes(
                    self.chain_state_db.db(),
                    &next_snapshot.winning_stacks_block_hash,
                )?;

                let mut found = false;
                for ch in staging_block_chs.iter() {
                    if *ch == next_snapshot.consensus_hash {
                        found = true;
                        break;
                    }
                }

                if !found && staging_block_chs.len() > 0 {
                    // we have seen this block before, but in a different consensus fork.
                    // queue it for re-processing -- it might still be valid if it's in a reward
                    // cycle that exists on the new PoX fork.
                    debug!("Sortition re-processes Stacks block {}, which is present on a different PoX fork", &next_snapshot.winning_stacks_block_hash);

                    self.replay_stacks_blocks(vec![next_snapshot
                        .winning_stacks_block_hash
                        .clone()])?;
                }
            }

            // always bump canonical sortition tip:
            //   if this code path is invoked, the canonical burnchain tip
            //   has moved, so we should move our canonical sortition tip as well.
            self.canonical_sortition_tip = Some(sortition_id.clone());
            last_processed_ancestor = sortition_id;

            if let Some(pox_anchor) = self.process_ready_blocks()? {
                if let Some(expected_anchor_block_hash) = self.process_new_pox_anchor(pox_anchor)? {
                    info!(
                        "Burnchain block processing stops due to missing affirmed anchor block {}",
                        &expected_anchor_block_hash
                    );
                    return Ok(Some(expected_anchor_block_hash));
                }
            }
        }

        Ok(None)
    }

    /// returns None if this burnchain block is _not_ the start of a reward cycle
    ///         otherwise, returns the required reward cycle info for this burnchain block
    ///                     in our current sortition view:
    ///           * PoX anchor block
    ///           * Was PoX anchor block known?
    pub fn get_reward_cycle_info(
        &mut self,
        burn_header: &BurnchainBlockHeader,
    ) -> Result<Option<RewardCycleInfo>, Error> {
        let sortition_tip_id = self
            .canonical_sortition_tip
            .as_ref()
            .expect("FATAL: Processing anchor block, but no known sortition tip");

        get_reward_cycle_info(
            burn_header.block_height,
            &burn_header.parent_block_hash,
            sortition_tip_id,
            &self.burnchain,
            &mut self.chain_state_db,
            &self.sortition_db,
            &self.reward_set_provider,
        )
    }

    /// Process any Atlas attachment events and forward them to the Atlas subsystem
    fn process_atlas_attachment_events(&self, block_receipt: &StacksEpochReceipt) {
        let mut attachments_instances = HashSet::new();
        for receipt in block_receipt.tx_receipts.iter() {
            if let TransactionOrigin::Stacks(ref transaction) = receipt.transaction {
                if let TransactionPayload::ContractCall(ref contract_call) = transaction.payload {
                    let contract_id = contract_call.to_clarity_contract_id();
                    increment_contract_calls_processed();
                    if self.atlas_config.contracts.contains(&contract_id) {
                        for event in receipt.events.iter() {
                            if let StacksTransactionEvent::SmartContractEvent(ref event_data) =
                                event
                            {
                                let res = AttachmentInstance::try_new_from_value(
                                    &event_data.value,
                                    &contract_id,
                                    block_receipt.header.index_block_hash(),
                                    block_receipt.header.block_height,
                                    receipt.transaction.txid(),
                                );
                                if let Some(attachment_instance) = res {
                                    attachments_instances.insert(attachment_instance);
                                }
                            }
                        }
                    }
                }
            }
        }
        if !attachments_instances.is_empty() {
            info!(
                "Atlas: {} attachment instances emitted from events",
                attachments_instances.len()
            );
            match self.attachments_tx.send(attachments_instances) {
                Ok(_) => {}
                Err(e) => {
                    error!("Atlas: error dispatching attachments {}", e);
                }
            };
        }
    }

    /// Replay any existing Stacks blocks we have that arose on a different PoX fork.
    /// This is best-effort -- if a block isn't found or can't be loaded, it's skipped.
    pub fn replay_stacks_blocks(&mut self, blocks: Vec<BlockHeaderHash>) -> Result<(), Error> {
        let tip = SortitionDB::get_canonical_burn_chain_tip(self.sortition_db.conn())?;
        for bhh in blocks.into_iter() {
            let staging_block_chs = StacksChainState::get_staging_block_consensus_hashes(
                self.chain_state_db.db(),
                &bhh,
            )?;
            let mut processed = false;

            debug!("Consider replaying {} from {:?}", &bhh, &staging_block_chs);

            for alt_ch in staging_block_chs.into_iter() {
                let alt_id = StacksBlockHeader::make_index_block_hash(&alt_ch, &bhh);
                if !StacksChainState::has_block_indexed(&self.chain_state_db.blocks_path, &alt_id)
                    .unwrap_or(false)
                {
                    continue;
                }

                // does this consensus hash exist somewhere? Doesn't have to be on the canonical
                // PoX fork.
                let ch_height_opt = self.sortition_db.get_consensus_hash_height(&alt_ch)?;
                let ch_height = if let Some(ch_height) = ch_height_opt {
                    ch_height
                } else {
                    continue;
                };

                // Find the corresponding snapshot on the canonical PoX fork.
                let ancestor_sn = if let Some(sn) = SortitionDB::get_ancestor_snapshot(
                    &self.sortition_db.index_conn(),
                    ch_height,
                    &tip.sortition_id,
                )? {
                    sn
                } else {
                    continue;
                };

                // the new consensus hash
                let ch = ancestor_sn.consensus_hash;

                if let Ok(Some(block)) =
                    StacksChainState::load_block(&self.chain_state_db.blocks_path, &alt_ch, &bhh)
                {
                    let ic = self.sortition_db.index_conn();
                    if let Some(parent_snapshot) = ic
                        .find_parent_snapshot_for_stacks_block(&ch, &bhh)
                        .unwrap_or(None)
                    {
                        // replay in this consensus hash history
                        debug!("Replay Stacks block from {} to {}/{}", &alt_ch, &ch, &bhh);
                        let _ = self.chain_state_db.preprocess_anchored_block(
                            &self.sortition_db.index_conn(),
                            &ch,
                            &block,
                            &parent_snapshot.consensus_hash,
                            get_epoch_time_secs(),
                        );
                        processed = true;
                        break;
                    }
                }
            }

            if !processed {
                test_debug!("Did NOT replay {}", &bhh);
            }
        }
        Ok(())
    }

    ///
    /// Process any ready staging blocks until there are either:
    ///   * there are no more to process
    ///   * a PoX anchor block is processed which invalidates the current PoX fork
    ///
    /// Returns Some(StacksBlockId) if such an anchor block is discovered,
    ///   otherwise returns None
    ///
    fn process_ready_blocks(&mut self) -> Result<Option<BlockHeaderHash>, Error> {
        let canonical_sortition_tip = self.canonical_sortition_tip.as_ref().expect(
            "FAIL: processing a new Stacks block, but don't have a canonical sortition tip",
        );

        let sortdb_handle = self.sortition_db.tx_handle_begin(canonical_sortition_tip)?;
        let mut processed_blocks =
            self.chain_state_db
                .process_blocks(sortdb_handle, 1, self.dispatcher)?;

        while let Some(block_result) = processed_blocks.pop() {
            if let (Some(block_receipt), _) = block_result {
                // only bump the coordinator's state if the processed block
                //   is in our sortition fork
                //  TODO: we should update the staging block logic to prevent
                //    blocks like these from getting processed at all.
                let in_sortition_set = self.sortition_db.is_stacks_block_in_sortition_set(
                    canonical_sortition_tip,
                    &block_receipt.header.anchored_header.block_hash(),
                )?;
                if in_sortition_set {
                    let new_canonical_block_snapshot = SortitionDB::get_block_snapshot(
                        self.sortition_db.conn(),
                        canonical_sortition_tip,
                    )?
                    .expect(&format!(
                        "FAIL: could not find data for the canonical sortition {}",
                        canonical_sortition_tip
                    ));
                    let new_canonical_stacks_block =
                        new_canonical_block_snapshot.get_canonical_stacks_block_id();
                    self.canonical_chain_tip = Some(new_canonical_stacks_block);
                    debug!("Bump blocks processed");
                    self.notifier.notify_stacks_block_processed();
                    increment_stx_blocks_processed_counter();

                    self.process_atlas_attachment_events(&block_receipt);

<<<<<<< HEAD
                    let block_hash = block_receipt.header.anchored_header.block_hash();
                    let winner_snapshot = SortitionDB::get_block_snapshot_for_winning_stacks_block(
                        &self.sortition_db.index_conn(),
                        canonical_sortition_tip,
                        &block_hash,
                    )
                    .expect("FAIL: could not find block snapshot for winning block hash")
                    .expect("FAIL: could not find block snapshot for winning block hash");

                    if let Some(dispatcher) = self.dispatcher {
                        let metadata = &block_receipt.header;
                        let block: StacksBlock = {
                            let block_path = StacksChainState::get_block_path(
                                &self.chain_state_db.blocks_path,
                                &metadata.consensus_hash,
                                &block_hash,
                            )
                            .unwrap();
                            StacksChainState::consensus_load(&block_path).unwrap()
                        };
                        let stacks_block =
                            StacksBlockId::new(&metadata.consensus_hash, &block_hash);

                        let parent = self
                            .chain_state_db
                            .get_parent(&stacks_block)
                            .expect("BUG: failed to get parent for processed block");
                        dispatcher.announce_block(
                            block,
                            block_receipt.header,
                            block_receipt.tx_receipts,
                            &parent,
                            winner_snapshot.winning_block_txid.clone(),
                            block_receipt.matured_rewards,
                            block_receipt.matured_rewards_info,
                            block_receipt.parent_burn_block_hash,
                            block_receipt.parent_burn_block_height,
                            block_receipt.parent_burn_block_timestamp,
                        );
                    }

                    // Was this block sufficiently confirmed by the prepare phase that it was a PoX
                    // anchor block?  And if we're in epoch 2.1, does it match the heaviest-confirmed
                    // block-commit in the burnchain DB, and is it affirmed by the majority of the
                    // network?
=======
                    let mut attachments_instances = HashSet::new();
                    for receipt in block_receipt.tx_receipts.iter() {
                        if let TransactionOrigin::Stacks(ref transaction) = receipt.transaction {
                            if let TransactionPayload::ContractCall(ref contract_call) =
                                transaction.payload
                            {
                                let contract_id = contract_call.to_clarity_contract_id();
                                increment_contract_calls_processed();
                                if self.atlas_config.contracts.contains(&contract_id) {
                                    for event in receipt.events.iter() {
                                        if let StacksTransactionEvent::SmartContractEvent(
                                            ref event_data,
                                        ) = event
                                        {
                                            let res = AttachmentInstance::try_new_from_value(
                                                &event_data.value,
                                                &contract_id,
                                                block_receipt.header.index_block_hash(),
                                                block_receipt.header.stacks_block_height,
                                                receipt.transaction.txid(),
                                                Some(
                                                    new_canonical_block_snapshot
                                                        .canonical_stacks_tip_height,
                                                ),
                                            );
                                            if let Some(attachment_instance) = res {
                                                attachments_instances.insert(attachment_instance);
                                            }
                                        }
                                    }
                                }
                            }
                        }
                    }
                    if !attachments_instances.is_empty() {
                        info!(
                            "Atlas: {} attachment instances emitted from events",
                            attachments_instances.len()
                        );
                        match self.attachments_tx.send(attachments_instances) {
                            Ok(_) => {}
                            Err(e) => {
                                error!("Atlas: error dispatching attachments {}", e);
                            }
                        };
                    }

                    if let Some(ref mut estimator) = self.cost_estimator {
                        let stacks_epoch = self
                            .sortition_db
                            .index_conn()
                            .get_stacks_epoch_by_epoch_id(&block_receipt.evaluated_epoch)
                            .expect("Could not find a stacks epoch.");
                        estimator.notify_block(
                            &block_receipt.tx_receipts,
                            &stacks_epoch.block_limit,
                            &stacks_epoch.epoch_id,
                        );
                    }

                    if let Some(ref mut estimator) = self.fee_estimator {
                        let stacks_epoch = self
                            .sortition_db
                            .index_conn()
                            .get_stacks_epoch_by_epoch_id(&block_receipt.evaluated_epoch)
                            .expect("Could not find a stacks epoch.");
                        if let Err(e) =
                            estimator.notify_block(&block_receipt, &stacks_epoch.block_limit)
                        {
                            warn!("FeeEstimator failed to process block receipt";
                                  "stacks_block" => %block_hash,
                                  "stacks_height" => %block_receipt.header.stacks_block_height,
                                  "error" => %e);
                        }
                    }

                    // if, just after processing the block, we _know_ that this block is a pox anchor, that means
                    //   that sortitions have already begun processing that didn't know about this pox anchor.
                    //   we need to trigger an unwind
>>>>>>> 035fb126
                    if let Some(pox_anchor) = self
                        .sortition_db
                        .is_stacks_block_pox_anchor(&block_hash, canonical_sortition_tip)?
                    {
                        // what epoch is this block in?
                        let cur_epoch = SortitionDB::get_stacks_epoch(
                            self.sortition_db.conn(),
                            winner_snapshot.block_height,
                        )?
                        .expect(&format!(
                            "BUG: no epoch defined at height {}",
                            winner_snapshot.block_height
                        ));

                        match cur_epoch.epoch_id {
                            StacksEpochId::Epoch10 => {
                                panic!("BUG: Snapshot predates Stacks 2.0");
                            }
                            StacksEpochId::Epoch20 => {
                                // 2.0 behavior: only consult the sortition DB
                                info!("Discovered an old anchor block: {}", &pox_anchor);
                                return Ok(Some(pox_anchor));
                            }
                            StacksEpochId::Epoch21 => {
                                // 2.1 behavior: the anchor block must also be the
                                // heaviest-confirmed anchor block by BTC weight, and the highest
                                // such anchor block if there are multiple contenders.
                                if BurnchainDB::is_anchor_block(
                                    self.burnchain_blocks_db.conn(),
                                    &winner_snapshot.burn_header_hash,
                                    &winner_snapshot.winning_block_txid,
                                )? {
                                    // affirmed?
                                    let canonical_am = self.get_canonical_affirmation_map()?;

                                    let commit = BurnchainDB::get_block_commit(
                                        self.burnchain_blocks_db.conn(),
                                        &winner_snapshot.winning_block_txid,
                                    )?
                                    .expect("BUG: no commit metadata in DB for existing commit");

                                    let reward_cycle = self.burnchain.block_height_to_reward_cycle(commit.block_height)
                                        .expect("BUG: accepted block commit has a block height before the first reward cycle");

                                    if canonical_am
                                        .at(reward_cycle)
                                        .unwrap_or(&AffirmationMapEntry::PoxAnchorBlockAbsent)
                                        == &AffirmationMapEntry::PoxAnchorBlockPresent
                                    {
                                        // yup, we're expecting this
                                        info!("Discovered an old anchor block: {}", &pox_anchor);
                                        return Ok(Some(pox_anchor));
                                    } else {
                                        // nope -- can ignore
                                        debug!(
                                            "Discovered unaffirmed old anchor block: {}",
                                            &pox_anchor
                                        );
                                        return Ok(None);
                                    }
                                } else {
                                    debug!("Stacks block {} received F*w confirmations but is not the heaviest-confirmed burnchain block, so treating as non-anchor block", &pox_anchor);
                                }
                            }
                        }
                    }
                }
            }
            // TODO: do something with a poison result

            let sortdb_handle = self.sortition_db.tx_handle_begin(canonical_sortition_tip)?;
            // Right before a block is set to processed, the event dispatcher will emit a new block event
            processed_blocks =
                self.chain_state_db
                    .process_blocks(sortdb_handle, 1, self.dispatcher)?;
        }

        Ok(None)
    }

    /// Process a new PoX anchor block, possibly resulting in the PoX history being unwound and
    /// replayed through a different sequence of consensus hashes.  If the new anchor block causes
    /// the node to reach a prepare-phase that elects a network-affirmed anchor block that we don't
    /// have, then return its block hash so the caller can go download and process it.
    fn process_new_pox_anchor(
        &mut self,
        block_id: BlockHeaderHash,
    ) -> Result<Option<BlockHeaderHash>, Error> {
        // get the last sortition in the prepare phase that chose this anchor block
        //   that sortition is now the current canonical sortition,
        //   and now that we have process the anchor block for the corresponding reward phase,
        //   update the canonical pox bitvector.
        let sortition_id = self.canonical_sortition_tip.as_ref().expect(
            "FAIL: processing a new anchor block, but don't have a canonical sortition tip",
        );

        let mut prep_end = self
            .sortition_db
            .get_prepare_end_for(sortition_id, &block_id)?
            .expect(&format!(
                "FAIL: expected to get a sortition for a chosen anchor block {}, but not found.",
                &block_id
            ));

        // was this block a pox anchor for an even earlier reward cycle?
        while let Some(older_prep_end) = self
            .sortition_db
            .get_prepare_end_for(&prep_end.sortition_id, &block_id)?
        {
            prep_end = older_prep_end;
        }

        info!(
            "Reprocessing with anchor block information, starting at block height: {}",
            prep_end.block_height
        );
        let mut pox_id = self.sortition_db.get_pox_id(sortition_id)?;
        pox_id.extend_with_present_block();

        // invalidate all the sortitions > canonical_sortition_tip, in the same burnchain fork
        self.sortition_db
            .invalidate_descendants_of(&prep_end.burn_header_hash)?;

        // roll back to the state as of prep_end
        self.canonical_chain_tip = Some(StacksBlockId::new(
            &prep_end.consensus_hash,
            &prep_end.canonical_stacks_tip_hash,
        ));
        self.canonical_sortition_tip = Some(prep_end.sortition_id);
        self.canonical_pox_id = Some(pox_id);

        // Start processing from the beginning of the new PoX reward set
        self.handle_new_burnchain_block()
    }
}

/// Determine whether or not the current chainstate databases are up-to-date with the current
/// epoch.
pub fn check_chainstate_db_versions(
    epochs: &[StacksEpoch],
    sortdb_path: &str,
    chainstate_path: &str,
) -> Result<bool, DBError> {
    let mut cur_epoch_opt = None;
    if fs::metadata(&sortdb_path).is_ok() {
        // check sortition DB and load up the current epoch
        let max_height = SortitionDB::get_highest_block_height_from_path(&sortdb_path)
            .expect("FATAL: could not query sortition DB for maximum block height");
        let cur_epoch_idx = StacksEpoch::find_epoch(epochs, max_height).expect(&format!(
            "FATAL: no epoch defined for burn height {}",
            max_height
        ));
        let cur_epoch = epochs[cur_epoch_idx].epoch_id;

        // save for later
        cur_epoch_opt = Some(cur_epoch.clone());
        let db_version = SortitionDB::get_db_version_from_path(&sortdb_path)?
            .expect("FATAL: could not load sortition DB version");

        if !SortitionDB::is_db_version_supported_in_epoch(cur_epoch, &db_version) {
            error!(
                "Sortition DB at {} does not support epoch {}",
                &sortdb_path, cur_epoch
            );
            return Ok(false);
        }
    } else {
        warn!("Sortition DB {} does not exist; assuming it will be instantiated with the correct version", sortdb_path);
    }

    if fs::metadata(&chainstate_path).is_ok() {
        let cur_epoch = cur_epoch_opt.expect(
            "FATAL: chainstate corruption: sortition DB does not exist, but chainstate does.",
        );
        let db_config = StacksChainState::get_db_config_from_path(&chainstate_path)?;
        if !db_config.supports_epoch(cur_epoch) {
            error!(
                "Chainstate DB at {} does not support epoch {}",
                &chainstate_path, cur_epoch
            );
            return Ok(false);
        }
    } else {
        warn!("Chainstate DB {} does not exist; assuming it will be instantiated with the correct version", chainstate_path);
    }

    Ok(true)
}<|MERGE_RESOLUTION|>--- conflicted
+++ resolved
@@ -22,8 +22,7 @@
 use std::sync::mpsc::SyncSender;
 use std::time::Duration;
 
-<<<<<<< HEAD
-use burnchains::{
+use crate::burnchains::{
     affirmation::{AffirmationMap, AffirmationMapEntry},
     bitcoin::indexer::BitcoinIndexer,
     db::{
@@ -32,21 +31,12 @@
     },
     Address, Burnchain, BurnchainBlockHeader, Error as BurnchainError, PoxConstants, Txid,
 };
-use chainstate::burn::{
+use crate::chainstate::burn::{
     db::sortdb::SortitionDB,
     operations::leader_block_commit::{RewardSetInfo, BURN_BLOCK_MINED_AT_MODULUS},
+    operations::LeaderBlockCommitOp,
     operations::BlockstackOperationType,
-    operations::LeaderBlockCommitOp,
     BlockSnapshot, ConsensusHash,
-=======
-use crate::burnchains::{
-    db::{BurnchainBlockData, BurnchainDB},
-    Address, Burnchain, BurnchainBlockHeader, Error as BurnchainError, Txid,
-};
-use crate::chainstate::burn::{
-    db::sortdb::SortitionDB, operations::leader_block_commit::RewardSetInfo,
-    operations::BlockstackOperationType, BlockSnapshot, ConsensusHash,
->>>>>>> 035fb126
 };
 use crate::chainstate::coordinator::comm::{
     ArcCounterCoordinatorNotices, CoordinatorEvents, CoordinatorNotices, CoordinatorReceivers,
@@ -58,41 +48,32 @@
         StacksEpochReceipt, StacksHeaderInfo,
     },
     events::{StacksTransactionEvent, StacksTransactionReceipt, TransactionOrigin},
-    Error as ChainstateError, StacksBlock, TransactionPayload,
+    Error as ChainstateError, StacksBlock, StacksBlockHeader, TransactionPayload,
 };
 use crate::core::StacksEpoch;
 use crate::monitoring::{
     increment_contract_calls_processed, increment_stx_blocks_processed_counter,
 };
-<<<<<<< HEAD
-use net::atlas::{AtlasConfig, AttachmentInstance};
-use util::db::DBConn;
-use util::db::DBTx;
-use util::db::Error as DBError;
-use util::get_epoch_time_secs;
-use vm::{
-=======
 use crate::net::atlas::{AtlasConfig, AttachmentInstance};
+use crate::util_lib::db::DBConn;
+use crate::util_lib::db::DBTx;
 use crate::util_lib::db::Error as DBError;
 use clarity::vm::{
->>>>>>> 035fb126
     costs::ExecutionCost,
     types::{PrincipalData, QualifiedContractIdentifier},
     Value,
 };
 
-<<<<<<< HEAD
-use core::StacksEpochId;
-
-=======
+use crate::core::StacksEpochId;
 use crate::cost_estimates::{CostEstimator, FeeEstimator, PessimisticEstimator};
->>>>>>> 035fb126
 use crate::types::chainstate::{
     BlockHeaderHash, BurnchainHeaderHash, PoxId, SortitionId, StacksAddress, StacksBlockId,
 };
 use clarity::vm::database::BurnStateDB;
 
 pub use self::comm::CoordinatorCommunication;
+
+use stacks_common::util::get_epoch_time_secs;
 
 pub mod comm;
 #[cfg(test)]
@@ -604,7 +585,6 @@
     );
 }
 
-<<<<<<< HEAD
 fn forget_orphan_stacks_blocks(
     sort_conn: &DBConn,
     chainstate_db_tx: &mut DBTx,
@@ -631,9 +611,6 @@
     }
 }
 
-impl<'a, T: BlockEventDispatcher, N: CoordinatorNotices, U: RewardSetProvider>
-    ChainsCoordinator<'a, T, N, U>
-=======
 impl<
         'a,
         T: BlockEventDispatcher,
@@ -642,7 +619,6 @@
         CE: CostEstimator + ?Sized,
         FE: FeeEstimator + ?Sized,
     > ChainsCoordinator<'a, T, N, U, CE, FE>
->>>>>>> 035fb126
 {
     pub fn handle_new_stacks_block(&mut self) -> Result<Option<BlockHeaderHash>, Error> {
         if let Some(pox_anchor) = self.process_ready_blocks()? {
@@ -1285,7 +1261,6 @@
 
             // at this point, we need to figure out if the sortition we are
             //  about to process is the first block in reward cycle.
-<<<<<<< HEAD
             let mut reward_cycle_info = self.get_reward_cycle_info(&header)?;
 
             if let Some(rc_info) = reward_cycle_info.as_mut() {
@@ -1322,13 +1297,9 @@
                 );
             }
 
-            let (next_snapshot, _, reward_set_info) = self
-=======
-            let reward_cycle_info = self.get_reward_cycle_info(&header)?;
             // bind a reference here to avoid tripping up the borrow-checker
             let dispatcher_ref = &self.dispatcher;
             let (next_snapshot, _) = self
->>>>>>> 035fb126
                 .sortition_db
                 .evaluate_sortition(
                     &header,
@@ -1440,7 +1411,7 @@
     }
 
     /// Process any Atlas attachment events and forward them to the Atlas subsystem
-    fn process_atlas_attachment_events(&self, block_receipt: &StacksEpochReceipt) {
+    fn process_atlas_attachment_events(&self, block_receipt: &StacksEpochReceipt, canonical_stacks_tip_height: u64) {
         let mut attachments_instances = HashSet::new();
         for receipt in block_receipt.tx_receipts.iter() {
             if let TransactionOrigin::Stacks(ref transaction) = receipt.transaction {
@@ -1456,8 +1427,9 @@
                                     &event_data.value,
                                     &contract_id,
                                     block_receipt.header.index_block_hash(),
-                                    block_receipt.header.block_height,
+                                    block_receipt.header.stacks_block_height,
                                     receipt.transaction.txid(),
+                                    Some(canonical_stacks_tip_height)
                                 );
                                 if let Some(attachment_instance) = res {
                                     attachments_instances.insert(attachment_instance);
@@ -1600,9 +1572,8 @@
                     self.notifier.notify_stacks_block_processed();
                     increment_stx_blocks_processed_counter();
 
-                    self.process_atlas_attachment_events(&block_receipt);
-
-<<<<<<< HEAD
+                    self.process_atlas_attachment_events(&block_receipt, new_canonical_block_snapshot.canonical_stacks_tip_height);
+
                     let block_hash = block_receipt.header.anchored_header.block_hash();
                     let winner_snapshot = SortitionDB::get_block_snapshot_for_winning_stacks_block(
                         &self.sortition_db.index_conn(),
@@ -1612,90 +1583,7 @@
                     .expect("FAIL: could not find block snapshot for winning block hash")
                     .expect("FAIL: could not find block snapshot for winning block hash");
 
-                    if let Some(dispatcher) = self.dispatcher {
-                        let metadata = &block_receipt.header;
-                        let block: StacksBlock = {
-                            let block_path = StacksChainState::get_block_path(
-                                &self.chain_state_db.blocks_path,
-                                &metadata.consensus_hash,
-                                &block_hash,
-                            )
-                            .unwrap();
-                            StacksChainState::consensus_load(&block_path).unwrap()
-                        };
-                        let stacks_block =
-                            StacksBlockId::new(&metadata.consensus_hash, &block_hash);
-
-                        let parent = self
-                            .chain_state_db
-                            .get_parent(&stacks_block)
-                            .expect("BUG: failed to get parent for processed block");
-                        dispatcher.announce_block(
-                            block,
-                            block_receipt.header,
-                            block_receipt.tx_receipts,
-                            &parent,
-                            winner_snapshot.winning_block_txid.clone(),
-                            block_receipt.matured_rewards,
-                            block_receipt.matured_rewards_info,
-                            block_receipt.parent_burn_block_hash,
-                            block_receipt.parent_burn_block_height,
-                            block_receipt.parent_burn_block_timestamp,
-                        );
-                    }
-
-                    // Was this block sufficiently confirmed by the prepare phase that it was a PoX
-                    // anchor block?  And if we're in epoch 2.1, does it match the heaviest-confirmed
-                    // block-commit in the burnchain DB, and is it affirmed by the majority of the
-                    // network?
-=======
-                    let mut attachments_instances = HashSet::new();
-                    for receipt in block_receipt.tx_receipts.iter() {
-                        if let TransactionOrigin::Stacks(ref transaction) = receipt.transaction {
-                            if let TransactionPayload::ContractCall(ref contract_call) =
-                                transaction.payload
-                            {
-                                let contract_id = contract_call.to_clarity_contract_id();
-                                increment_contract_calls_processed();
-                                if self.atlas_config.contracts.contains(&contract_id) {
-                                    for event in receipt.events.iter() {
-                                        if let StacksTransactionEvent::SmartContractEvent(
-                                            ref event_data,
-                                        ) = event
-                                        {
-                                            let res = AttachmentInstance::try_new_from_value(
-                                                &event_data.value,
-                                                &contract_id,
-                                                block_receipt.header.index_block_hash(),
-                                                block_receipt.header.stacks_block_height,
-                                                receipt.transaction.txid(),
-                                                Some(
-                                                    new_canonical_block_snapshot
-                                                        .canonical_stacks_tip_height,
-                                                ),
-                                            );
-                                            if let Some(attachment_instance) = res {
-                                                attachments_instances.insert(attachment_instance);
-                                            }
-                                        }
-                                    }
-                                }
-                            }
-                        }
-                    }
-                    if !attachments_instances.is_empty() {
-                        info!(
-                            "Atlas: {} attachment instances emitted from events",
-                            attachments_instances.len()
-                        );
-                        match self.attachments_tx.send(attachments_instances) {
-                            Ok(_) => {}
-                            Err(e) => {
-                                error!("Atlas: error dispatching attachments {}", e);
-                            }
-                        };
-                    }
-
+                    // update cost estimator
                     if let Some(ref mut estimator) = self.cost_estimator {
                         let stacks_epoch = self
                             .sortition_db
@@ -1709,6 +1597,7 @@
                         );
                     }
 
+                    // update fee estimator
                     if let Some(ref mut estimator) = self.fee_estimator {
                         let stacks_epoch = self
                             .sortition_db
@@ -1725,10 +1614,10 @@
                         }
                     }
 
-                    // if, just after processing the block, we _know_ that this block is a pox anchor, that means
-                    //   that sortitions have already begun processing that didn't know about this pox anchor.
-                    //   we need to trigger an unwind
->>>>>>> 035fb126
+                    // Was this block sufficiently confirmed by the prepare phase that it was a PoX
+                    // anchor block?  And if we're in epoch 2.1, does it match the heaviest-confirmed
+                    // block-commit in the burnchain DB, and is it affirmed by the majority of the
+                    // network?
                     if let Some(pox_anchor) = self
                         .sortition_db
                         .is_stacks_block_pox_anchor(&block_hash, canonical_sortition_tip)?
@@ -1747,8 +1636,11 @@
                             StacksEpochId::Epoch10 => {
                                 panic!("BUG: Snapshot predates Stacks 2.0");
                             }
-                            StacksEpochId::Epoch20 => {
-                                // 2.0 behavior: only consult the sortition DB
+                            StacksEpochId::Epoch20 | StacksEpochId::Epoch2_05 => {
+                                // 2.0/2.05 behavior: only consult the sortition DB
+                                // if, just after processing the block, we _know_ that this block is a pox anchor, that means
+                                //   that sortitions have already begun processing that didn't know about this pox anchor.
+                                //   we need to trigger an unwind
                                 info!("Discovered an old anchor block: {}", &pox_anchor);
                                 return Ok(Some(pox_anchor));
                             }
