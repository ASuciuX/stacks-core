/*
 copyright: (c) 2013-2019 by Blockstack PBC, a public benefit corporation.

 This file is part of Blockstack.

 Blockstack is free software. You may redistribute or modify
 it under the terms of the GNU General Public License as published by
 the Free Software Foundation, either version 3 of the License or
 (at your option) any later version.

 Blockstack is distributed in the hope that it will be useful,
 but WITHOUT ANY WARRANTY, including without the implied warranty of
 MERCHANTABILITY or FITNESS FOR A PARTICULAR PURPOSE. See the
 GNU General Public License for more details.

 You should have received a copy of the GNU General Public License
 along with Blockstack. If not, see <http://www.gnu.org/licenses/>.
*/

use std::fs;
use chainstate::stacks::Error;
use chainstate::stacks::*;
use chainstate::stacks::db::{
    ClarityTx,
    StacksChainState,
    blocks::MemPoolRejection
};
use chainstate::stacks::index::TrieHash;
use chainstate::burn::BlockHeaderHash;

use net::StacksMessageCodec;
use net::Error as net_error;
use net::codec::{read_next, write_next};
use vm::clarity::ClarityConnection;

use util::hash::MerkleTree;
use util::hash::Sha512Trunc256Sum;
use util::secp256k1::MessageSignature;

use net::StacksPublicKeyBuffer;

use chainstate::burn::*;
use chainstate::burn::operations::*;

use burnchains::BurnchainHeaderHash;
use burnchains::PrivateKey;
use burnchains::PublicKey;

use util::vrf::*;

use core::*;

impl StacksBlockBuilder {
    pub fn from_parent(miner_id: usize, parent_chain_tip: &StacksHeaderInfo, total_work: &StacksWorkScore, proof: &VRFProof, microblock_privkey: &StacksPrivateKey) -> StacksBlockBuilder {
        let mut pubk = StacksPublicKey::from_private(microblock_privkey);
        pubk.set_compressed(true);

        let pubkh = Hash160::from_data(&pubk.to_bytes());
        let header = StacksBlockHeader::from_parent_empty(&parent_chain_tip.anchored_header, parent_chain_tip.microblock_tail.as_ref(), total_work, proof, &pubkh);

        let mut header_bytes = vec![];
        header.consensus_serialize(&mut header_bytes).expect("FATAL: failed to serialize to vec");
        let bytes_so_far = header_bytes.len() as u64;
        
        StacksBlockBuilder {
            chain_tip: parent_chain_tip.clone(),
            header: header,
            txs: vec![],
            micro_txs: vec![],
            bytes_so_far: bytes_so_far,
            anchored_done: false,
            prev_microblock_header: StacksMicroblockHeader::first_unsigned(&EMPTY_MICROBLOCK_PARENT_HASH, &Sha512Trunc256Sum([0u8; 32])),       // will be updated
            miner_privkey: microblock_privkey.clone(),
            miner_payouts: None,
            miner_id: miner_id
        }
    }
    
    pub fn first(miner_id: usize, genesis_burn_header_hash: &BurnchainHeaderHash, genesis_burn_header_timestamp: u64, proof: &VRFProof, microblock_privkey: &StacksPrivateKey) -> StacksBlockBuilder {
        let genesis_chain_tip = StacksHeaderInfo {
            anchored_header: StacksBlockHeader::genesis(),
            microblock_tail: None,
            block_height: 0,
            index_root: TrieHash([0u8; 32]),
            burn_header_hash: genesis_burn_header_hash.clone(),
            burn_header_timestamp: genesis_burn_header_timestamp
        };

        let mut builder = StacksBlockBuilder::from_parent(miner_id, &genesis_chain_tip, &StacksWorkScore::initial(), proof, microblock_privkey);
        builder.header.parent_block = EMPTY_MICROBLOCK_PARENT_HASH.clone();
        builder
    }

    /// Assign the block parent
    pub fn set_parent_block(&mut self, parent_block_hash: &BlockHeaderHash) -> () {
        self.header.parent_block = parent_block_hash.clone();
    }

    /// Assign the anchored block's parent microblock (used for testing orphaning)
    pub fn set_parent_microblock(&mut self, parent_mblock_hash: &BlockHeaderHash, parent_mblock_seq: u16) -> () {
        self.header.parent_microblock = parent_mblock_hash.clone();
        self.header.parent_microblock_sequence = parent_mblock_seq;
    }

    /// Append a transaction if doing so won't exceed the epoch data size.
    /// Errors out if we exceed budget (TODO), or the transaction is invalid.
    pub fn try_mine_tx<'a>(&mut self, clarity_tx: &mut ClarityTx<'a>, tx: &StacksTransaction) -> Result<(), Error> {
        let mut tx_bytes = vec![];
        tx.consensus_serialize(&mut tx_bytes).map_err(Error::NetError)?;
        let tx_len = tx_bytes.len() as u64;
        
        if self.bytes_so_far + tx_len >= MAX_EPOCH_SIZE.into() {
            return Err(Error::BlockTooBigError);
        }

        if !self.anchored_done {
            // building up the anchored blocks
            if tx.anchor_mode != TransactionAnchorMode::OnChainOnly && tx.anchor_mode != TransactionAnchorMode::Any {
                return Err(Error::InvalidStacksTransaction("Invalid transaction anchor mode for anchored data".to_string()));
            }

            StacksChainState::process_transaction(clarity_tx, tx)?;

            // save
            self.txs.push(tx.clone());
        }
        else {
            // building up the anchored blocks
            if tx.anchor_mode != TransactionAnchorMode::OffChainOnly && tx.anchor_mode != TransactionAnchorMode::Any {
                return Err(Error::InvalidStacksTransaction("Invalid transaction anchor mode for streamed data".to_string()));
            }
            
            StacksChainState::process_transaction(clarity_tx, tx)?;

            self.micro_txs.push(tx.clone());
        }

        self.bytes_so_far += tx_len;
        Ok(())
    }
    
    /// Append a transaction if doing so won't exceed the epoch data size.
    /// Does not check for errors
    #[cfg(test)]
    pub fn force_mine_tx<'a>(&mut self, clarity_tx: &mut ClarityTx<'a>, tx: &StacksTransaction) -> Result<(), Error> {
        let mut tx_bytes = vec![];
        tx.consensus_serialize(&mut tx_bytes).map_err(Error::NetError)?;
        let tx_len = tx_bytes.len() as u64;
        
        if !self.anchored_done {
            // save
            match StacksChainState::process_transaction(clarity_tx, tx) {
                Ok(_) => {},
                Err(e) => {
                    warn!("Invalid transaction {} in anchored block, but forcing inclusion (error: {:?})", &tx.txid(), &e);
                }
            }

            self.txs.push(tx.clone());
        }
        else {
            match StacksChainState::process_transaction(clarity_tx, tx) {
                Ok(_) => {},
                Err(e) => {
                    warn!("Invalid transaction {} in microblock, but forcing inclusion (error: {:?})", &tx.txid(), &e);
                }
            }

            self.micro_txs.push(tx.clone());
        }

        self.bytes_so_far += tx_len;
        Ok(())
    }

    /// Append a transaction if doing so won't exceed the epoch data size.
    /// Does not check for errors
    #[cfg(test)]
    pub fn force_mine_tx<'a>(&mut self, clarity_tx: &mut ClarityTx<'a>, tx: &StacksTransaction) -> Result<(), Error> {
        let mut tx_bytes = vec![];
        tx.consensus_serialize(&mut tx_bytes).map_err(Error::NetError)?;
        let tx_len = tx_bytes.len() as u64;
        
        if !self.anchored_done {
            // save
            match StacksChainState::process_transaction(clarity_tx, tx) {
                Ok(_) => {},
                Err(e) => {
                    warn!("Invalid transaction {} in anchored block, but forcing inclusion (error: {:?})", &tx.txid(), &e);
                }
            }

            self.txs.push(tx.clone());
        }
        else {
            match StacksChainState::process_transaction(clarity_tx, tx) {
                Ok(_) => {},
                Err(e) => {
                    warn!("Invalid transaction {} in microblock, but forcing inclusion (error: {:?})", &tx.txid(), &e);
                }
            }

            self.micro_txs.push(tx.clone());
        }

        self.bytes_so_far += tx_len;
        Ok(())
    }    

    /// Finish building the anchored block.
    /// TODO: expand to deny mining a block whose anchored static checks fail (and allow the caller
    /// to disable this, in order to test mining invalid blocks)
    pub fn mine_anchored_block<'a>(&mut self, clarity_tx: &mut ClarityTx<'a>) -> StacksBlock {
        assert!(!self.anchored_done);

        // add miner payments
        if let Some(ref mature_miner_rewards) = self.miner_payouts {
            // grant in order by miner, then users
            StacksChainState::process_matured_miner_rewards(clarity_tx, mature_miner_rewards)
                .expect("FATAL: failed to process miner rewards");
        }

        let txid_vecs = self.txs
            .iter()
            .map(|tx| tx.txid().as_bytes().to_vec())
            .collect();

        let merkle_tree = MerkleTree::<Sha512Trunc256Sum>::new(&txid_vecs);
        let tx_merkle_root = merkle_tree.root();
        let state_root_hash = clarity_tx.get_root_hash();

        self.header.tx_merkle_root = tx_merkle_root;
        self.header.state_index_root = state_root_hash;
        
        let block = StacksBlock {
            header: self.header.clone(),
            txs: self.txs.clone()
        };

        self.prev_microblock_header = StacksMicroblockHeader::first_unsigned(&block.block_hash(), &Sha512Trunc256Sum([0u8; 32]));

        self.prev_microblock_header.prev_block = block.block_hash();
        self.anchored_done = true;

        test_debug!("\n\nMiner {}: Mined anchored block {}, {} transactions, state root is {}\n", self.miner_id, block.block_hash(), block.txs.len(), state_root_hash);

        block
    }

    /// Cut the next microblock.
    pub fn mine_next_microblock<'a>(&mut self) -> Result<StacksMicroblock, Error> {
        let txid_vecs = self.micro_txs
            .iter()
            .map(|tx| tx.txid().as_bytes().to_vec())
            .collect();

        let merkle_tree = MerkleTree::<Sha512Trunc256Sum>::new(&txid_vecs);
        let tx_merkle_root = merkle_tree.root();
        let mut next_microblock_header =
            if self.prev_microblock_header.tx_merkle_root == Sha512Trunc256Sum([0u8; 32]) {
                // .prev_block is the hash of the parent anchored block
                StacksMicroblockHeader::first_unsigned(&self.prev_microblock_header.prev_block, &tx_merkle_root)
            }
            else {
                StacksMicroblockHeader::from_parent_unsigned(&self.prev_microblock_header, &tx_merkle_root)
                    .ok_or(Error::MicroblockStreamTooLongError)?
            };

        test_debug!("Sign with {}", self.miner_privkey.to_hex());

        next_microblock_header.sign(&self.miner_privkey).unwrap();
        next_microblock_header.verify(&self.header.microblock_pubkey_hash).unwrap();

        self.prev_microblock_header = next_microblock_header.clone();

        let microblock = StacksMicroblock {
            header: next_microblock_header,
            txs: self.micro_txs.clone()
        };

        self.micro_txs.clear();
        
        test_debug!("\n\nMiner {}: Mined microblock block {} (seq={}): {} transaction(s)\n", self.miner_id, microblock.block_hash(), microblock.header.sequence, microblock.txs.len());
        Ok(microblock)
    }

    /// Begin mining an epoch's transactions.
    /// NOTE: even though we don't yet know the block hash, the Clarity VM ensures that a
    /// transaction can't query information about the _current_ block (i.e. information that is not
    /// yet known).
    pub fn epoch_begin<'a>(&mut self, chainstate: &'a mut StacksChainState) -> Result<ClarityTx<'a>, Error> {
        // find matured miner rewards, so we can grant them within the Clarity DB tx.
        let matured_miner_rewards_opt = {
            let mut tx = chainstate.headers_tx_begin()?;
            StacksChainState::find_mature_miner_rewards(&mut tx, &self.chain_tip)?
        };

        self.miner_payouts = matured_miner_rewards_opt;
        
        // there's no way the miner can learn either the burn block hash or the stacks block hash,
        // so use a sentinel hash value for each that will never occur in practice.
        let new_burn_hash = MINER_BLOCK_BURN_HEADER_HASH.clone();
        let new_block_hash = MINER_BLOCK_HEADER_HASH.clone();

        test_debug!("\n\nMiner {} epoch begin off of {}/{}\n", self.miner_id, self.chain_tip.burn_header_hash, self.header.parent_block);

        if let Some(ref _payout) = self.miner_payouts {
            test_debug!("Miner payout to process: {:?}", _payout);
        }

        let parent_burn_header_hash = self.chain_tip.burn_header_hash.clone();
        let parent_header_hash = self.header.parent_block.clone();
        
        // apply all known parent microblocks before beginning our tenure 
        let parent_microblocks = match StacksChainState::load_staging_microblock_stream(&chainstate.blocks_db, &chainstate.blocks_path, &parent_burn_header_hash, &parent_header_hash, u16::max_value())? {
            Some(mblocks) => mblocks,
            None => vec![]
        };

        let mut tx = chainstate.block_begin(&parent_burn_header_hash, &parent_header_hash, &new_burn_hash, &new_block_hash);

        test_debug!("Miner {}: Apply {} parent microblocks", self.miner_id, parent_microblocks.len());

        if parent_microblocks.len() == 0 {
            self.set_parent_microblock(&EMPTY_MICROBLOCK_PARENT_HASH, 0);
        }
        else {
            match StacksChainState::process_microblocks_transactions(&mut tx, &parent_microblocks) {
                Ok(_) => { },
                Err((e, mblock_header_hash)) => {
                    let msg = format!("Invalid Stacks microblocks {},{} (offender {}): {:?}", parent_burn_header_hash, parent_header_hash, mblock_header_hash, &e);
                    warn!("{}", &msg);

                    return Err(Error::InvalidStacksMicroblock(msg, mblock_header_hash));
                }
            };
            let num_mblocks = parent_microblocks.len();
            let last_mblock_hdr = parent_microblocks[num_mblocks-1].header.clone();
            self.set_parent_microblock(&last_mblock_hdr.block_hash(), last_mblock_hdr.sequence);
        };
        
        test_debug!("Miner {}: Finished applying {} parent microblocks\n", self.miner_id, parent_microblocks.len());

        Ok(tx)
    }

    /// Finish up mining an epoch's transactions
    pub fn epoch_finish<'a>(self, mut tx: ClarityTx<'a>) {
        let new_burn_hash = MINER_BLOCK_BURN_HEADER_HASH.clone();
        let new_block_hash = MINER_BLOCK_HEADER_HASH.clone();
        
        let index_block_hash = StacksBlockHeader::make_index_block_hash(&new_burn_hash, &new_block_hash);

        // clear out the block trie we just created, so the block validator logic doesn't step all
        // over it.
        let moved_filename = format!("{}.mined", index_block_hash);
        let block_pathbuf = tx.get_block_path(&new_burn_hash, &new_block_hash);
        let mut mined_block_pathbuf = block_pathbuf.clone();
        mined_block_pathbuf.set_file_name(&moved_filename);

        // write out the trie...
        tx.commit_block_will_move(&moved_filename);

        // ...and move it (possibly overwriting)
        // TODO: this is atomic but _not_ crash-consistent!
        fs::rename(&block_pathbuf, &mined_block_pathbuf)
            .expect(&format!("FATAL: failed to rename {:?} to {:?}", &block_pathbuf, &mined_block_pathbuf));

        debug!("Moved {:?} -> {:?}", &block_pathbuf, &mined_block_pathbuf);

        test_debug!("\n\nMiner {}: Finished mining child of {}/{}. Trie is in {:?}\n", self.miner_id, self.chain_tip.burn_header_hash, self.chain_tip.anchored_header.block_hash(), &mined_block_pathbuf);
    }
}

#[cfg(test)]
pub mod test {
    use super::*;
    use std::fs;
    use std::io;
    use std::path::{Path, PathBuf};

    use std::collections::HashMap;
    use std::collections::HashSet;
    use std::collections::VecDeque;
    use address::*;
    use chainstate::stacks::*;
    use chainstate::stacks::db::*;
    use chainstate::stacks::db::test::*;
    use chainstate::burn::*;
    use chainstate::burn::db::burndb::*;
    use chainstate::burn::operations::*;

    use burnchains::*;
    use burnchains::test::*;

    use util::vrf::*;

    use vm::types::*;

    use rand::Rng;
    use rand::thread_rng;
    use rand::seq::SliceRandom;

    pub const COINBASE : u128 = 500 * 100_000;

    pub fn coinbase_total_at(stacks_height: u64) -> u128 {
        if stacks_height > MINER_REWARD_MATURITY + MINER_REWARD_WINDOW {
            COINBASE * ((stacks_height - MINER_REWARD_MATURITY - MINER_REWARD_WINDOW) as u128)
        }
        else {
            0
        }
    }

    pub fn path_join(dir: &str, path: &str) -> String {
        // force path to be relative
        let tail = 
            if !path.starts_with("/") {
                path.to_string()
            }
            else {
                String::from_utf8(path.as_bytes()[1..].to_vec()).unwrap()
            };

        let p = PathBuf::from(dir);
        let res = p.join(PathBuf::from(tail));
        res.to_str().unwrap().to_string()
    }

    // copy src to dest
    pub fn copy_dir(src_dir: &str, dest_dir: &str) -> Result<(), io::Error> {
        eprintln!("Copy directory {} to {}", src_dir, dest_dir);

        let mut dir_queue = VecDeque::new();
        dir_queue.push_back("/".to_string());

        while dir_queue.len() > 0 {
            let next_dir = dir_queue.pop_front().unwrap();
            let next_src_dir = path_join(&src_dir, &next_dir);
            let next_dest_dir = path_join(&dest_dir, &next_dir);

            eprintln!("mkdir {}", &next_dest_dir);
            fs::create_dir_all(&next_dest_dir)?;

            for dirent_res in fs::read_dir(&next_src_dir)? {
                let dirent = dirent_res?;
                let path = dirent.path();
                let md = fs::metadata(&path)?;
                if md.is_dir() {
                    let frontier = path_join(&next_dir, &dirent.file_name().to_str().unwrap());
                    eprintln!("push {}", &frontier);
                    dir_queue.push_back(frontier);
                }
                else {
                    let dest_path = path_join(&next_dest_dir, &dirent.file_name().to_str().unwrap());
                    eprintln!("copy {} to {}", &path.to_str().unwrap(), &dest_path);
                    fs::copy(path, dest_path)?;
                }
            }
        }
        Ok(())
    }

    // one point per round
    pub struct TestMinerTracePoint {
        pub fork_snapshots: HashMap<usize, BlockSnapshot>,  // map miner ID to snapshot
        pub stacks_blocks: HashMap<usize, StacksBlock>,     // map miner ID to stacks block 
        pub microblocks: HashMap<usize, Vec<StacksMicroblock>>,  // map miner ID to microblocks
        pub block_commits: HashMap<usize, LeaderBlockCommitOp>,  // map miner ID to block commit
        pub miner_node_map: HashMap<usize, String>,              // map miner ID to the node it worked on
    }

    impl TestMinerTracePoint {
        pub fn new() -> TestMinerTracePoint {
            TestMinerTracePoint {
                fork_snapshots: HashMap::new(),
                stacks_blocks: HashMap::new(),
                microblocks: HashMap::new(),
                block_commits: HashMap::new(),
                miner_node_map: HashMap::new()
            }
        }

        pub fn add(&mut self, miner_id: usize, node_name: String, fork_snapshot: BlockSnapshot, stacks_block: StacksBlock, microblocks: Vec<StacksMicroblock>, block_commit: LeaderBlockCommitOp) -> () {
            self.fork_snapshots.insert(miner_id, fork_snapshot);
            self.stacks_blocks.insert(miner_id, stacks_block);
            self.microblocks.insert(miner_id, microblocks);
            self.block_commits.insert(miner_id, block_commit);
            self.miner_node_map.insert(miner_id, node_name);
        }

        pub fn get_block_snapshot(&self, miner_id: usize) -> Option<BlockSnapshot> {
            self.fork_snapshots.get(&miner_id).cloned()
        }

        pub fn get_stacks_block(&self, miner_id: usize) -> Option<StacksBlock> {
            self.stacks_blocks.get(&miner_id).cloned()
        }
        
        pub fn get_microblocks(&self, miner_id: usize) -> Option<Vec<StacksMicroblock>> {
            self.microblocks.get(&miner_id).cloned()
        }

        pub fn get_block_commit(&self, miner_id: usize) -> Option<LeaderBlockCommitOp> {
            self.block_commits.get(&miner_id).cloned()
        }

        pub fn get_node_name(&self, miner_id: usize) -> Option<String> {
            self.miner_node_map.get(&miner_id).cloned()
        }

        pub fn get_miner_ids(&self) -> Vec<usize> {
            let mut miner_ids = HashSet::new();
            for miner_id in self.fork_snapshots.keys() {
                miner_ids.insert(*miner_id);
            }
            for miner_id in self.stacks_blocks.keys() {
                miner_ids.insert(*miner_id);
            }
            for miner_id in self.microblocks.keys() {
                miner_ids.insert(*miner_id);
            }
            for miner_id in self.block_commits.keys() {
                miner_ids.insert(*miner_id);
            }
            let mut ret = vec![];
            for miner_id in miner_ids.iter() {
                ret.push(*miner_id);
            }
            ret
        }
    }

    pub struct TestMinerTrace {
        pub points: Vec<TestMinerTracePoint>,
        pub burn_node: TestBurnchainNode,
        pub miners: Vec<TestMiner>,
    }

    impl TestMinerTrace {
        pub fn new(burn_node: TestBurnchainNode, miners: Vec<TestMiner>, points: Vec<TestMinerTracePoint>) -> TestMinerTrace {
            TestMinerTrace {
                points: points,
                burn_node: burn_node,
                miners: miners,
            }
        }

        /// how many blocks represented here?
        pub fn get_num_blocks(&self) -> usize {
            let mut num_blocks = 0;
            for p in self.points.iter() {
                for miner_id in p.stacks_blocks.keys() {
                    if p.stacks_blocks.get(miner_id).is_some() {
                        num_blocks += 1;
                    }
                }
            }
            num_blocks
        }
        
        /// how many sortitions represented here?
        pub fn get_num_sortitions(&self) -> usize {
            let mut num_sortitions = 0;
            for p in self.points.iter() {
                for miner_id in p.fork_snapshots.keys() {
                    if p.fork_snapshots.get(miner_id).is_some() {
                        num_sortitions += 1;
                    }
                }
            }
            num_sortitions
        }

        /// how many rounds did this trace go for?
        pub fn rounds(&self) -> usize {
            self.points.len()
        }

        /// what are the chainstate directories?
        pub fn get_test_names(&self) -> Vec<String> {
            let mut all_test_names = HashSet::new();
            for p in self.points.iter() {
                for miner_id in p.miner_node_map.keys() {
                    if let Some(ref test_name) = p.miner_node_map.get(miner_id) {
                        if !all_test_names.contains(test_name) {
                            all_test_names.insert(test_name.clone());
                        }
                    }
                }
            }
            let mut ret = vec![];
            for name in all_test_names.drain() {
                ret.push(name.to_owned());
            }
            ret
        }
    }

    pub struct TestStacksNode {
        pub chainstate: StacksChainState,
        pub prev_keys: Vec<LeaderKeyRegisterOp>,        // _all_ keys generated
        pub key_ops: HashMap<VRFPublicKey, usize>,      // map VRF public keys to their locations in the prev_keys array
        pub anchored_blocks: Vec<StacksBlock>,
        pub microblocks: Vec<Vec<StacksMicroblock>>,
        pub commit_ops: HashMap<BlockHeaderHash, usize>,
        pub test_name: String,
        forkable: bool
    }

    impl TestStacksNode {
        pub fn new(mainnet: bool, chain_id: u32, test_name: &str) -> TestStacksNode {
            let chainstate = instantiate_chainstate(mainnet, chain_id, test_name);
            TestStacksNode {
                chainstate: chainstate,
                prev_keys: vec![],
                key_ops: HashMap::new(),
                anchored_blocks: vec![],
                microblocks: vec![],
                commit_ops: HashMap::new(),
                test_name: test_name.to_string(),
                forkable: true
            }
        }
        
        pub fn open(mainnet: bool, chain_id: u32, test_name: &str) -> TestStacksNode {
            let chainstate = open_chainstate(mainnet, chain_id, test_name);
            TestStacksNode {
                chainstate: chainstate,
                prev_keys: vec![],
                key_ops: HashMap::new(),
                anchored_blocks: vec![],
                microblocks: vec![],
                commit_ops: HashMap::new(),
                test_name: test_name.to_string(),
                forkable: true,
            }
        }

        pub fn from_chainstate(chainstate: StacksChainState) -> TestStacksNode {
            TestStacksNode {
                chainstate: chainstate,
                prev_keys: vec![],
                key_ops: HashMap::new(),
                anchored_blocks: vec![],
                microblocks: vec![],
                commit_ops: HashMap::new(),
                test_name: "".to_string(),
                forkable: false
            }
        }

        // NOTE: can't do this if instatniated via from_chainstate()
        pub fn fork(&self, new_test_name: &str) -> TestStacksNode {
            if !self.forkable {
                panic!("Tried to fork an unforkable chainstate instance");
            }
            
            match fs::metadata(&chainstate_path(new_test_name)) {
                Ok(_) => {
                    fs::remove_dir_all(&chainstate_path(new_test_name)).unwrap();
                },
                Err(_) => {}
            }

            copy_dir(&chainstate_path(&self.test_name), &chainstate_path(new_test_name)).unwrap();
            let chainstate = open_chainstate(self.chainstate.mainnet, self.chainstate.chain_id, new_test_name);
            TestStacksNode {
                chainstate: chainstate,
                prev_keys: self.prev_keys.clone(),
                key_ops: self.key_ops.clone(),
                anchored_blocks: self.anchored_blocks.clone(),
                microblocks: self.microblocks.clone(),
                commit_ops: self.commit_ops.clone(),
                test_name: new_test_name.to_string(),
                forkable: true
            }
        }

        pub fn next_burn_block(burndb: &mut BurnDB, fork: &mut TestBurnchainFork) -> TestBurnchainBlock {
            let burn_block = {
                let mut tx = burndb.tx_begin().unwrap();
                fork.next_block(&mut tx)
            };
            burn_block
        }

        pub fn add_key_register(&mut self, block: &mut TestBurnchainBlock, miner: &mut TestMiner) -> LeaderKeyRegisterOp {
            let key_register_op = block.add_leader_key_register(miner);
            self.prev_keys.push(key_register_op.clone());
            self.key_ops.insert(key_register_op.public_key.clone(), self.prev_keys.len()-1);
            key_register_op
        }

        pub fn add_key_register_op(&mut self, op: &LeaderKeyRegisterOp) -> () {
            self.prev_keys.push(op.clone());
            self.key_ops.insert(op.public_key.clone(), self.prev_keys.len()-1);
        }

        pub fn add_block_commit(burndb: &mut BurnDB, burn_block: &mut TestBurnchainBlock, miner: &mut TestMiner, block_hash: &BlockHeaderHash, burn_amount: u64, key_op: &LeaderKeyRegisterOp, parent_block_snapshot: Option<&BlockSnapshot>) -> LeaderBlockCommitOp {
            let block_commit_op = {
                let mut tx = burndb.tx_begin().unwrap();
                let parent_snapshot = burn_block.parent_snapshot.clone();
                burn_block.add_leader_block_commit(&mut tx, miner, block_hash, burn_amount, key_op, Some(&parent_snapshot), parent_block_snapshot)
            };
            block_commit_op
        }

        pub fn get_last_key(&self, miner: &TestMiner) -> LeaderKeyRegisterOp {
            let last_vrf_pubkey = miner.last_VRF_public_key().unwrap();
            let idx = *self.key_ops.get(&last_vrf_pubkey).unwrap();
            self.prev_keys[idx].clone()
        }

        pub fn get_last_anchored_block(&self, miner: &TestMiner) -> Option<StacksBlock> {
            match miner.last_block_commit() {
                None => None,
                Some(block_commit_op) => match self.commit_ops.get(&block_commit_op.block_header_hash) {
                    None => None,
                    Some(idx) => Some(self.anchored_blocks[*idx].clone())
                }
            }
        }
        
        pub fn get_last_accepted_anchored_block(&self, miner: &TestMiner) -> Option<StacksBlock> {
            for bc in miner.block_commits.iter().rev() {
                if StacksChainState::has_stored_block(&self.chainstate.blocks_db, &self.chainstate.blocks_path, &bc.burn_header_hash, &bc.block_header_hash).unwrap() &&
                  !StacksChainState::is_block_orphaned(&self.chainstate.blocks_db, &bc.burn_header_hash, &bc.block_header_hash).unwrap() {
                    match self.commit_ops.get(&bc.block_header_hash) {
                        None => {
                            continue;
                        }
                        Some(idx) => {
                            return Some(self.anchored_blocks[*idx].clone());
                        }
                    }
                }
            }
            return None;
        }

        pub fn get_last_accepted_anchored_block(&self, miner: &TestMiner) -> Option<StacksBlock> {
            for bc in miner.block_commits.iter().rev() {
                if StacksChainState::has_stored_block(&self.chainstate.blocks_db, &self.chainstate.blocks_path, &bc.burn_header_hash, &bc.block_header_hash).unwrap() &&
                  !StacksChainState::is_block_orphaned(&self.chainstate.blocks_db, &bc.burn_header_hash, &bc.block_header_hash).unwrap() {
                    match self.commit_ops.get(&bc.block_header_hash) {
                        None => {
                            continue;
                        }
                        Some(idx) => {
                            return Some(self.anchored_blocks[*idx].clone());
                        }
                    }
                }
            }
            return None;
        }        

        pub fn get_microblock_stream(&self, miner: &TestMiner, block_hash: &BlockHeaderHash) -> Option<Vec<StacksMicroblock>> {
            match self.commit_ops.get(block_hash) {
                None => None,
                Some(idx) => Some(self.microblocks[*idx].clone())
            }
        }

        pub fn get_anchored_block(&self, block_hash: &BlockHeaderHash) -> Option<StacksBlock> {
            match self.commit_ops.get(block_hash) {
                None => None,
                Some(idx) => Some(self.anchored_blocks[*idx].clone())
            }
        }

        pub fn get_last_winning_snapshot<'a>(tx: &mut BurnDBTx<'a>, fork_tip: &BlockSnapshot, miner: &TestMiner) -> Option<BlockSnapshot> {
            for commit_op in miner.block_commits.iter().rev() {
                match BurnDB::get_block_snapshot_for_winning_stacks_block(tx, &fork_tip.burn_header_hash, &commit_op.block_header_hash).unwrap() {
                    Some(sn) => {
                        return Some(sn);
                    }
                    None => {}
                }
            }
            return None;
        }

        pub fn get_miner_status<'a>(clarity_tx: &mut ClarityTx<'a>, addr: &StacksAddress) -> Option<(bool, u128)> {
            let boot_code_address = StacksAddress::from_string(&STACKS_BOOT_CODE_CONTRACT_ADDRESS.to_string()).unwrap();
            let miner_contract_id = QualifiedContractIdentifier::new(StandardPrincipalData::from(boot_code_address.clone()), ContractName::try_from(BOOT_CODE_MINER_CONTRACT_NAME.to_string()).unwrap());
            
            let miner_participant_principal = ClarityName::try_from(BOOT_CODE_MINER_REWARDS_PARTICIPANT.to_string()).unwrap();
            let miner_available_name = ClarityName::try_from(BOOT_CODE_MINER_REWARDS_AVAILABLE.to_string()).unwrap();
            let miner_authorized_name = ClarityName::try_from(BOOT_CODE_MINER_REWARDS_AUTHORIZED.to_string()).unwrap();
            
            let miner_principal = Value::Tuple(TupleData::from_data(vec![
                    (miner_participant_principal, Value::Principal(PrincipalData::Standard(StandardPrincipalData::from(addr.clone()))))])
                .expect("FATAL: failed to construct miner principal key"));

            let miner_status = clarity_tx.with_clarity_db_readonly(|db| {
                let miner_status_opt = db.fetch_entry(&miner_contract_id, BOOT_CODE_MINER_REWARDS_MAP, &miner_principal)
                    .expect("FATAL: Clarity DB Error");
                let miner_status = match miner_status_opt {
                    Value::Optional(ref optional_data) => {
                        match optional_data.data {
                            None => None,
                            Some(ref miner_status) => {
                                match **miner_status {
                                    Value::Tuple(ref tuple) => {
                                        let authorized = match tuple.get(&miner_authorized_name).expect("FATAL: no miner authorized in tuple") {
                                            Value::Bool(ref authorized) => *authorized,
                                            _ => {
                                                panic!("FATAL: miner reward data map is malformed");
                                            }
                                        };

                                        let available = match tuple.get(&miner_available_name).expect("FATAL: no miner available in tuple") {
                                            Value::UInt(ref available) => *available,
                                            _ => {
                                                panic!("FATAL: miner reward data map is malformed");
                                            }
                                        };
                                        
                                        Some((authorized, available))
                                    },
                                    ref x => {
                                        panic!("FATAL: miner status is not a tuple: {:?}", &x);
                                    }
                                }
                            }
                        }
                    },
                    ref x => {
                        panic!("FATAL: fetched miner status it not an optional: {:?}", &x);
                    }
                };
            
                miner_status
            });

            miner_status
        }

        pub fn mine_stacks_block<F>(&mut self,
                                    burndb: &mut BurnDB,
                                    miner: &mut TestMiner, 
                                    burn_block: &mut TestBurnchainBlock, 
                                    miner_key: &LeaderKeyRegisterOp, 
                                    parent_stacks_block: Option<&StacksBlock>, 
                                    burn_amount: u64,
                                    block_assembler: F) -> (StacksBlock, Vec<StacksMicroblock>, LeaderBlockCommitOp) 
        where
            F: FnOnce(StacksBlockBuilder, &mut TestMiner) -> (StacksBlock, Vec<StacksMicroblock>)
        {
            let proof = miner.make_proof(&miner_key.public_key, &burn_block.parent_snapshot.sortition_hash)
                .expect(&format!("FATAL: no private key for {}", miner_key.public_key.to_hex()));

            let (builder, parent_block_snapshot_opt) = match parent_stacks_block {
                None => {
                    // first stacks block
                    let builder = StacksBlockBuilder::first(miner.id, &burn_block.parent_snapshot.burn_header_hash, burn_block.parent_snapshot.burn_header_timestamp, &proof, &miner.next_microblock_privkey());
                    (builder, None)
                },
                Some(parent_stacks_block) => {
                    // building off an existing stacks block
                    let parent_stacks_block_snapshot = {
                        let mut tx = burndb.tx_begin().unwrap();
                        let parent_stacks_block_snapshot = BurnDB::get_block_snapshot_for_winning_stacks_block(&mut tx, &burn_block.parent_snapshot.burn_header_hash, &parent_stacks_block.block_hash()).unwrap().unwrap();
                        let burned_last = BurnDB::get_block_burn_amount(&mut tx, burn_block.parent_snapshot.block_height, &burn_block.parent_snapshot.burn_header_hash).unwrap();
                        parent_stacks_block_snapshot
                    };

                    let parent_chain_tip = StacksChainState::get_anchored_block_header_info(&self.chainstate.headers_db, &parent_stacks_block_snapshot.burn_header_hash, &parent_stacks_block.header.block_hash()).unwrap().unwrap();

                    let new_work = StacksWorkScore {
                        burn: parent_stacks_block_snapshot.total_burn,
                        work: parent_stacks_block.header.total_work.work.checked_add(1).expect("FATAL: stacks block height overflow")
                    };

                    test_debug!("Work in {} {}: {},{}", burn_block.block_height, burn_block.parent_snapshot.burn_header_hash, new_work.burn, new_work.work);
                    let builder = StacksBlockBuilder::from_parent(miner.id, &parent_chain_tip, &new_work, &proof, &miner.next_microblock_privkey());
                    (builder, Some(parent_stacks_block_snapshot))
                }
            };

            test_debug!("Miner {}: Assemble stacks block from {}", miner.id, miner.origin_address().unwrap().to_string());

            let (stacks_block, microblocks) = block_assembler(builder, miner);
            self.anchored_blocks.push(stacks_block.clone());
            self.microblocks.push(microblocks.clone());
            
            test_debug!("Miner {}: Commit to stacks block {} (work {},{})", miner.id, stacks_block.block_hash(), stacks_block.header.total_work.burn, stacks_block.header.total_work.work);

            // send block commit for this block
            let block_commit_op = TestStacksNode::add_block_commit(burndb, burn_block, miner, &stacks_block.block_hash(), burn_amount, miner_key, parent_block_snapshot_opt.as_ref());
            
            test_debug!("Miner {}: Block commit transaction builds on {},{} (parent snapshot is {:?})", miner.id, block_commit_op.parent_block_ptr, block_commit_op.parent_vtxindex, &parent_block_snapshot_opt);
            self.commit_ops.insert(block_commit_op.block_header_hash.clone(), self.anchored_blocks.len()-1);

            (stacks_block, microblocks, block_commit_op)
        }
    }

    /// Return Some(bool) to indicate whether or not the anchored block was accepted into the queue.
    /// Return None if the block was not submitted at all.
    fn preprocess_stacks_block_data(node: &mut TestStacksNode, burn_node: &mut TestBurnchainNode, fork_snapshot: &BlockSnapshot, stacks_block: &StacksBlock, stacks_microblocks: &Vec<StacksMicroblock>, block_commit_op: &LeaderBlockCommitOp) -> Option<bool> {
        let block_hash = stacks_block.block_hash();

        let mut tx = burn_node.burndb.tx_begin().unwrap();
        let parent_block_burn_header_hash = match BurnDB::get_block_commit_parent(&mut tx, block_commit_op.parent_block_ptr.into(), block_commit_op.parent_vtxindex.into(), &fork_snapshot.burn_header_hash).unwrap() {
            Some(parent_commit) => parent_commit.burn_header_hash.clone(),
            None => {
                // only allowed if this is the first-ever block in the stacks fork
                assert_eq!(block_commit_op.parent_block_ptr, 0);
                assert_eq!(block_commit_op.parent_vtxindex, 0);
                assert!(stacks_block.header.is_genesis());

                FIRST_BURNCHAIN_BLOCK_HASH.clone()
            }
        };
    
        let commit_snapshot = match BurnDB::get_block_snapshot_for_winning_stacks_block(&mut tx, &fork_snapshot.burn_header_hash, &block_hash).unwrap() {
            Some(sn) => sn,
            None => {
                test_debug!("Block commit did not win sorition: {:?}", block_commit_op);
                return None;
            }
        };

        // "discover" this stacks block
        test_debug!("\n\nPreprocess Stacks block {}/{}", &commit_snapshot.burn_header_hash, &block_hash);
        let block_res = node.chainstate.preprocess_anchored_block(&mut tx, &commit_snapshot.burn_header_hash, commit_snapshot.burn_header_timestamp, &stacks_block, &parent_block_burn_header_hash).unwrap();

        // "discover" this stacks microblock stream
        for mblock in stacks_microblocks.iter() {
            test_debug!("Preprocess Stacks microblock {}-{} (seq {})", &block_hash, mblock.block_hash(), mblock.header.sequence);
            let mblock_res = node.chainstate.preprocess_streamed_microblock(&commit_snapshot.burn_header_hash, &stacks_block.block_hash(), mblock).unwrap();
            if !mblock_res {
                return Some(mblock_res)
            }
        }

        Some(block_res)
    }
    
    /// Verify that the stacks block's state root matches the state root in the chain state
    fn check_block_state_index_root(chainstate: &mut StacksChainState, burn_header_hash: &BurnchainHeaderHash, stacks_header: &StacksBlockHeader) -> bool {
        let index_block_hash = StacksBlockHeader::make_index_block_hash(burn_header_hash, &stacks_header.block_hash());
        let mut state_root_index = StacksChainState::open_index(&chainstate.clarity_state_index_path, Some(&StacksBlockHeader::make_index_block_hash(&MINER_BLOCK_BURN_HEADER_HASH, &MINER_BLOCK_HEADER_HASH))).unwrap();
        let state_root = state_root_index.borrow_storage_backend().read_block_root_hash(&index_block_hash).unwrap();
        state_root == stacks_header.state_index_root
    }

    /// Verify that the miner got the expected block reward
    fn check_mining_reward<'a>(clarity_tx: &mut ClarityTx<'a>, miner: &mut TestMiner, block_height: u64, prev_block_rewards: &Vec<Vec<MinerPaymentSchedule>>) -> bool {
        let mut total : u128 = 0;
        if block_height >= MINER_REWARD_MATURITY + MINER_REWARD_WINDOW {
            for (i, prev_block_reward) in prev_block_rewards.iter().enumerate() {
                if i as u64 > block_height - MINER_REWARD_MATURITY - MINER_REWARD_WINDOW {
                    break;
                }
                for recipient in prev_block_reward {
                    if recipient.address == miner.origin_address().unwrap() {
                        let reward : u128 = recipient.coinbase;     // TODO: expand to cover tx fees
                        test_debug!("Miner {} received a reward {} at block {}", &recipient.address.to_string(), reward, i);
                        total += reward;
                    }
                }
            }
        }

        let miner_status_opt = TestStacksNode::get_miner_status(clarity_tx, &miner.origin_address().unwrap());
        match miner_status_opt {
            None => {
                test_debug!("Miner {} '{}' has no mature funds in this fork", miner.id, miner.origin_address().unwrap().to_string());
                return total == 0;
            }
            Some((authorized, amount)) => {
                test_debug!("Miner {} '{}' is authorized: {}, with amount: {} in this fork", miner.id, miner.origin_address().unwrap().to_string(), authorized, amount);
                if amount != total {
                    test_debug!("Amount {} != {}", amount, total);
                    return false;
                }
                return true;
            }
        }
    }

    pub fn get_last_microblock_header(node: &TestStacksNode, miner: &TestMiner, parent_block_opt: Option<&StacksBlock>) -> Option<StacksMicroblockHeader> {
        let last_microblocks_opt = match parent_block_opt {
            Some(ref block) => node.get_microblock_stream(&miner, &block.block_hash()),
            None => None
        };

        let last_microblock_header_opt = match last_microblocks_opt {
            Some(last_microblocks) => { 
                if last_microblocks.len() == 0 {
                    None
                }
                else {
                    let l = last_microblocks.len() - 1;
                    Some(last_microblocks[l].header.clone())
                }
            },
            None => {
                None
            }
        };

        last_microblock_header_opt
    }

    fn get_all_mining_rewards(chainstate: &mut StacksChainState, tip: &StacksHeaderInfo, block_height: u64) -> Vec<Vec<MinerPaymentSchedule>> {
        let mut ret = vec![];
        let mut tx = chainstate.headers_tx_begin().unwrap();

        for i in 0..block_height {
            let block_rewards = StacksChainState::get_scheduled_block_rewards_in_fork(&mut tx, tip, i).unwrap();
            ret.push(block_rewards);
        }

        ret
    }

    /*
    // TODO: can't use this until we stop using get_simmed_block_height
    fn clarity_get_block_hash<'a>(clarity_tx: &mut ClarityTx<'a>, block_height: u64) -> Option<BlockHeaderHash> {
        let block_hash_value = clarity_tx.connection().clarity_eval_raw(&format!("(get-block-info? header-hash u{})", &block_height)).unwrap();

        match block_hash_value {
            Value::Buffer(block_hash_buff) => {
                assert_eq!(block_hash_buff.data.len(), 32);
                let mut buf = [0u8; 32];
                buf.copy_from_slice(&block_hash_buff.data[0..32]);
                Some(BlockHeaderHash(buf))
            },
            _ => {
                None
            }
        }
    }
    */

    /// Simplest end-to-end test: create 1 fork of N Stacks epochs, mined on 1 burn chain fork,
    /// all from the same miner.
    fn mine_stacks_blocks_1_fork_1_miner_1_burnchain<F, G>(test_name: &String, rounds: usize, mut block_builder: F, mut check_oracle: G) -> TestMinerTrace
    where
        F: FnMut(&mut ClarityTx, &mut StacksBlockBuilder, &mut TestMiner, usize, Option<&StacksMicroblockHeader>) -> (StacksBlock, Vec<StacksMicroblock>),
        G: FnMut(&StacksBlock, &Vec<StacksMicroblock>) -> bool
    {
        let full_test_name = format!("{}-1_fork_1_miner_1_burnchain", test_name);
        let mut node = TestStacksNode::new(false, 0x80000000, &full_test_name);
        let mut burn_node = TestBurnchainNode::new();
        let mut miner_factory = TestMinerFactory::new();
        let mut miner = miner_factory.next_miner(&burn_node.burnchain, 1, 1, AddressHashMode::SerializeP2PKH); 

        let first_snapshot = BurnDB::get_first_block_snapshot(burn_node.burndb.conn()).unwrap();
        let mut fork = TestBurnchainFork::new(first_snapshot.block_height, &first_snapshot.burn_header_hash, &first_snapshot.index_root, 0);
        
        let mut first_burn_block = TestStacksNode::next_burn_block(&mut burn_node.burndb, &mut fork);

        // first, register a VRF key
        node.add_key_register(&mut first_burn_block, &mut miner);

        test_debug!("Mine {} initial transactions", first_burn_block.txs.len());

        fork.append_block(first_burn_block);
        burn_node.mine_fork(&mut fork);

        let mut miner_trace = vec![];

        // next, build up some stacks blocks
        for i in 0..rounds {
            let mut burn_block = {
                let mut tx = burn_node.burndb.tx_begin().unwrap();
                fork.next_block(&mut tx)
            };
            
            let last_key = node.get_last_key(&miner);
            let parent_block_opt = node.get_last_accepted_anchored_block(&miner);
            let last_microblock_header = get_last_microblock_header(&node, &miner, parent_block_opt.as_ref());
            
            // next key
            node.add_key_register(&mut burn_block, &mut miner);

            let (stacks_block, microblocks, block_commit_op) = node.mine_stacks_block(&mut burn_node.burndb, &mut miner, &mut burn_block, &last_key, parent_block_opt.as_ref(), 1000, |mut builder, ref mut miner| {
                test_debug!("Produce anchored stacks block");

                let mut miner_chainstate = open_chainstate(false, 0x80000000, &full_test_name);
                let all_prev_mining_rewards = get_all_mining_rewards(&mut miner_chainstate, &builder.chain_tip, builder.chain_tip.block_height);

                let mut epoch = builder.epoch_begin(&mut miner_chainstate).unwrap();
                let (stacks_block, microblocks) = block_builder(&mut epoch, &mut builder, miner, i, last_microblock_header.as_ref());

                assert!(check_mining_reward(&mut epoch, miner, builder.chain_tip.block_height, &all_prev_mining_rewards));

                builder.epoch_finish(epoch);
                (stacks_block, microblocks)
            });

            // process burn chain
            fork.append_block(burn_block);
            let fork_snapshot = burn_node.mine_fork(&mut fork);

            // "discover" the stacks block and its microblocks
            preprocess_stacks_block_data(&mut node, &mut burn_node, &fork_snapshot, &stacks_block, &microblocks, &block_commit_op);

            // process all blocks
            test_debug!("Process Stacks block {} and {} microblocks", &stacks_block.block_hash(), microblocks.len());
            let tip_info_list = node.chainstate.process_blocks(1).unwrap();

            let expect_success = check_oracle(&stacks_block, &microblocks);
<<<<<<< HEAD
            if expect_success {            
=======
            if expect_success {
>>>>>>> 0c1cdd23
                // processed _this_ block
                assert_eq!(tip_info_list.len(), 1);
                let (chain_tip_opt, poison_opt) = tip_info_list[0].clone();

                assert!(chain_tip_opt.is_some());
                assert!(poison_opt.is_none());

                let (chain_tip, _) = chain_tip_opt.unwrap();

                assert_eq!(chain_tip.anchored_header.block_hash(), stacks_block.block_hash());
                assert_eq!(chain_tip.burn_header_hash, fork_snapshot.burn_header_hash);

                // MARF trie exists for the block header's chain state, so we can make merkle proofs on it
                assert!(check_block_state_index_root(&mut node.chainstate, &fork_snapshot.burn_header_hash, &chain_tip.anchored_header));
            }

            let mut next_miner_trace = TestMinerTracePoint::new();
            next_miner_trace.add(miner.id, full_test_name.clone(), fork_snapshot, stacks_block, microblocks, block_commit_op);
            miner_trace.push(next_miner_trace);
        }

        TestMinerTrace::new(burn_node, vec![miner], miner_trace)
    }

    /// one miner begins a chain, and another miner joins it in the same fork at rounds/2.
    fn mine_stacks_blocks_1_fork_2_miners_1_burnchain<F>(test_name: &String, rounds: usize, mut miner_1_block_builder: F, mut miner_2_block_builder: F) -> TestMinerTrace 
    where
        F: FnMut(&mut ClarityTx, &mut StacksBlockBuilder, &mut TestMiner, usize, Option<&StacksMicroblockHeader>) -> (StacksBlock, Vec<StacksMicroblock>)
    {

        let full_test_name = format!("{}-1_fork_2_miners_1_burnchain", test_name);
        let mut node = TestStacksNode::new(false, 0x80000000, &full_test_name);
        let mut burn_node = TestBurnchainNode::new();
        let mut miner_factory = TestMinerFactory::new();
        let mut miner_1 = miner_factory.next_miner(&burn_node.burnchain, 1, 1, AddressHashMode::SerializeP2PKH); 
        let mut miner_2 = miner_factory.next_miner(&burn_node.burnchain, 1, 1, AddressHashMode::SerializeP2PKH); 

        let mut sortition_winners = vec![];

        let first_snapshot = BurnDB::get_first_block_snapshot(burn_node.burndb.conn()).unwrap();
        let mut fork = TestBurnchainFork::new(first_snapshot.block_height, &first_snapshot.burn_header_hash, &first_snapshot.index_root, 0);
        
        let mut first_burn_block = TestStacksNode::next_burn_block(&mut burn_node.burndb, &mut fork);

        // first, register a VRF key
        node.add_key_register(&mut first_burn_block, &mut miner_1);

        test_debug!("Mine {} initial transactions", first_burn_block.txs.len());

        fork.append_block(first_burn_block);
        burn_node.mine_fork(&mut fork);
        
        let mut miner_trace = vec![];

        // next, build up some stacks blocks
        for i in 0..rounds/2 {
            let mut burn_block = {
                let mut tx = burn_node.burndb.tx_begin().unwrap();
                fork.next_block(&mut tx)
            };
            
            let last_key = node.get_last_key(&miner_1);
            let parent_block_opt = node.get_last_anchored_block(&miner_1);
            let last_microblock_header_opt = get_last_microblock_header(&node, &miner_1, parent_block_opt.as_ref());

            // send next key (key for block i+1)
            node.add_key_register(&mut burn_block, &mut miner_1);
            node.add_key_register(&mut burn_block, &mut miner_2);

            let (stacks_block, microblocks, block_commit_op) = node.mine_stacks_block(&mut burn_node.burndb, &mut miner_1, &mut burn_block, &last_key, parent_block_opt.as_ref(), 1000, |mut builder, ref mut miner| {
                test_debug!("Produce anchored stacks block");

                let mut miner_chainstate = open_chainstate(false, 0x80000000, &full_test_name);
                let all_prev_mining_rewards = get_all_mining_rewards(&mut miner_chainstate, &builder.chain_tip, builder.chain_tip.block_height);

                let mut epoch = builder.epoch_begin(&mut miner_chainstate).unwrap();
                let (stacks_block, microblocks) = miner_1_block_builder(&mut epoch, &mut builder, miner, i, last_microblock_header_opt.as_ref());

                assert!(check_mining_reward(&mut epoch, miner, builder.chain_tip.block_height, &all_prev_mining_rewards));

                builder.epoch_finish(epoch);
                (stacks_block, microblocks)
            });

            // process burn chain
            fork.append_block(burn_block);
            let fork_snapshot = burn_node.mine_fork(&mut fork);

            // "discover" the stacks block and its microblocks
            preprocess_stacks_block_data(&mut node, &mut burn_node, &fork_snapshot, &stacks_block, &microblocks, &block_commit_op);

            // process all blocks
            test_debug!("Process Stacks block {} and {} microblocks", &stacks_block.block_hash(), microblocks.len());
            let tip_info_list = node.chainstate.process_blocks(1).unwrap();

            // processed _this_ block
            assert_eq!(tip_info_list.len(), 1);
            let (chain_tip_opt, poison_opt) = tip_info_list[0].clone();

            assert!(chain_tip_opt.is_some());
            assert!(poison_opt.is_none());

            let (chain_tip, _) = chain_tip_opt.unwrap();

            assert_eq!(chain_tip.anchored_header.block_hash(), stacks_block.block_hash());
            assert_eq!(chain_tip.burn_header_hash, fork_snapshot.burn_header_hash);

            // MARF trie exists for the block header's chain state, so we can make merkle proofs on it
            assert!(check_block_state_index_root(&mut node.chainstate, &fork_snapshot.burn_header_hash, &chain_tip.anchored_header));

            sortition_winners.push(miner_1.origin_address().unwrap());

            let mut next_miner_trace = TestMinerTracePoint::new();
            next_miner_trace.add(miner_1.id, full_test_name.clone(), fork_snapshot, stacks_block, microblocks, block_commit_op);
            miner_trace.push(next_miner_trace);
        }

        // miner 2 begins mining
        for i in rounds/2..rounds {
            let mut burn_block = {
                let mut tx = burn_node.burndb.tx_begin().unwrap();
                fork.next_block(&mut tx)
            };
            
            let last_key_1 = node.get_last_key(&miner_1);
            let last_key_2 = node.get_last_key(&miner_2);

            let last_winning_snapshot = {
                let first_block_height = burn_node.burndb.first_block_height;
                let mut tx = burn_node.burndb.tx_begin().unwrap();
                let chain_tip = fork.get_tip(&mut tx);
                BurnDB::get_last_snapshot_with_sortition(&mut tx, first_block_height + (i as u64) + 1, &chain_tip.burn_header_hash).expect("FATAL: no prior snapshot with sortition")
            };

            let parent_block_opt = Some(node.get_anchored_block(&last_winning_snapshot.winning_stacks_block_hash).expect("FATAL: no prior block from last winning snapshot"));

            let last_microblock_header_opt = match get_last_microblock_header(&node, &miner_1, parent_block_opt.as_ref()) {
                Some(stream) => Some(stream),
                None => get_last_microblock_header(&node, &miner_2, parent_block_opt.as_ref())
            };

            // send next key (key for block i+1)
            node.add_key_register(&mut burn_block, &mut miner_1);
            node.add_key_register(&mut burn_block, &mut miner_2);
            
            let (stacks_block_1, microblocks_1, block_commit_op_1) = node.mine_stacks_block(&mut burn_node.burndb, &mut miner_1, &mut burn_block, &last_key_1, parent_block_opt.as_ref(), 1000, |mut builder, ref mut miner| {
                test_debug!("Produce anchored stacks block in stacks fork 1 via {}", miner.origin_address().unwrap().to_string());

                let mut miner_chainstate = open_chainstate(false, 0x80000000, &full_test_name);
                let all_prev_mining_rewards = get_all_mining_rewards(&mut miner_chainstate, &builder.chain_tip, builder.chain_tip.block_height);

                let mut epoch = builder.epoch_begin(&mut miner_chainstate).unwrap();
                let (stacks_block, microblocks) = miner_1_block_builder(&mut epoch, &mut builder, miner, i, last_microblock_header_opt.as_ref());

                assert!(check_mining_reward(&mut epoch, miner, builder.chain_tip.block_height, &all_prev_mining_rewards));

                builder.epoch_finish(epoch);
                (stacks_block, microblocks)
            });
            
            let (stacks_block_2, microblocks_2, block_commit_op_2) = node.mine_stacks_block(&mut burn_node.burndb, &mut miner_2, &mut burn_block, &last_key_2, parent_block_opt.as_ref(), 1000, |mut builder, ref mut miner| {
                test_debug!("Produce anchored stacks block in stacks fork 2 via {}", miner.origin_address().unwrap().to_string());

                let mut miner_chainstate = open_chainstate(false, 0x80000000, &full_test_name);
                let all_prev_mining_rewards = get_all_mining_rewards(&mut miner_chainstate, &builder.chain_tip, builder.chain_tip.block_height);

                let mut epoch = builder.epoch_begin(&mut miner_chainstate).unwrap();
                let (stacks_block, microblocks) = miner_2_block_builder(&mut epoch, &mut builder, miner, i, last_microblock_header_opt.as_ref());

                assert!(check_mining_reward(&mut epoch, miner, builder.chain_tip.block_height, &all_prev_mining_rewards));

                builder.epoch_finish(epoch);
                (stacks_block, microblocks)
            });

            // process burn chain
            fork.append_block(burn_block);
            let fork_snapshot = burn_node.mine_fork(&mut fork);

            // "discover" the stacks blocks
            let res_1 = preprocess_stacks_block_data(&mut node, &mut burn_node, &fork_snapshot, &stacks_block_1, &microblocks_1, &block_commit_op_1);
            let res_2 = preprocess_stacks_block_data(&mut node, &mut burn_node, &fork_snapshot, &stacks_block_2, &microblocks_2, &block_commit_op_2);

            // exactly one stacks block will have been queued up, since sortition picks only one.
            match (res_1, res_2) {
                (Some(res), None) => {},
                (None, Some(res)) => {},
                (_, _) => assert!(false)
            }

            // process all blocks
            test_debug!("Process Stacks block {}", &fork_snapshot.winning_stacks_block_hash);
            let tip_info_list = node.chainstate.process_blocks(2).unwrap();

            // processed exactly one block, but got back two tip-infos
            assert_eq!(tip_info_list.len(), 1);
            let (chain_tip_opt, poison_opt) = tip_info_list[0].clone();

            assert!(chain_tip_opt.is_some());
            assert!(poison_opt.is_none());

            let (chain_tip, _) = chain_tip_opt.unwrap();

            // selected block is the sortition-winning block
            assert_eq!(chain_tip.anchored_header.block_hash(), fork_snapshot.winning_stacks_block_hash);
            assert_eq!(chain_tip.burn_header_hash, fork_snapshot.burn_header_hash);
            
            let mut next_miner_trace = TestMinerTracePoint::new();
            if fork_snapshot.winning_stacks_block_hash == stacks_block_1.block_hash() {
                test_debug!("\n\nMiner 1 ({}) won sortition\n", miner_1.origin_address().unwrap().to_string());

                // MARF trie exists for the block header's chain state, so we can make merkle proofs on it
                assert!(check_block_state_index_root(&mut node.chainstate, &fork_snapshot.burn_header_hash, &stacks_block_1.header));
                sortition_winners.push(miner_1.origin_address().unwrap());
            
                next_miner_trace.add(miner_1.id, full_test_name.clone(), fork_snapshot, stacks_block_1, microblocks_1, block_commit_op_1);
            }
            else {
                test_debug!("\n\nMiner 2 ({}) won sortition\n", miner_2.origin_address().unwrap().to_string());
                
                // MARF trie exists for the block header's chain state, so we can make merkle proofs on it
                assert!(check_block_state_index_root(&mut node.chainstate, &fork_snapshot.burn_header_hash, &stacks_block_2.header));
                sortition_winners.push(miner_2.origin_address().unwrap());
            
                next_miner_trace.add(miner_2.id, full_test_name.clone(), fork_snapshot, stacks_block_2, microblocks_2, block_commit_op_2);
            }

            miner_trace.push(next_miner_trace);
        }

        TestMinerTrace::new(burn_node, vec![miner_1, miner_2], miner_trace)
    }

    /// two miners begin working on the same stacks chain, and then the stacks chain forks
    /// (resulting in two chainstates).  The burnchain is unaffected.  One miner continues on one
    /// chainstate, and the other continues on the other chainstate.  Fork happens on rounds/2
    fn mine_stacks_blocks_2_forks_2_miners_1_burnchain<F>(test_name: &String, rounds: usize, mut miner_1_block_builder: F, mut miner_2_block_builder: F) -> TestMinerTrace 
    where
        F: FnMut(&mut ClarityTx, &mut StacksBlockBuilder, &mut TestMiner, usize, Option<&StacksMicroblockHeader>) -> (StacksBlock, Vec<StacksMicroblock>)
    {

        let full_test_name = format!("{}-2_forks_2_miners_1_burnchain", test_name);
        let mut node = TestStacksNode::new(false, 0x80000000, &full_test_name);
        let mut burn_node = TestBurnchainNode::new();
        let mut miner_factory = TestMinerFactory::new();
        let mut miner_1 = miner_factory.next_miner(&burn_node.burnchain, 1, 1, AddressHashMode::SerializeP2PKH); 
        let mut miner_2 = miner_factory.next_miner(&burn_node.burnchain, 1, 1, AddressHashMode::SerializeP2PKH); 

        let mut sortition_winners = vec![];

        let first_snapshot = BurnDB::get_first_block_snapshot(burn_node.burndb.conn()).unwrap();
        let mut fork = TestBurnchainFork::new(first_snapshot.block_height, &first_snapshot.burn_header_hash, &first_snapshot.index_root, 0);
        
        let mut first_burn_block = TestStacksNode::next_burn_block(&mut burn_node.burndb, &mut fork);

        // first, register a VRF key
        node.add_key_register(&mut first_burn_block, &mut miner_1);
        node.add_key_register(&mut first_burn_block, &mut miner_2);

        test_debug!("Mine {} initial transactions", first_burn_block.txs.len());

        fork.append_block(first_burn_block);
        burn_node.mine_fork(&mut fork);
        
        let mut miner_trace = vec![];
        
        // miner 1 and 2 cooperate to build a shared fork
        for i in 0..rounds/2 {
            let mut burn_block = {
                let mut tx = burn_node.burndb.tx_begin().unwrap();
                fork.next_block(&mut tx)
            };
            
            let last_key_1 = node.get_last_key(&miner_1);
            let last_key_2 = node.get_last_key(&miner_2);

            let last_winning_snapshot = {
                let first_block_height = burn_node.burndb.first_block_height;
                let mut tx = burn_node.burndb.tx_begin().unwrap();
                let chain_tip = fork.get_tip(&mut tx);
                BurnDB::get_last_snapshot_with_sortition(&mut tx, first_block_height + (i as u64) + 1, &chain_tip.burn_header_hash).expect("FATAL: no prior snapshot with sortition")
            };

            let (parent_block_opt, last_microblock_header_opt) = 
                if last_winning_snapshot.num_sortitions == 0 {
                    // this is the first block
                    (None, None)
                }
                else {
                    // this is a subsequent block
                    let parent_block_opt = Some(node.get_anchored_block(&last_winning_snapshot.winning_stacks_block_hash).expect("FATAL: no prior block from last winning snapshot"));
                    let last_microblock_header_opt = match get_last_microblock_header(&node, &miner_1, parent_block_opt.as_ref()) {
                        Some(stream) => Some(stream),
                        None => get_last_microblock_header(&node, &miner_2, parent_block_opt.as_ref())
                    };
                    (parent_block_opt, last_microblock_header_opt)
                };

            // send next key (key for block i+1)
            node.add_key_register(&mut burn_block, &mut miner_1);
            node.add_key_register(&mut burn_block, &mut miner_2);
            
            let (stacks_block_1, microblocks_1, block_commit_op_1) = node.mine_stacks_block(&mut burn_node.burndb, &mut miner_1, &mut burn_block, &last_key_1, parent_block_opt.as_ref(), 1000, |mut builder, ref mut miner| {
                test_debug!("Produce anchored stacks block in stacks fork 1 via {}", miner.origin_address().unwrap().to_string());

                let mut miner_chainstate = open_chainstate(false, 0x80000000, &full_test_name);
                let all_prev_mining_rewards = get_all_mining_rewards(&mut miner_chainstate, &builder.chain_tip, builder.chain_tip.block_height);

                let mut epoch = builder.epoch_begin(&mut miner_chainstate).unwrap();
                let (stacks_block, microblocks) = miner_1_block_builder(&mut epoch, &mut builder, miner, i, last_microblock_header_opt.as_ref());
                
                assert!(check_mining_reward(&mut epoch, miner, builder.chain_tip.block_height, &all_prev_mining_rewards));

                builder.epoch_finish(epoch);
                (stacks_block, microblocks)
            });
            
            let (stacks_block_2, microblocks_2, block_commit_op_2) = node.mine_stacks_block(&mut burn_node.burndb, &mut miner_2, &mut burn_block, &last_key_2, parent_block_opt.as_ref(), 1000, |mut builder, ref mut miner| {
                test_debug!("Produce anchored stacks block in stacks fork 2 via {}", miner.origin_address().unwrap().to_string());

                let mut miner_chainstate = open_chainstate(false, 0x80000000, &full_test_name);
                let all_prev_mining_rewards = get_all_mining_rewards(&mut miner_chainstate, &builder.chain_tip, builder.chain_tip.block_height);

                let mut epoch = builder.epoch_begin(&mut miner_chainstate).unwrap();
                let (stacks_block, microblocks) = miner_2_block_builder(&mut epoch, &mut builder, miner, i, last_microblock_header_opt.as_ref());

                assert!(check_mining_reward(&mut epoch, miner, builder.chain_tip.block_height, &all_prev_mining_rewards));

                builder.epoch_finish(epoch);
                (stacks_block, microblocks)
            });

            // process burn chain
            fork.append_block(burn_block);
            let fork_snapshot = burn_node.mine_fork(&mut fork);

            // "discover" the stacks block and its microblocks
            preprocess_stacks_block_data(&mut node, &mut burn_node, &fork_snapshot, &stacks_block_1, &microblocks_1, &block_commit_op_1);
            preprocess_stacks_block_data(&mut node, &mut burn_node, &fork_snapshot, &stacks_block_2, &microblocks_2, &block_commit_op_2);

            // process all blocks
            test_debug!("Process Stacks block {} and {} microblocks", &stacks_block_1.block_hash(), microblocks_1.len());
            test_debug!("Process Stacks block {} and {} microblocks", &stacks_block_2.block_hash(), microblocks_2.len());
            let tip_info_list = node.chainstate.process_blocks(2).unwrap();

            // processed _one_ block
            assert_eq!(tip_info_list.len(), 1);
            let (chain_tip_opt, poison_opt) = tip_info_list[0].clone();

            assert!(chain_tip_opt.is_some());
            assert!(poison_opt.is_none());

            let chain_tip = chain_tip_opt.unwrap();

            let mut next_miner_trace = TestMinerTracePoint::new();
            if fork_snapshot.winning_stacks_block_hash == stacks_block_1.block_hash() {
                test_debug!("\n\nMiner 1 ({}) won sortition\n", miner_1.origin_address().unwrap().to_string());

                // MARF trie exists for the block header's chain state, so we can make merkle proofs on it
                assert!(check_block_state_index_root(&mut node.chainstate, &fork_snapshot.burn_header_hash, &stacks_block_1.header));
                sortition_winners.push(miner_1.origin_address().unwrap());
            }
            else {
                test_debug!("\n\nMiner 2 ({}) won sortition\n", miner_2.origin_address().unwrap().to_string());
                
                // MARF trie exists for the block header's chain state, so we can make merkle proofs on it
                assert!(check_block_state_index_root(&mut node.chainstate, &fork_snapshot.burn_header_hash, &stacks_block_2.header));
                sortition_winners.push(miner_2.origin_address().unwrap());
            }

            // add both blocks to the miner trace, because in this test runner, there will be _two_
            // nodes that process _all_ blocks
            next_miner_trace.add(miner_1.id, full_test_name.clone(), fork_snapshot.clone(), stacks_block_1.clone(), microblocks_1.clone(), block_commit_op_1.clone());
            next_miner_trace.add(miner_2.id, full_test_name.clone(), fork_snapshot.clone(), stacks_block_2.clone(), microblocks_2.clone(), block_commit_op_2.clone());
            miner_trace.push(next_miner_trace);
        }

        test_debug!("\n\nMiner 1 and Miner 2 now separate\n\n");

        let mut sortition_winners_1 = sortition_winners.clone();
        let mut sortition_winners_2 = sortition_winners.clone();
        let snapshot_at_fork = {
            let mut tx = burn_node.burndb.tx_begin().unwrap();
            let tip = fork.get_tip(&mut tx);
            tip
        };
        
        assert_eq!(snapshot_at_fork.num_sortitions, (rounds/2) as u64);
  
        // give miner 2 its own chain state directory
        let full_test_name_2 = format!("{}.2", &full_test_name);
        let mut node_2 = node.fork(&full_test_name_2);

        // miner 1 begins working on its own fork.
        // miner 2 begins working on its own fork.
        for i in rounds/2..rounds {
            let mut burn_block = {
                let mut tx = burn_node.burndb.tx_begin().unwrap();
                fork.next_block(&mut tx)
            };
            
            let last_key_1 = node.get_last_key(&miner_1);
            let last_key_2 = node_2.get_last_key(&miner_2);

            let mut last_winning_snapshot_1 = {
                let mut tx = burn_node.burndb.tx_begin().unwrap();
                let tip = fork.get_tip(&mut tx);
                match TestStacksNode::get_last_winning_snapshot(&mut tx, &tip, &miner_1) {
                    Some(sn) => sn,
                    None => BurnDB::get_first_block_snapshot(&mut tx).unwrap()
                }
            };

            let mut last_winning_snapshot_2 = {
                let mut tx = burn_node.burndb.tx_begin().unwrap();
                let tip = fork.get_tip(&mut tx);
                match TestStacksNode::get_last_winning_snapshot(&mut tx, &tip, &miner_2) {
                    Some(sn) => sn,
                    None => BurnDB::get_first_block_snapshot(&mut tx).unwrap()
                }
            };

            // build off of the point where the fork occurred, regardless of who won that sortition
            if last_winning_snapshot_1.num_sortitions < snapshot_at_fork.num_sortitions {
                last_winning_snapshot_1 = snapshot_at_fork.clone();
            }
            if last_winning_snapshot_2.num_sortitions < snapshot_at_fork.num_sortitions {
                last_winning_snapshot_2 = snapshot_at_fork.clone();
            }
            
            let parent_block_opt_1 = node.get_anchored_block(&last_winning_snapshot_1.winning_stacks_block_hash);
            let parent_block_opt_2 = node_2.get_anchored_block(&last_winning_snapshot_2.winning_stacks_block_hash);

            let last_microblock_header_opt_1 = get_last_microblock_header(&node, &miner_1, parent_block_opt_1.as_ref());
            let last_microblock_header_opt_2 = get_last_microblock_header(&node_2, &miner_2, parent_block_opt_2.as_ref());

            // send next key (key for block i+1)
            node.add_key_register(&mut burn_block, &mut miner_1);
            node_2.add_key_register(&mut burn_block, &mut miner_2);
            
            let (stacks_block_1, microblocks_1, block_commit_op_1) = node.mine_stacks_block(&mut burn_node.burndb, &mut miner_1, &mut burn_block, &last_key_1, parent_block_opt_1.as_ref(), 1000, |mut builder, ref mut miner| {
                test_debug!("Miner {}: Produce anchored stacks block in stacks fork 1 via {}", miner.id, miner.origin_address().unwrap().to_string());

                let mut miner_chainstate = open_chainstate(false, 0x80000000, &full_test_name);
                let all_prev_mining_rewards = get_all_mining_rewards(&mut miner_chainstate, &builder.chain_tip, builder.chain_tip.block_height);

                let mut epoch = builder.epoch_begin(&mut miner_chainstate).unwrap();
                let (stacks_block, microblocks) = miner_1_block_builder(&mut epoch, &mut builder, miner, i, last_microblock_header_opt_1.as_ref());

                assert!(check_mining_reward(&mut epoch, miner, builder.chain_tip.block_height, &all_prev_mining_rewards));

                builder.epoch_finish(epoch);
                (stacks_block, microblocks)
            });
            
            let (stacks_block_2, microblocks_2, block_commit_op_2) = node_2.mine_stacks_block(&mut burn_node.burndb, &mut miner_2, &mut burn_block, &last_key_2, parent_block_opt_2.as_ref(), 1000, |mut builder, ref mut miner| {
                test_debug!("Miner {}: Produce anchored stacks block in stacks fork 2 via {}", miner.id, miner.origin_address().unwrap().to_string());

                let mut miner_chainstate = open_chainstate(false, 0x80000000, &full_test_name_2);
                let all_prev_mining_rewards = get_all_mining_rewards(&mut miner_chainstate, &builder.chain_tip, builder.chain_tip.block_height);

                let mut epoch = builder.epoch_begin(&mut miner_chainstate).unwrap();
                let (stacks_block, microblocks) = miner_2_block_builder(&mut epoch, &mut builder, miner, i, last_microblock_header_opt_2.as_ref());

                assert!(check_mining_reward(&mut epoch, miner, builder.chain_tip.block_height, &all_prev_mining_rewards));

                builder.epoch_finish(epoch);
                (stacks_block, microblocks)
            });

            // process burn chain
            fork.append_block(burn_block);
            let fork_snapshot = burn_node.mine_fork(&mut fork);

            // "discover" the stacks blocks
            let res_1 = preprocess_stacks_block_data(&mut node, &mut burn_node, &fork_snapshot, &stacks_block_1, &microblocks_1, &block_commit_op_1);
            let res_2 = preprocess_stacks_block_data(&mut node_2, &mut burn_node, &fork_snapshot, &stacks_block_2, &microblocks_2, &block_commit_op_2);

            // exactly one stacks block will have been queued up, since sortition picks only one.
            match (res_1, res_2) {
                (Some(res), None) => assert!(res),
                (None, Some(res)) => assert!(res),
                (_, _) => assert!(false)
            }

            // process all blocks
            test_debug!("Process Stacks block {}", &fork_snapshot.winning_stacks_block_hash);
            let mut tip_info_list = node.chainstate.process_blocks(2).unwrap();
            let mut tip_info_list_2 = node_2.chainstate.process_blocks(2).unwrap();

            tip_info_list.append(&mut tip_info_list_2);

            // processed exactly one block, but got back two tip-infos
            assert_eq!(tip_info_list.len(), 1);
            let (chain_tip_opt, poison_opt) = tip_info_list[0].clone();

            assert!(chain_tip_opt.is_some());
            assert!(poison_opt.is_none());

            let (chain_tip, _) = chain_tip_opt.unwrap();

            // selected block is the sortition-winning block
            assert_eq!(chain_tip.anchored_header.block_hash(), fork_snapshot.winning_stacks_block_hash);
            assert_eq!(chain_tip.burn_header_hash, fork_snapshot.burn_header_hash);
            
            let mut next_miner_trace = TestMinerTracePoint::new();
            if fork_snapshot.winning_stacks_block_hash == stacks_block_1.block_hash() {
                test_debug!("\n\nMiner 1 ({}) won sortition\n", miner_1.origin_address().unwrap().to_string());

                // MARF trie exists for the block header's chain state, so we can make merkle proofs on it
                assert!(check_block_state_index_root(&mut node.chainstate, &fork_snapshot.burn_header_hash, &stacks_block_1.header));
                sortition_winners_1.push(miner_1.origin_address().unwrap());
            }
            else {
                test_debug!("\n\nMiner 2 ({}) won sortition\n", miner_2.origin_address().unwrap().to_string());
                
                // MARF trie exists for the block header's chain state, so we can make merkle proofs on it
                assert!(check_block_state_index_root(&mut node_2.chainstate, &fork_snapshot.burn_header_hash, &stacks_block_2.header));
                sortition_winners_2.push(miner_2.origin_address().unwrap());
            }
           
            // each miner produced a block; just one of them got accepted
            next_miner_trace.add(miner_1.id, full_test_name.clone(), fork_snapshot.clone(), stacks_block_1.clone(), microblocks_1.clone(), block_commit_op_1.clone());
            next_miner_trace.add(miner_2.id, full_test_name_2.clone(), fork_snapshot.clone(), stacks_block_2.clone(), microblocks_2.clone(), block_commit_op_2.clone());
            miner_trace.push(next_miner_trace);

            // keep chainstates in sync with one another -- each node discovers each other nodes'
            // block data.
            preprocess_stacks_block_data(&mut node, &mut burn_node, &fork_snapshot, &stacks_block_2, &microblocks_2, &block_commit_op_2);
            preprocess_stacks_block_data(&mut node_2, &mut burn_node, &fork_snapshot, &stacks_block_1, &microblocks_1, &block_commit_op_1);
            let _ = node.chainstate.process_blocks(2).unwrap();
            let _ = node_2.chainstate.process_blocks(2).unwrap();
        }
        
        TestMinerTrace::new(burn_node, vec![miner_1, miner_2], miner_trace)
    }
    
    /// two miners work on the same fork, and the burnchain splits them.
    /// the split happens at rounds/2
    fn mine_stacks_blocks_1_fork_2_miners_2_burnchains<F>(test_name: &String, rounds: usize, mut miner_1_block_builder: F, mut miner_2_block_builder: F) -> TestMinerTrace 
    where
        F: FnMut(&mut ClarityTx, &mut StacksBlockBuilder, &mut TestMiner, usize, Option<&StacksMicroblockHeader>) -> (StacksBlock, Vec<StacksMicroblock>)
    {
        let full_test_name = format!("{}-1_fork_2_miners_2_burnchain", test_name);
        let mut burn_node = TestBurnchainNode::new();
        let mut node = TestStacksNode::new(false, 0x80000000, &full_test_name);
        let mut miner_factory = TestMinerFactory::new();
        let mut miner_1 = miner_factory.next_miner(&burn_node.burnchain, 1, 1, AddressHashMode::SerializeP2PKH); 
        let mut miner_2 = miner_factory.next_miner(&burn_node.burnchain, 1, 1, AddressHashMode::SerializeP2PKH); 

        let first_snapshot = BurnDB::get_first_block_snapshot(burn_node.burndb.conn()).unwrap();
        let mut fork_1 = TestBurnchainFork::new(first_snapshot.block_height, &first_snapshot.burn_header_hash, &first_snapshot.index_root, 0);
        
        let mut first_burn_block = TestStacksNode::next_burn_block(&mut burn_node.burndb, &mut fork_1);

        // first, register a VRF key
        node.add_key_register(&mut first_burn_block, &mut miner_1);
        node.add_key_register(&mut first_burn_block, &mut miner_2);

        test_debug!("Mine {} initial transactions", first_burn_block.txs.len());

        fork_1.append_block(first_burn_block);
        burn_node.mine_fork(&mut fork_1);
        
        let mut miner_trace = vec![];

        // next, build up some stacks blocks, cooperatively
        for i in 0..rounds/2 {
            let mut burn_block = {
                let mut tx = burn_node.burndb.tx_begin().unwrap();
                fork_1.next_block(&mut tx)
            };
            
            let last_key_1 = node.get_last_key(&miner_1);
            let last_key_2 = node.get_last_key(&miner_2);

            let last_winning_snapshot = {
                let first_block_height = burn_node.burndb.first_block_height;
                let mut tx = burn_node.burndb.tx_begin().unwrap();
                let chain_tip = fork_1.get_tip(&mut tx);
                BurnDB::get_last_snapshot_with_sortition(&mut tx, first_block_height + (i as u64) + 1, &chain_tip.burn_header_hash).expect("FATAL: no prior snapshot with sortition")
            };

            let (parent_block_opt, last_microblock_header_opt) = 
                if last_winning_snapshot.num_sortitions == 0 {
                    // this is the first block
                    (None, None)
                }
                else {
                    // this is a subsequent block
                    let parent_block_opt = Some(node.get_anchored_block(&last_winning_snapshot.winning_stacks_block_hash).expect("FATAL: no prior block from last winning snapshot"));
                    let last_microblock_header_opt = match get_last_microblock_header(&node, &miner_1, parent_block_opt.as_ref()) {
                        Some(stream) => Some(stream),
                        None => get_last_microblock_header(&node, &miner_2, parent_block_opt.as_ref())
                    };
                    (parent_block_opt, last_microblock_header_opt)
                };

            // send next key (key for block i+1)
            node.add_key_register(&mut burn_block, &mut miner_1);
            node.add_key_register(&mut burn_block, &mut miner_2);

            let (stacks_block_1, microblocks_1, block_commit_op_1) = node.mine_stacks_block(&mut burn_node.burndb, &mut miner_1, &mut burn_block, &last_key_1, parent_block_opt.as_ref(), 1000, |mut builder, ref mut miner| {
                test_debug!("Produce anchored stacks block from miner 1");

                let mut miner_chainstate = open_chainstate(false, 0x80000000, &full_test_name);
                let all_prev_mining_rewards = get_all_mining_rewards(&mut miner_chainstate, &builder.chain_tip, builder.chain_tip.block_height);

                let mut epoch = builder.epoch_begin(&mut miner_chainstate).unwrap();
                let (stacks_block, microblocks) = miner_1_block_builder(&mut epoch, &mut builder, miner, i, last_microblock_header_opt.as_ref());

                assert!(check_mining_reward(&mut epoch, miner, builder.chain_tip.block_height, &all_prev_mining_rewards));

                builder.epoch_finish(epoch);
                (stacks_block, microblocks)
            });
            
            let (stacks_block_2, microblocks_2, block_commit_op_2) = node.mine_stacks_block(&mut burn_node.burndb, &mut miner_2, &mut burn_block, &last_key_2, parent_block_opt.as_ref(), 1000, |mut builder, ref mut miner| {
                test_debug!("Produce anchored stacks block from miner 2");

                let mut miner_chainstate = open_chainstate(false, 0x80000000, &full_test_name);
                let all_prev_mining_rewards = get_all_mining_rewards(&mut miner_chainstate, &builder.chain_tip, builder.chain_tip.block_height);

                let mut epoch = builder.epoch_begin(&mut miner_chainstate).unwrap();
                let (stacks_block, microblocks) = miner_2_block_builder(&mut epoch, &mut builder, miner, i, last_microblock_header_opt.as_ref());

                assert!(check_mining_reward(&mut epoch, miner, builder.chain_tip.block_height, &all_prev_mining_rewards));

                builder.epoch_finish(epoch);
                (stacks_block, microblocks)
            });

            // process burn chain
            fork_1.append_block(burn_block);
            let fork_snapshot = burn_node.mine_fork(&mut fork_1);

            // "discover" the stacks block
            preprocess_stacks_block_data(&mut node, &mut burn_node, &fork_snapshot, &stacks_block_1, &microblocks_1, &block_commit_op_1);
            preprocess_stacks_block_data(&mut node, &mut burn_node, &fork_snapshot, &stacks_block_2, &microblocks_2, &block_commit_op_2);

            // process all blocks
            test_debug!("Process Stacks block {} and {} microblocks", &stacks_block_1.block_hash(), microblocks_1.len());
            test_debug!("Process Stacks block {} and {} microblocks", &stacks_block_2.block_hash(), microblocks_2.len());
            let tip_info_list = node.chainstate.process_blocks(2).unwrap();

            // processed _one_ block
            assert_eq!(tip_info_list.len(), 1);
            let (chain_tip_opt, poison_opt) = tip_info_list[0].clone();

            assert!(chain_tip_opt.is_some());
            assert!(poison_opt.is_none());

            let (chain_tip, _) = chain_tip_opt.unwrap();

            // selected block is the sortition-winning block
            assert_eq!(chain_tip.anchored_header.block_hash(), fork_snapshot.winning_stacks_block_hash);
            assert_eq!(chain_tip.burn_header_hash, fork_snapshot.burn_header_hash);
            
            let mut next_miner_trace = TestMinerTracePoint::new();
            if fork_snapshot.winning_stacks_block_hash == stacks_block_1.block_hash() {
                test_debug!("\n\nMiner 1 ({}) won sortition\n", miner_1.origin_address().unwrap().to_string());

                // MARF trie exists for the block header's chain state, so we can make merkle proofs on it
                assert!(check_block_state_index_root(&mut node.chainstate, &fork_snapshot.burn_header_hash, &stacks_block_1.header));
                next_miner_trace.add(miner_1.id, full_test_name.clone(), fork_snapshot, stacks_block_1, microblocks_1, block_commit_op_1);
            }
            else {
                test_debug!("\n\nMiner 2 ({}) won sortition\n", miner_2.origin_address().unwrap().to_string());
                
                // MARF trie exists for the block header's chain state, so we can make merkle proofs on it
                assert!(check_block_state_index_root(&mut node.chainstate, &fork_snapshot.burn_header_hash, &stacks_block_2.header));
                next_miner_trace.add(miner_2.id, full_test_name.clone(), fork_snapshot, stacks_block_2, microblocks_2, block_commit_op_2);
            }
            miner_trace.push(next_miner_trace);
        }

        let mut fork_2 = fork_1.fork();

        test_debug!("\n\n\nbegin burnchain fork\n\n");

        // next, build up some stacks blocks on two separate burnchain forks.
        // send the same leader key register transactions to both forks.
        for i in rounds/2..rounds {
            let mut burn_block_1 = {
                let mut tx = burn_node.burndb.tx_begin().unwrap();
                fork_1.next_block(&mut tx)
            };
            let mut burn_block_2 = {
                let mut tx = burn_node.burndb.tx_begin().unwrap();
                fork_2.next_block(&mut tx)
            };
            
            let last_key_1 = node.get_last_key(&miner_1);
            let last_key_2 = node.get_last_key(&miner_2);

            let block_1_snapshot = {
                let first_block_height = burn_node.burndb.first_block_height;
                let mut tx = burn_node.burndb.tx_begin().unwrap();
                let chain_tip = fork_1.get_tip(&mut tx);
                BurnDB::get_last_snapshot_with_sortition(&mut tx, first_block_height + (i as u64) + 1, &chain_tip.burn_header_hash).expect("FATAL: no prior snapshot with sortition")
            };

            let block_2_snapshot = {
                let first_block_height = burn_node.burndb.first_block_height;
                let mut tx = burn_node.burndb.tx_begin().unwrap();
                let chain_tip = fork_2.get_tip(&mut tx);
                BurnDB::get_last_snapshot_with_sortition(&mut tx, first_block_height + (i as u64) + 1, &chain_tip.burn_header_hash).expect("FATAL: no prior snapshot with sortition")
            };

            let parent_block_opt_1 = node.get_anchored_block(&block_1_snapshot.winning_stacks_block_hash);
            let parent_block_opt_2 = node.get_anchored_block(&block_2_snapshot.winning_stacks_block_hash);

            // send next key (key for block i+1)
            node.add_key_register(&mut burn_block_1, &mut miner_1);
            node.add_key_register(&mut burn_block_2, &mut miner_2);

            let last_microblock_header_opt_1 = get_last_microblock_header(&node, &miner_1, parent_block_opt_1.as_ref());
            let last_microblock_header_opt_2 = get_last_microblock_header(&node, &miner_2, parent_block_opt_2.as_ref());

            let (stacks_block_1, microblocks_1, block_commit_op_1) = node.mine_stacks_block(&mut burn_node.burndb, &mut miner_1, &mut burn_block_1, &last_key_1, parent_block_opt_1.as_ref(), 1000, |mut builder, ref mut miner| {
                test_debug!("Produce anchored stacks block in stacks fork 1 via {}", miner.origin_address().unwrap().to_string());

                let mut miner_chainstate = open_chainstate(false, 0x80000000, &full_test_name);
                let all_prev_mining_rewards = get_all_mining_rewards(&mut miner_chainstate, &builder.chain_tip, builder.chain_tip.block_height);

                let mut epoch = builder.epoch_begin(&mut miner_chainstate).unwrap();
                let (stacks_block, microblocks) = miner_1_block_builder(&mut epoch, &mut builder, miner, i, last_microblock_header_opt_1.as_ref());
                
                assert!(check_mining_reward(&mut epoch, miner, builder.chain_tip.block_height, &all_prev_mining_rewards));

                builder.epoch_finish(epoch);
                (stacks_block, microblocks)
            });
            
            let (stacks_block_2, microblocks_2, block_commit_op_2) = node.mine_stacks_block(&mut burn_node.burndb, &mut miner_2, &mut burn_block_2, &last_key_2, parent_block_opt_2.as_ref(), 1000, |mut builder, ref mut miner| {
                test_debug!("Produce anchored stacks block in stacks fork 2 via {}", miner.origin_address().unwrap().to_string());

                let mut miner_chainstate = open_chainstate(false, 0x80000000, &full_test_name);
                let all_prev_mining_rewards = get_all_mining_rewards(&mut miner_chainstate, &builder.chain_tip, builder.chain_tip.block_height);

                let mut epoch = builder.epoch_begin(&mut miner_chainstate).unwrap();
                let (stacks_block, microblocks) = miner_2_block_builder(&mut epoch, &mut builder, miner, i, last_microblock_header_opt_2.as_ref());
                
                assert!(check_mining_reward(&mut epoch, miner, builder.chain_tip.block_height, &all_prev_mining_rewards));

                builder.epoch_finish(epoch);
                (stacks_block, microblocks)
            });

            // process burn chain
            fork_1.append_block(burn_block_1);
            fork_2.append_block(burn_block_2);
            let fork_snapshot_1 = burn_node.mine_fork(&mut fork_1);
            let fork_snapshot_2 = burn_node.mine_fork(&mut fork_2);
            
            assert!(fork_snapshot_1.burn_header_hash != fork_snapshot_2.burn_header_hash);
            assert!(fork_snapshot_1.consensus_hash != fork_snapshot_2.consensus_hash);

            // "discover" the stacks block
            test_debug!("preprocess fork 1 {}", stacks_block_1.block_hash());
            preprocess_stacks_block_data(&mut node, &mut burn_node, &fork_snapshot_1, &stacks_block_1, &microblocks_1, &block_commit_op_1);
            
            test_debug!("preprocess fork 2 {}", stacks_block_1.block_hash());
            preprocess_stacks_block_data(&mut node, &mut burn_node, &fork_snapshot_2, &stacks_block_2, &microblocks_2, &block_commit_op_2);

            // process all blocks
            test_debug!("Process all Stacks blocks: {}, {}", &stacks_block_1.block_hash(), &stacks_block_2.block_hash());
            let tip_info_list = node.chainstate.process_blocks(2).unwrap();

            // processed all stacks blocks -- one on each burn chain fork
            assert_eq!(tip_info_list.len(), 2);

            for (ref chain_tip_opt, ref poison_opt) in tip_info_list.iter() {
                assert!(chain_tip_opt.is_some());
                assert!(poison_opt.is_none());
            }

            // fork 1?
            let mut found_fork_1 = false;
            for (ref chain_tip_opt, ref poison_opt) in tip_info_list.iter() {
                let (chain_tip, _) = chain_tip_opt.clone().unwrap();
                if chain_tip.burn_header_hash == fork_snapshot_1.burn_header_hash {
                    found_fork_1 = true;
                    assert_eq!(chain_tip.anchored_header.block_hash(), stacks_block_1.block_hash());
            
                    // MARF trie exists for the block header's chain state, so we can make merkle proofs on it
                    assert!(check_block_state_index_root(&mut node.chainstate, &fork_snapshot_1.burn_header_hash, &chain_tip.anchored_header));
                }
            }

            assert!(found_fork_1);

            let mut found_fork_2 = false;
            for (ref chain_tip_opt, ref poison_opt) in tip_info_list.iter() {
                let (chain_tip, _) = chain_tip_opt.clone().unwrap();
                if chain_tip.burn_header_hash == fork_snapshot_2.burn_header_hash {
                    found_fork_2 = true;
                    assert_eq!(chain_tip.anchored_header.block_hash(), stacks_block_2.block_hash());
                    
                    // MARF trie exists for the block header's chain state, so we can make merkle proofs on it
                    assert!(check_block_state_index_root(&mut node.chainstate, &fork_snapshot_2.burn_header_hash, &chain_tip.anchored_header));
                }
            }

            assert!(found_fork_2);
            
            let mut next_miner_trace = TestMinerTracePoint::new();
            next_miner_trace.add(miner_1.id, full_test_name.clone(), fork_snapshot_1, stacks_block_1, microblocks_1, block_commit_op_1);
            next_miner_trace.add(miner_2.id, full_test_name.clone(), fork_snapshot_2, stacks_block_2, microblocks_2, block_commit_op_2);
            miner_trace.push(next_miner_trace);
        }
        
        TestMinerTrace::new(burn_node, vec![miner_1, miner_2], miner_trace)
    }


    /// two miners begin working on separate forks, and the burnchain splits out under them,
    /// putting each one on a different fork.
    /// split happens at rounds/2
    fn mine_stacks_blocks_2_forks_2_miners_2_burnchains<F>(test_name: &String, rounds: usize, mut miner_1_block_builder: F, mut miner_2_block_builder: F) -> TestMinerTrace 
    where
        F: FnMut(&mut ClarityTx, &mut StacksBlockBuilder, &mut TestMiner, usize, Option<&StacksMicroblockHeader>) -> (StacksBlock, Vec<StacksMicroblock>)
    {
        let full_test_name = format!("{}-2_forks_2_miner_2_burnchains", test_name);
        let mut burn_node = TestBurnchainNode::new();
        let mut node = TestStacksNode::new(false, 0x80000000, &full_test_name);
        let mut miner_factory = TestMinerFactory::new();
        let mut miner_1 = miner_factory.next_miner(&burn_node.burnchain, 1, 1, AddressHashMode::SerializeP2PKH); 
        let mut miner_2 = miner_factory.next_miner(&burn_node.burnchain, 1, 1, AddressHashMode::SerializeP2PKH); 

        let first_snapshot = BurnDB::get_first_block_snapshot(burn_node.burndb.conn()).unwrap();
        let mut fork_1 = TestBurnchainFork::new(first_snapshot.block_height, &first_snapshot.burn_header_hash, &first_snapshot.index_root, 0);
        
        let mut first_burn_block = TestStacksNode::next_burn_block(&mut burn_node.burndb, &mut fork_1);

        // first, register a VRF key
        node.add_key_register(&mut first_burn_block, &mut miner_1);
        node.add_key_register(&mut first_burn_block, &mut miner_2);

        test_debug!("Mine {} initial transactions", first_burn_block.txs.len());

        fork_1.append_block(first_burn_block);
        burn_node.mine_fork(&mut fork_1);
        
        let mut miner_trace = vec![];

        // next, build up some stacks blocks. miners cooperate
        for i in 0..rounds/2 {
            let mut burn_block = {
                let mut tx = burn_node.burndb.tx_begin().unwrap();
                fork_1.next_block(&mut tx)
            };
            
            let last_key_1 = node.get_last_key(&miner_1);
            let last_key_2 = node.get_last_key(&miner_2);

            let (block_1_snapshot_opt, block_2_snapshot_opt) = {
                let mut tx = burn_node.burndb.tx_begin().unwrap();
                let chain_tip = fork_1.get_tip(&mut tx);
                let block_1_snapshot_opt = TestStacksNode::get_last_winning_snapshot(&mut tx, &chain_tip, &miner_1);
                let block_2_snapshot_opt = TestStacksNode::get_last_winning_snapshot(&mut tx, &chain_tip, &miner_2);
                (block_1_snapshot_opt, block_2_snapshot_opt)
            };
            
            let parent_block_opt_1 = match block_1_snapshot_opt {
                Some(sn) => node.get_anchored_block(&sn.winning_stacks_block_hash),
                None => None
            };
            
            let parent_block_opt_2 = match block_2_snapshot_opt {
                Some(sn) => node.get_anchored_block(&sn.winning_stacks_block_hash),
                None => parent_block_opt_1.clone()
            };

            let last_microblock_header_opt_1 = get_last_microblock_header(&node, &miner_1, parent_block_opt_1.as_ref());
            let last_microblock_header_opt_2 = get_last_microblock_header(&node, &miner_2, parent_block_opt_2.as_ref());

            // send next key (key for block i+1)
            node.add_key_register(&mut burn_block, &mut miner_1);
            node.add_key_register(&mut burn_block, &mut miner_2);

            let (stacks_block_1, microblocks_1, block_commit_op_1) = node.mine_stacks_block(&mut burn_node.burndb, &mut miner_1, &mut burn_block, &last_key_1, parent_block_opt_1.as_ref(), 1000, |mut builder, ref mut miner| {
                test_debug!("Produce anchored stacks block");

                let mut miner_chainstate = open_chainstate(false, 0x80000000, &full_test_name);
                let all_prev_mining_rewards = get_all_mining_rewards(&mut miner_chainstate, &builder.chain_tip, builder.chain_tip.block_height);

                let mut epoch = builder.epoch_begin(&mut miner_chainstate).unwrap();
                let (stacks_block, microblocks) = miner_1_block_builder(&mut epoch, &mut builder, miner, i, last_microblock_header_opt_1.as_ref());

                assert!(check_mining_reward(&mut epoch, miner, builder.chain_tip.block_height, &all_prev_mining_rewards));

                builder.epoch_finish(epoch);
                (stacks_block, microblocks)
            });
            
            let (stacks_block_2, microblocks_2, block_commit_op_2) = node.mine_stacks_block(&mut burn_node.burndb, &mut miner_2, &mut burn_block, &last_key_2, parent_block_opt_2.as_ref(), 1000, |mut builder, ref mut miner| {
                test_debug!("Produce anchored stacks block");

                let mut miner_chainstate = open_chainstate(false, 0x80000000, &full_test_name);
                let all_prev_mining_rewards = get_all_mining_rewards(&mut miner_chainstate, &builder.chain_tip, builder.chain_tip.block_height);

                let mut epoch = builder.epoch_begin(&mut miner_chainstate).unwrap();
                let (stacks_block, microblocks) = miner_2_block_builder(&mut epoch, &mut builder, miner, i, last_microblock_header_opt_2.as_ref());

                assert!(check_mining_reward(&mut epoch, miner, builder.chain_tip.block_height, &all_prev_mining_rewards));

                builder.epoch_finish(epoch);
                (stacks_block, microblocks)
            });

            // process burn chain
            fork_1.append_block(burn_block);
            let fork_snapshot = burn_node.mine_fork(&mut fork_1);

            // "discover" the stacks block
            preprocess_stacks_block_data(&mut node, &mut burn_node, &fork_snapshot, &stacks_block_1, &microblocks_1, &block_commit_op_1);
            preprocess_stacks_block_data(&mut node, &mut burn_node, &fork_snapshot, &stacks_block_2, &microblocks_2, &block_commit_op_2);

            // process all blocks
            test_debug!("Process Stacks block {} and {} microblocks", &stacks_block_1.block_hash(), microblocks_1.len());
            test_debug!("Process Stacks block {} and {} microblocks", &stacks_block_2.block_hash(), microblocks_2.len());
            let tip_info_list = node.chainstate.process_blocks(2).unwrap();

            // processed _one_ block
            assert_eq!(tip_info_list.len(), 1);
            let (chain_tip_opt, poison_opt) = tip_info_list[0].clone();

            assert!(chain_tip_opt.is_some());
            assert!(poison_opt.is_none());

            let (chain_tip, _) = chain_tip_opt.unwrap();

            // selected block is the sortition-winning block
            assert_eq!(chain_tip.anchored_header.block_hash(), fork_snapshot.winning_stacks_block_hash);
            assert_eq!(chain_tip.burn_header_hash, fork_snapshot.burn_header_hash);
            
            let mut next_miner_trace = TestMinerTracePoint::new();
            if fork_snapshot.winning_stacks_block_hash == stacks_block_1.block_hash() {
                test_debug!("\n\nMiner 1 ({}) won sortition\n", miner_1.origin_address().unwrap().to_string());

                // MARF trie exists for the block header's chain state, so we can make merkle proofs on it
                assert!(check_block_state_index_root(&mut node.chainstate, &fork_snapshot.burn_header_hash, &stacks_block_1.header));
                next_miner_trace.add(miner_1.id, full_test_name.clone(), fork_snapshot.clone(), stacks_block_1, microblocks_1, block_commit_op_1);
            }
            else {
                test_debug!("\n\nMiner 2 ({}) won sortition\n", miner_2.origin_address().unwrap().to_string());
                
                // MARF trie exists for the block header's chain state, so we can make merkle proofs on it
                assert!(check_block_state_index_root(&mut node.chainstate, &fork_snapshot.burn_header_hash, &stacks_block_2.header));
                next_miner_trace.add(miner_2.id, full_test_name.clone(), fork_snapshot, stacks_block_2, microblocks_2, block_commit_op_2);
            }

            miner_trace.push(next_miner_trace);
        }

        let mut fork_2 = fork_1.fork();

        test_debug!("\n\n\nbegin burnchain fork\n\n");

        // next, build up some stacks blocks on two separate burnchain forks.
        // send the same leader key register transactions to both forks.
        // miner 1 works on fork 1
        // miner 2 works on fork 2
        for i in rounds/2..rounds {
            let mut burn_block_1 = {
                let mut tx = burn_node.burndb.tx_begin().unwrap();
                fork_1.next_block(&mut tx)
            };
            let mut burn_block_2 = {
                let mut tx = burn_node.burndb.tx_begin().unwrap();
                fork_2.next_block(&mut tx)
            };
            
            let last_key_1 = node.get_last_key(&miner_1);
            let last_key_2 = node.get_last_key(&miner_2);
            let block_1_snapshot_opt = {
                let mut tx = burn_node.burndb.tx_begin().unwrap();
                let chain_tip = fork_1.get_tip(&mut tx);
                TestStacksNode::get_last_winning_snapshot(&mut tx, &chain_tip, &miner_1)
            };
            let block_2_snapshot_opt = {
                let mut tx = burn_node.burndb.tx_begin().unwrap();
                let chain_tip = fork_2.get_tip(&mut tx);
                TestStacksNode::get_last_winning_snapshot(&mut tx, &chain_tip, &miner_2)
            };
            
            let parent_block_opt_1 = match block_1_snapshot_opt {
                Some(sn) => node.get_anchored_block(&sn.winning_stacks_block_hash),
                None => None
            };
            
            let parent_block_opt_2 = match block_2_snapshot_opt {
                Some(sn) => node.get_anchored_block(&sn.winning_stacks_block_hash),
                None => parent_block_opt_1.clone()
            };

            // send next key (key for block i+1)
            node.add_key_register(&mut burn_block_1, &mut miner_1);
            node.add_key_register(&mut burn_block_2, &mut miner_2);

            let last_microblock_header_opt_1 = get_last_microblock_header(&node, &miner_1, parent_block_opt_1.as_ref());
            let last_microblock_header_opt_2 = get_last_microblock_header(&node, &miner_2, parent_block_opt_2.as_ref());

            let (stacks_block_1, microblocks_1, block_commit_op_1) = node.mine_stacks_block(&mut burn_node.burndb, &mut miner_1, &mut burn_block_1, &last_key_1, parent_block_opt_1.as_ref(), 1000, |mut builder, ref mut miner| {
                test_debug!("Produce anchored stacks block in stacks fork 1 via {}", miner.origin_address().unwrap().to_string());

                let mut miner_chainstate = open_chainstate(false, 0x80000000, &full_test_name);
                let all_prev_mining_rewards = get_all_mining_rewards(&mut miner_chainstate, &builder.chain_tip, builder.chain_tip.block_height);

                let mut epoch = builder.epoch_begin(&mut miner_chainstate).unwrap();
                let (stacks_block, microblocks) = miner_1_block_builder(&mut epoch, &mut builder, miner, i, last_microblock_header_opt_1.as_ref());
                
                assert!(check_mining_reward(&mut epoch, miner, builder.chain_tip.block_height, &all_prev_mining_rewards));

                builder.epoch_finish(epoch);
                (stacks_block, microblocks)
            });
            
            let (stacks_block_2, microblocks_2, block_commit_op_2) = node.mine_stacks_block(&mut burn_node.burndb, &mut miner_2, &mut burn_block_2, &last_key_2, parent_block_opt_2.as_ref(), 1000, |mut builder, ref mut miner| {
                test_debug!("Produce anchored stacks block in stacks fork 2 via {}", miner.origin_address().unwrap().to_string());

                let mut miner_chainstate = open_chainstate(false, 0x80000000, &full_test_name);
                let all_prev_mining_rewards = get_all_mining_rewards(&mut miner_chainstate, &builder.chain_tip, builder.chain_tip.block_height);

                let mut epoch = builder.epoch_begin(&mut miner_chainstate).unwrap();
                let (stacks_block, microblocks) = miner_2_block_builder(&mut epoch, &mut builder, miner, i, last_microblock_header_opt_2.as_ref());
                
                assert!(check_mining_reward(&mut epoch, miner, builder.chain_tip.block_height, &all_prev_mining_rewards));

                builder.epoch_finish(epoch);
                (stacks_block, microblocks)
            });

            // process burn chain
            fork_1.append_block(burn_block_1);
            fork_2.append_block(burn_block_2);
            let fork_snapshot_1 = burn_node.mine_fork(&mut fork_1);
            let fork_snapshot_2 = burn_node.mine_fork(&mut fork_2);
            
            assert!(fork_snapshot_1.burn_header_hash != fork_snapshot_2.burn_header_hash);
            assert!(fork_snapshot_1.consensus_hash != fork_snapshot_2.consensus_hash);

            // "discover" the stacks block
            test_debug!("preprocess fork 1 {}", stacks_block_1.block_hash());
            preprocess_stacks_block_data(&mut node, &mut burn_node, &fork_snapshot_1, &stacks_block_1, &microblocks_1, &block_commit_op_1);
            
            test_debug!("preprocess fork 2 {}", stacks_block_1.block_hash());
            preprocess_stacks_block_data(&mut node, &mut burn_node, &fork_snapshot_2, &stacks_block_2, &microblocks_2, &block_commit_op_2);

            // process all blocks
            test_debug!("Process all Stacks blocks: {}, {}", &stacks_block_1.block_hash(), &stacks_block_2.block_hash());
            let tip_info_list = node.chainstate.process_blocks(2).unwrap();

            // processed all stacks blocks -- one on each burn chain fork
            assert_eq!(tip_info_list.len(), 2);

            for (ref chain_tip_opt, ref poison_opt) in tip_info_list.iter() {
                assert!(chain_tip_opt.is_some());
                assert!(poison_opt.is_none());
            }

            // fork 1?
            let mut found_fork_1 = false;
            for (ref chain_tip_opt, ref poison_opt) in tip_info_list.iter() {
                let (chain_tip, _) = chain_tip_opt.clone().unwrap();
                if chain_tip.burn_header_hash == fork_snapshot_1.burn_header_hash {
                    found_fork_1 = true;
                    assert_eq!(chain_tip.anchored_header.block_hash(), stacks_block_1.block_hash());
            
                    // MARF trie exists for the block header's chain state, so we can make merkle proofs on it
                    assert!(check_block_state_index_root(&mut node.chainstate, &fork_snapshot_1.burn_header_hash, &chain_tip.anchored_header));
                }
            }

            assert!(found_fork_1);

            let mut found_fork_2 = false;
            for (ref chain_tip_opt, ref poison_opt) in tip_info_list.iter() {
                let (chain_tip, _) = chain_tip_opt.clone().unwrap();
                if chain_tip.burn_header_hash == fork_snapshot_2.burn_header_hash {
                    found_fork_2 = true;
                    assert_eq!(chain_tip.anchored_header.block_hash(), stacks_block_2.block_hash());
                    
                    // MARF trie exists for the block header's chain state, so we can make merkle proofs on it
                    assert!(check_block_state_index_root(&mut node.chainstate, &fork_snapshot_2.burn_header_hash, &chain_tip.anchored_header));
                }
            }

            assert!(found_fork_2);
            
            let mut next_miner_trace = TestMinerTracePoint::new();
            next_miner_trace.add(miner_1.id, full_test_name.clone(), fork_snapshot_1, stacks_block_1, microblocks_1, block_commit_op_1);
            next_miner_trace.add(miner_2.id, full_test_name.clone(), fork_snapshot_2, stacks_block_2, microblocks_2, block_commit_op_2);
            miner_trace.push(next_miner_trace);
        }
        
        TestMinerTrace::new(burn_node, vec![miner_1, miner_2], miner_trace)
    }

    /// compare two chainstates to see if they have exactly the same blocks and microblocks.
    fn assert_chainstate_blocks_eq(test_name_1: &str, test_name_2: &str) {
        let ch1 = open_chainstate(false, 0x80000000, test_name_1);
        let ch2 = open_chainstate(false, 0x80000000, test_name_2);

        // check presence of anchored blocks
        let mut all_blocks_1 = StacksChainState::list_blocks(&ch1.blocks_db).unwrap();
        let mut all_blocks_2 = StacksChainState::list_blocks(&ch2.blocks_db).unwrap();

        all_blocks_1.sort();
        all_blocks_2.sort();

        assert_eq!(all_blocks_1.len(), all_blocks_2.len());
        for i in 0..all_blocks_1.len() {
            assert_eq!(all_blocks_1[i], all_blocks_2[i]);
        }

        // check presence and ordering of microblocks
        let mut all_microblocks_1 = StacksChainState::list_microblocks(&ch1.blocks_db, &ch1.blocks_path).unwrap();
        let mut all_microblocks_2 = StacksChainState::list_microblocks(&ch2.blocks_db, &ch2.blocks_path).unwrap();

        all_microblocks_1.sort();
        all_microblocks_2.sort();

        assert_eq!(all_microblocks_1.len(), all_microblocks_2.len());
        for i in 0..all_microblocks_1.len() {
            assert_eq!(all_microblocks_1[i].0, all_microblocks_2[i].0);
            assert_eq!(all_microblocks_1[i].1, all_microblocks_2[i].1);

            assert_eq!(all_microblocks_1[i].2.len(), all_microblocks_2[i].2.len());
            for j in 0..all_microblocks_1[i].2.len() {
                assert_eq!(all_microblocks_1[i].2[j], all_microblocks_2[i].2[j]);
            }
        }

        // compare block status (staging vs confirmed) and contents
        for i in 0..all_blocks_1.len() {
            let staging_1_opt = StacksChainState::load_staging_block(&ch1.blocks_db, &ch2.blocks_path, &all_blocks_1[i].0, &all_blocks_1[i].1).unwrap();
            let staging_2_opt = StacksChainState::load_staging_block(&ch2.blocks_db, &ch2.blocks_path, &all_blocks_2[i].0, &all_blocks_2[i].1).unwrap();

            let chunk_1_opt = StacksChainState::load_block(&ch1.blocks_path, &all_blocks_1[i].0, &all_blocks_1[i].1).unwrap();
            let chunk_2_opt = StacksChainState::load_block(&ch2.blocks_path, &all_blocks_2[i].0, &all_blocks_2[i].1).unwrap();

            match (staging_1_opt, staging_2_opt) {
                (Some(staging_1), Some(staging_2)) => {
                    assert_eq!(staging_1.block_data, staging_2.block_data);
                },
                (None, None) => {},
                (_, _) => {
                    assert!(false);
                }
            }

            match (chunk_1_opt, chunk_2_opt) {
                (Some(block_1), Some(block_2)) => {
                    assert_eq!(block_1, block_2);
                },
                (None, None) => {},
                (_, _) => {
                    assert!(false);
                }
            }
        }

        for i in 0..all_microblocks_1.len() {
            if all_microblocks_1[i].2.len() == 0 {
                continue;
            }
            let chunk_1_opt = StacksChainState::load_staging_microblock_stream(&ch1.blocks_db, &ch1.blocks_path, &all_microblocks_1[i].0, &all_microblocks_1[i].1, u16::max_value()).unwrap();
            let chunk_2_opt = StacksChainState::load_staging_microblock_stream(&ch1.blocks_db, &ch2.blocks_path, &all_microblocks_2[i].0, &all_microblocks_2[i].1, u16::max_value()).unwrap();

            match (chunk_1_opt, chunk_2_opt) {
                (Some(chunk_1), Some(chunk_2)) => {
                    assert_eq!(chunk_1, chunk_2);
                },
                (None, None) => {},
                (_, _) => {
                    assert!(false);
                }
            }
            for j in 0..all_microblocks_1[i].2.len() {
                // staging status is the same
                let staging_1_opt = StacksChainState::load_staging_microblock(&ch1.blocks_db, &all_microblocks_1[i].0, &all_microblocks_1[i].1, &all_microblocks_1[i].2[j]).unwrap();
                let staging_2_opt = StacksChainState::load_staging_microblock(&ch2.blocks_db, &all_microblocks_2[i].0, &all_microblocks_2[i].1, &all_microblocks_2[i].2[j]).unwrap();

                match (staging_1_opt, staging_2_opt) {
                    (Some(staging_1), Some(staging_2)) => {
                        assert_eq!(staging_1.block_data, staging_2.block_data);
                    },
                    (None, None) => {},
                    (_, _) => {
                        assert!(false);
                    }
                }
            }
        }
    }

    /// produce all stacks blocks, but don't process them in order.  Instead, queue them all up and
    /// process them in randomized order.
    /// This works by running mine_stacks_blocks_1_fork_1_miner_1_burnchain, extracting the blocks,
    /// and then re-processing them in a different chainstate directory.
    fn miner_trace_replay_randomized(miner_trace: &mut TestMinerTrace) {
        test_debug!("\n\n");
        test_debug!("------------------------------------------------------------------------");
        test_debug!("                   Randomize and re-apply blocks");
        test_debug!("------------------------------------------------------------------------");
        test_debug!("\n\n");

        let rounds = miner_trace.rounds();
        let test_names = miner_trace.get_test_names();
        let mut nodes = HashMap::new();
        for (i, test_name) in test_names.iter().enumerate() {
            let rnd_test_name = format!("{}-replay_randomized", test_name);
            let next_node = TestStacksNode::new(false, 0x80000000, &rnd_test_name);
            nodes.insert(test_name, next_node);
        }

        let expected_num_sortitions = miner_trace.get_num_sortitions();
        let expected_num_blocks = miner_trace.get_num_blocks();
        let mut num_processed = 0;

        let mut rng = thread_rng();
        miner_trace.points.as_mut_slice().shuffle(&mut rng);

        // "discover" blocks in random order
        for point in miner_trace.points.drain(..) {
            let mut miner_ids = point.get_miner_ids();
            miner_ids.as_mut_slice().shuffle(&mut rng);

            for miner_id in miner_ids {
                let fork_snapshot_opt = point.get_block_snapshot(miner_id);
                let stacks_block_opt = point.get_stacks_block(miner_id);
                let microblocks_opt = point.get_microblocks(miner_id);
                let block_commit_op_opt = point.get_block_commit(miner_id);

                if fork_snapshot_opt.is_none() || block_commit_op_opt.is_none() {
                    // no sortition by this miner at this point in time
                    continue;
                }

                let fork_snapshot = fork_snapshot_opt.unwrap();
                let block_commit_op = block_commit_op_opt.unwrap();

                match stacks_block_opt {
                    Some(stacks_block) => {
                        let mut microblocks = microblocks_opt.unwrap_or(vec![]);

                        // "discover" the stacks block and its microblocks in all nodes
                        // TODO: randomize microblock discovery order too
                        for (node_name, mut node) in nodes.iter_mut() {

                            microblocks.as_mut_slice().shuffle(&mut rng);
                            
                            preprocess_stacks_block_data(&mut node, &mut miner_trace.burn_node, &fork_snapshot, &stacks_block, &vec![], &block_commit_op);
                            
                            if microblocks.len() > 0 {
                                for mblock in microblocks.iter() {
                                    preprocess_stacks_block_data(&mut node, &mut miner_trace.burn_node, &fork_snapshot, &stacks_block, &vec![mblock.clone()], &block_commit_op);
                                
                                    // process all the blocks we can 
                                    test_debug!("Process Stacks block {} and microblock {} {}", &stacks_block.block_hash(), mblock.block_hash(), mblock.header.sequence);
                                    let tip_info_list = node.chainstate.process_blocks(expected_num_blocks).unwrap();

                                    num_processed += tip_info_list.len();
                                }
                            }
                            else {
                                // process all the blocks we can 
                                test_debug!("Process Stacks block {} and {} microblocks in {}", &stacks_block.block_hash(), microblocks.len(), &node_name);
                                let tip_info_list = node.chainstate.process_blocks(expected_num_blocks).unwrap();

                                num_processed += tip_info_list.len();
                            }
                        }
                    },
                    None => {
                        // no block announced at this point in time
                        test_debug!("Miner {} did not produce a Stacks block for {:?} (commit {:?})", miner_id, &fork_snapshot, &block_commit_op);
                        continue;
                    }
                }
            }
        }

        // must have processed the same number of blocks in all nodes
        assert_eq!(num_processed, expected_num_blocks);

        // must have processed all blocks the same way
        for test_name in test_names.iter() {
            let rnd_test_name = format!("{}-replay_randomized", test_name);
            assert_chainstate_blocks_eq(test_name, &rnd_test_name);
        }
    }

    pub fn mine_coinbase<'a>(clarity_tx: &mut ClarityTx<'a>, builder: &mut StacksBlockBuilder, miner: &mut TestMiner, burnchain_height: usize) -> StacksTransaction {
        // make a coinbase for this miner
        let mut tx_coinbase = StacksTransaction::new(TransactionVersion::Testnet, miner.as_transaction_auth().unwrap(), TransactionPayload::Coinbase(CoinbasePayload([(burnchain_height % 256) as u8; 32])));
        tx_coinbase.chain_id = 0x80000000;
        tx_coinbase.anchor_mode = TransactionAnchorMode::OnChainOnly;
        tx_coinbase.auth.set_origin_nonce(miner.get_nonce());

        let mut tx_signer = StacksTransactionSigner::new(&tx_coinbase);
        miner.sign_as_origin(&mut tx_signer);
        let tx_coinbase_signed = tx_signer.get_tx().unwrap();
        tx_coinbase_signed
    }

    pub fn mine_empty_anchored_block<'a>(clarity_tx: &mut ClarityTx<'a>, builder: &mut StacksBlockBuilder, miner: &mut TestMiner, burnchain_height: usize, parent_microblock_header: Option<&StacksMicroblockHeader>) -> (StacksBlock, Vec<StacksMicroblock>) {
        let miner_account = StacksChainState::get_account(clarity_tx, &miner.origin_address().unwrap().to_account_principal());
        miner.set_nonce(miner_account.nonce);

        // make a coinbase for this miner
        let tx_coinbase_signed = mine_coinbase(clarity_tx, builder, miner, burnchain_height);

        builder.try_mine_tx(clarity_tx, &tx_coinbase_signed).unwrap();

        let stacks_block = builder.mine_anchored_block(clarity_tx);
        
        test_debug!("Produce anchored stacks block at burnchain height {} stacks height {}", burnchain_height, stacks_block.header.total_work.work);
        (stacks_block, vec![])
    }
    
    pub fn make_smart_contract<'a>(clarity_tx: &mut ClarityTx<'a>, builder: &mut StacksBlockBuilder, miner: &mut TestMiner, burnchain_height: usize) -> StacksTransaction {
        // make a smart contract
        let contract = "
        (define-data-var bar int 0)
        (define-public (get-bar) (ok (var-get bar)))
        (define-public (set-bar (x int) (y int))
          (begin (var-set bar (/ x y)) (ok (var-get bar))))";
        
        test_debug!("Make smart contract block at hello-world-{}-{}", burnchain_height, builder.header.total_work.work);

        let mut tx_contract = StacksTransaction::new(TransactionVersion::Testnet,
                                                     miner.as_transaction_auth().unwrap(),
                                                     TransactionPayload::new_smart_contract(&format!("hello-world-{}-{}", burnchain_height, builder.header.total_work.work), &contract.to_string()).unwrap());

        tx_contract.chain_id = 0x80000000;
        tx_contract.auth.set_origin_nonce(miner.get_nonce());
        tx_contract.set_fee_rate(0);
        
        let mut tx_signer = StacksTransactionSigner::new(&tx_contract);
        miner.sign_as_origin(&mut tx_signer);
        let tx_contract_signed = tx_signer.get_tx().unwrap();

        tx_contract_signed
    }

    /// paired with make_smart_contract
    pub fn make_contract_call<'a>(clarity_tx: &mut ClarityTx<'a>, builder: &mut StacksBlockBuilder, miner: &mut TestMiner, burnchain_height: usize, arg1: i128, arg2: i128) -> StacksTransaction {
        let addr = miner.origin_address().unwrap();
        let mut tx_contract_call = StacksTransaction::new(TransactionVersion::Testnet,
                                                          miner.as_transaction_auth().unwrap(),
                                                          TransactionPayload::new_contract_call(addr.clone(), &format!("hello-world-{}-{}", burnchain_height, builder.header.total_work.work), "set-bar", vec![Value::Int(arg1), Value::Int(arg2)]).unwrap());

        tx_contract_call.chain_id = 0x80000000;
        tx_contract_call.auth.set_origin_nonce(miner.get_nonce());
        tx_contract_call.set_fee_rate(0);

        let mut tx_signer = StacksTransactionSigner::new(&tx_contract_call);
        miner.sign_as_origin(&mut tx_signer);
        let tx_contract_call_signed = tx_signer.get_tx().unwrap();
        tx_contract_call_signed
    }

    /// make a token transfer
    pub fn make_token_transfer<'a>(clarity_tx: &mut ClarityTx<'a>, builder: &mut StacksBlockBuilder, miner: &mut TestMiner, burnchain_height: usize, nonce: Option<u64>, recipient: &StacksAddress, amount: u64, memo: &TokenTransferMemo) -> StacksTransaction {
        let addr = miner.origin_address().unwrap();
        let mut tx_stx_transfer = StacksTransaction::new(TransactionVersion::Testnet,
                                                          miner.as_transaction_auth().unwrap(),
                                                          TransactionPayload::TokenTransfer((*recipient).clone().into(), amount, (*memo).clone()));
        
        tx_stx_transfer.chain_id = 0x80000000;
        tx_stx_transfer.auth.set_origin_nonce(nonce.unwrap_or(miner.get_nonce()));
        tx_stx_transfer.set_fee_rate(0);
        
        let mut tx_signer = StacksTransactionSigner::new(&tx_stx_transfer);
        miner.sign_as_origin(&mut tx_signer);
        let tx_stx_transfer_signed = tx_signer.get_tx().unwrap();
        tx_stx_transfer_signed
    }

    /// Mine invalid token transfers
    pub fn mine_invalid_token_transfers_block<'a>(clarity_tx: &mut ClarityTx<'a>, builder: &mut StacksBlockBuilder, miner: &mut TestMiner, burnchain_height: usize, parent_microblock_header: Option<&StacksMicroblockHeader>) -> (StacksBlock, Vec<StacksMicroblock>) {
        let miner_account = StacksChainState::get_account(clarity_tx, &miner.origin_address().unwrap().to_account_principal());
        miner.set_nonce(miner_account.nonce);
        
        // make a coinbase for this miner
        let tx_coinbase_signed = mine_coinbase(clarity_tx, builder, miner, burnchain_height);
        builder.try_mine_tx(clarity_tx, &tx_coinbase_signed).unwrap();

        let recipient = StacksAddress::new(C32_ADDRESS_VERSION_TESTNET_SINGLESIG, Hash160([0xff; 20]));
        let tx1 = make_token_transfer(clarity_tx, builder, miner, burnchain_height, Some(1), &recipient, 11111, &TokenTransferMemo([1u8; 34]));
        builder.force_mine_tx(clarity_tx, &tx1).unwrap();

        let tx2 = make_token_transfer(clarity_tx, builder, miner, burnchain_height, Some(2), &recipient, 22222, &TokenTransferMemo([2u8; 34]));
        builder.force_mine_tx(clarity_tx, &tx2).unwrap();
        
        let tx3 = make_token_transfer(clarity_tx, builder, miner, burnchain_height, Some(1), &recipient, 33333, &TokenTransferMemo([3u8; 34]));
        builder.force_mine_tx(clarity_tx, &tx3).unwrap();

        let tx4 = make_token_transfer(clarity_tx, builder, miner, burnchain_height, Some(2), &recipient, 44444, &TokenTransferMemo([4u8; 34]));
        builder.force_mine_tx(clarity_tx, &tx4).unwrap();

        let stacks_block = builder.mine_anchored_block(clarity_tx);

        test_debug!("Produce anchored stacks block {} with invalid token transfers at burnchain height {} stacks height {}", stacks_block.block_hash(), burnchain_height, stacks_block.header.total_work.work);
        (stacks_block, vec![])
    }
    
    /// mine a smart contract in an anchored block, and mine a contract-call in the same anchored
    /// block
    pub fn mine_smart_contract_contract_call_block<'a>(clarity_tx: &mut ClarityTx<'a>, builder: &mut StacksBlockBuilder, miner: &mut TestMiner, burnchain_height: usize, parent_microblock_header: Option<&StacksMicroblockHeader>) -> (StacksBlock, Vec<StacksMicroblock>) {
        let miner_account = StacksChainState::get_account(clarity_tx, &miner.origin_address().unwrap().to_account_principal());
        miner.set_nonce(miner_account.nonce);

        // make a coinbase for this miner
        let tx_coinbase_signed = mine_coinbase(clarity_tx, builder, miner, burnchain_height);
        builder.try_mine_tx(clarity_tx, &tx_coinbase_signed).unwrap();

        // make a smart contract
        let tx_contract_signed = make_smart_contract(clarity_tx, builder, miner, burnchain_height);
        builder.try_mine_tx(clarity_tx, &tx_contract_signed).unwrap();

        // make a contract call 
        let tx_contract_call_signed = make_contract_call(clarity_tx, builder, miner, burnchain_height, 6, 2);
        builder.try_mine_tx(clarity_tx, &tx_contract_call_signed).unwrap();

        let stacks_block = builder.mine_anchored_block(clarity_tx);

        // TODO: test value of 'bar' in last contract(s)
        
        test_debug!("Produce anchored stacks block {} with smart contract and contract call at burnchain height {} stacks height {}", stacks_block.block_hash(), burnchain_height, stacks_block.header.total_work.work);
        (stacks_block, vec![])
    }
    
    /// mine a smart contract in an anchored block, and mine some contract-calls to it in a microblock tail
    pub fn mine_smart_contract_block_contract_call_microblock<'a>(clarity_tx: &mut ClarityTx<'a>, builder: &mut StacksBlockBuilder, miner: &mut TestMiner, burnchain_height: usize, parent_microblock_header: Option<&StacksMicroblockHeader>) -> (StacksBlock, Vec<StacksMicroblock>) {
        if burnchain_height > 0 && builder.chain_tip.anchored_header.total_work.work > 0 {
            // find previous contract in this fork
            for i in (0..burnchain_height).rev() {
                let prev_contract_id = QualifiedContractIdentifier::new(StandardPrincipalData::from(miner.origin_address().unwrap()), ContractName::try_from(format!("hello-world-{}-{}", i, builder.chain_tip.anchored_header.total_work.work).as_str()).unwrap());
                let contract = StacksChainState::get_contract(clarity_tx, &prev_contract_id).unwrap();
                if contract.is_none() {
                    continue;
                }

                let prev_bar_value = StacksChainState::get_data_var(clarity_tx, &prev_contract_id, "bar").unwrap();
                assert_eq!(prev_bar_value, Some(Value::Int((6 + 3 - 1) / (2 + 3 - 1))));
                break;
            }
        }

        let miner_account = StacksChainState::get_account(clarity_tx, &miner.origin_address().unwrap().to_account_principal());
        miner.set_nonce(miner_account.nonce);

        // make a coinbase for this miner
        let tx_coinbase_signed = mine_coinbase(clarity_tx, builder, miner, burnchain_height);
        builder.try_mine_tx(clarity_tx, &tx_coinbase_signed).unwrap();

        // make a smart contract
        let tx_contract_signed = make_smart_contract(clarity_tx, builder, miner, burnchain_height);
        builder.try_mine_tx(clarity_tx, &tx_contract_signed).unwrap();

        let stacks_block = builder.mine_anchored_block(clarity_tx);

        let mut microblocks = vec![];
        for i in 0..3 {
            // make a contract call
            let tx_contract_call_signed = make_contract_call(clarity_tx, builder, miner, burnchain_height, 6 + i, 2 + i);
            builder.try_mine_tx(clarity_tx, &tx_contract_call_signed).unwrap();
            
            // put the contract-call into a microblock 
            let microblock = builder.mine_next_microblock().unwrap();
            microblocks.push(microblock);
        }

        test_debug!("Produce anchored stacks block {} with smart contract and {} microblocks with contract call at burnchain height {} stacks height {}", 
                    stacks_block.block_hash(), microblocks.len(), burnchain_height, stacks_block.header.total_work.work);

        (stacks_block, microblocks)
    }
    
    /// mine a smart contract in an anchored block, and mine a contract-call to it in a microblock.
    /// Make it so all microblocks throw a runtime exception, but confirm that they are still mined
    /// anyway.
    pub fn mine_smart_contract_block_contract_call_microblock_exception<'a>(clarity_tx: &mut ClarityTx<'a>, 
                                                                        builder: &mut StacksBlockBuilder, 
                                                                        miner: &mut TestMiner, 
                                                                        burnchain_height: usize, 
                                                                        parent_microblock_header: Option<&StacksMicroblockHeader>) -> (StacksBlock, Vec<StacksMicroblock>) {
        if burnchain_height > 0 && builder.chain_tip.anchored_header.total_work.work > 0 {
            // find previous contract in this fork
            for i in (0..burnchain_height).rev() {
                let prev_contract_id = QualifiedContractIdentifier::new(StandardPrincipalData::from(miner.origin_address().unwrap()), ContractName::try_from(format!("hello-world-{}-{}", i, builder.chain_tip.anchored_header.total_work.work).as_str()).unwrap());
                let contract = StacksChainState::get_contract(clarity_tx, &prev_contract_id).unwrap();
                if contract.is_none() {
                    continue;
                }

                test_debug!("Found contract {:?}", &prev_contract_id);
                let prev_bar_value = StacksChainState::get_data_var(clarity_tx, &prev_contract_id, "bar").unwrap();
                assert_eq!(prev_bar_value, Some(Value::Int(0)));
                break;
            }
        }

        let miner_account = StacksChainState::get_account(clarity_tx, &miner.origin_address().unwrap().to_account_principal());
        miner.set_nonce(miner_account.nonce);

        // make a coinbase for this miner
        let tx_coinbase_signed = mine_coinbase(clarity_tx, builder, miner, burnchain_height);
        builder.try_mine_tx(clarity_tx, &tx_coinbase_signed).unwrap();

        // make a smart contract
        let tx_contract_signed = make_smart_contract(clarity_tx, builder, miner, burnchain_height);
        builder.try_mine_tx(clarity_tx, &tx_contract_signed).unwrap();

        let stacks_block = builder.mine_anchored_block(clarity_tx);

        let mut microblocks = vec![];
        for i in 0..3 {
            // make a contract call (note: triggers a divide-by-zero runtime error)
            let tx_contract_call_signed = make_contract_call(clarity_tx, builder, miner, burnchain_height, 6 + i, 0);
            builder.try_mine_tx(clarity_tx, &tx_contract_call_signed).unwrap();
            
            // put the contract-call into a microblock 
            let microblock = builder.mine_next_microblock().unwrap();
            microblocks.push(microblock);
        }
        
        test_debug!("Produce anchored stacks block {} with smart contract and {} microblocks with contract call at burnchain height {} stacks height {}", 
                    stacks_block.block_hash(), microblocks.len(), burnchain_height, stacks_block.header.total_work.work);

        (stacks_block, microblocks)
    }

    /// make a token transfer
    pub fn make_token_transfer<'a>(clarity_tx: &mut ClarityTx<'a>, builder: &mut StacksBlockBuilder, miner: &mut TestMiner, burnchain_height: usize, nonce: Option<u64>, recipient: &StacksAddress, amount: u64, memo: &TokenTransferMemo) -> StacksTransaction {
        let addr = miner.origin_address().unwrap();
        let mut tx_stx_transfer = StacksTransaction::new(TransactionVersion::Testnet,
                                                          miner.as_transaction_auth().unwrap(),
                                                          TransactionPayload::TokenTransfer((*recipient).clone(), amount, (*memo).clone()));
        
        tx_stx_transfer.chain_id = 0x80000000;
        tx_stx_transfer.auth.set_origin_nonce(nonce.unwrap_or(miner.get_nonce()));
        tx_stx_transfer.set_fee_rate(0);
        
        let mut tx_signer = StacksTransactionSigner::new(&tx_stx_transfer);
        miner.sign_as_origin(&mut tx_signer);
        let tx_stx_transfer_signed = tx_signer.get_tx().unwrap();
        tx_stx_transfer_signed
    }    

    /// Mine invalid token transfers
    pub fn mine_invalid_token_transfers_block<'a>(clarity_tx: &mut ClarityTx<'a>, builder: &mut StacksBlockBuilder, miner: &mut TestMiner, burnchain_height: usize, parent_microblock_header: Option<&StacksMicroblockHeader>) -> (StacksBlock, Vec<StacksMicroblock>) {
        let miner_account = StacksChainState::get_account(clarity_tx, &miner.origin_address().unwrap().to_account_principal());
        miner.set_nonce(miner_account.nonce);
        
        // make a coinbase for this miner
        let tx_coinbase_signed = mine_coinbase(clarity_tx, builder, miner, burnchain_height);
        builder.try_mine_tx(clarity_tx, &tx_coinbase_signed).unwrap();

        let recipient = StacksAddress::new(C32_ADDRESS_VERSION_TESTNET_SINGLESIG, Hash160([0xff; 20]));
        let tx1 = make_token_transfer(clarity_tx, builder, miner, burnchain_height, Some(1), &recipient, 11111, &TokenTransferMemo([1u8; 34]));
        builder.force_mine_tx(clarity_tx, &tx1).unwrap();

        let tx2 = make_token_transfer(clarity_tx, builder, miner, burnchain_height, Some(2), &recipient, 22222, &TokenTransferMemo([2u8; 34]));
        builder.force_mine_tx(clarity_tx, &tx2).unwrap();
        
        let tx3 = make_token_transfer(clarity_tx, builder, miner, burnchain_height, Some(1), &recipient, 33333, &TokenTransferMemo([3u8; 34]));
        builder.force_mine_tx(clarity_tx, &tx3).unwrap();

        let tx4 = make_token_transfer(clarity_tx, builder, miner, burnchain_height, Some(2), &recipient, 44444, &TokenTransferMemo([4u8; 34]));
        builder.force_mine_tx(clarity_tx, &tx4).unwrap();

        let stacks_block = builder.mine_anchored_block(clarity_tx);

        test_debug!("Produce anchored stacks block {} with invalid token transfers at burnchain height {} stacks height {}", stacks_block.block_hash(), burnchain_height, stacks_block.header.total_work.work);
        (stacks_block, vec![])
    }

    /*
    // TODO: blocked on get-block-info's reliance on get_simmed_block_height

    /// In the first epoch, mine an anchored block followed by 100 microblocks.
    /// In all following epochs, build off of one of the microblocks.
    fn mine_smart_contract_block_contract_call_microblocks_same_stream<'a>(clarity_tx: &mut ClarityTx<'a>, 
                                                                           builder: &mut StacksBlockBuilder, 
                                                                           miner: &mut TestMiner, 
                                                                           burnchain_height: usize, 
                                                                           parent_microblock_header: Option<&StacksMicroblockHeader>) -> (StacksBlock, Vec<StacksMicroblock>) {

        let miner_account = StacksChainState::get_account(clarity_tx, &miner.origin_address().unwrap().to_account_principal());
        miner.set_nonce(miner_account.nonce);

        // make a coinbase for this miner
        let tx_coinbase_signed = mine_coinbase(clarity_tx, builder, miner, burnchain_height);
        builder.try_mine_tx(clarity_tx, &tx_coinbase_signed).unwrap();
        
        if burnchain_height == 0 {
            // make a smart contract
            let tx_contract_signed = make_smart_contract(clarity_tx, builder, miner, 0);
            builder.try_mine_tx(clarity_tx, &tx_contract_signed).unwrap();
            
            let stacks_block = builder.mine_anchored_block(clarity_tx);

            // create the initial 20 contract calls in microblocks
            let mut stacks_microblocks = vec![];
            for i in 0..20 {
                let tx_contract_call_signed = make_contract_call_at(clarity_tx, builder, miner, 0, 1, i+1, 1);
                builder.try_mine_tx(clarity_tx, &tx_contract_call_signed).unwrap();

                let microblock = builder.mine_next_microblock().unwrap();
                stacks_microblocks.push(microblock);
            }

            (stacks_block, stacks_microblocks)
        }
        else {
            // set parent at block 1
            let first_block_hash = clarity_get_block_hash(clarity_tx, 1).unwrap();
            builder.set_parent_block(&first_block_hash);
            
            let mut stacks_block = builder.mine_anchored_block(clarity_tx);

            // re-create the initial 100 contract calls in microblocks
            let mut stacks_microblocks = vec![];
            for i in 0..20 {
                let tx_contract_call_signed = make_contract_call_at(clarity_tx, builder, miner, 0, 1, i+1, 1);
                builder.try_mine_tx(clarity_tx, &tx_contract_call_signed).unwrap();

                let microblock = builder.mine_next_microblock().unwrap();
                stacks_microblocks.push(microblock);
            }

            // builder.set_parent_microblock(&stacks_microblocks[burnchain_height].block_hash(), stacks_microblocks[burnchain_height].header.sequence);
            stacks_block.header.parent_microblock = stacks_microblocks[burnchain_height].block_hash();
            stacks_block.header.parent_microblock_sequence = stacks_microblocks[burnchain_height].header.sequence;

            (stacks_block, vec![])
        }
    }
    */

    #[test]
    fn mine_anchored_empty_blocks_single() {
        mine_stacks_blocks_1_fork_1_miner_1_burnchain(&"empty-anchored-blocks".to_string(), 10, mine_empty_anchored_block, |_, _| true);
    }
    
    #[test]
    fn mine_anchored_empty_blocks_random() {
        let mut miner_trace = mine_stacks_blocks_1_fork_1_miner_1_burnchain(&"empty-anchored-blocks-random".to_string(), 10, mine_empty_anchored_block, |_, _| true);
        miner_trace_replay_randomized(&mut miner_trace);
    }

    #[test]
    fn mine_anchored_empty_blocks_multiple_miners() {
        mine_stacks_blocks_1_fork_2_miners_1_burnchain(&"empty-anchored-blocks-multiple-miners".to_string(), 10, mine_empty_anchored_block, mine_empty_anchored_block);
    }
    
    #[test]
    fn mine_anchored_empty_blocks_multiple_miners_random() {
        let mut miner_trace = mine_stacks_blocks_1_fork_2_miners_1_burnchain(&"empty-anchored-blocks-multiple-miners-random".to_string(), 10, mine_empty_anchored_block, mine_empty_anchored_block);
        miner_trace_replay_randomized(&mut miner_trace);
    }
    
    #[test]
    fn mine_anchored_empty_blocks_stacks_fork() {
        mine_stacks_blocks_2_forks_2_miners_1_burnchain(&"empty-anchored-blocks-stacks-fork".to_string(), 10, mine_empty_anchored_block, mine_empty_anchored_block);
    }
    
    #[test]
    fn mine_anchored_empty_blocks_stacks_fork_random() {
        let mut miner_trace = mine_stacks_blocks_2_forks_2_miners_1_burnchain(&"empty-anchored-blocks-stacks-fork-random".to_string(), 10, mine_empty_anchored_block, mine_empty_anchored_block);
        miner_trace_replay_randomized(&mut miner_trace);
    }

    #[test]
    fn mine_anchored_empty_blocks_burnchain_fork() {
        mine_stacks_blocks_1_fork_2_miners_2_burnchains(&"empty-anchored-blocks-burnchain-fork".to_string(), 10, mine_empty_anchored_block, mine_empty_anchored_block);
    }
    
    #[test]
    fn mine_anchored_empty_blocks_burnchain_fork_random() {
        let mut miner_trace = mine_stacks_blocks_1_fork_2_miners_2_burnchains(&"empty-anchored-blocks-burnchain-fork-random".to_string(), 10, mine_empty_anchored_block, mine_empty_anchored_block);
        miner_trace_replay_randomized(&mut miner_trace);
    }
    
    #[test]
    fn mine_anchored_empty_blocks_burnchain_fork_stacks_fork() {
        mine_stacks_blocks_2_forks_2_miners_2_burnchains(&"empty-anchored-blocks-burnchain-stacks-fork".to_string(), 10, mine_empty_anchored_block, mine_empty_anchored_block);
    }
    
    #[test]
    fn mine_anchored_empty_blocks_burnchain_fork_stacks_fork_random() {
        let mut miner_trace = mine_stacks_blocks_2_forks_2_miners_2_burnchains(&"empty-anchored-blocks-burnchain-stacks-fork-random".to_string(), 10, mine_empty_anchored_block, mine_empty_anchored_block);
        miner_trace_replay_randomized(&mut miner_trace);
    }
    
    #[test]
    fn mine_anchored_smart_contract_contract_call_blocks_single() {
        mine_stacks_blocks_1_fork_1_miner_1_burnchain(&"smart-contract-contract-call-anchored-blocks".to_string(), 10, mine_smart_contract_contract_call_block, |_, _| true);
    }
    
    #[test]
    fn mine_anchored_smart_contract_contract_call_blocks_single_random() {
        let mut miner_trace = mine_stacks_blocks_1_fork_1_miner_1_burnchain(&"smart-contract-contract-call-anchored-blocks-random".to_string(), 10, mine_smart_contract_contract_call_block, |_, _| true);
        miner_trace_replay_randomized(&mut miner_trace);
    }

    #[test]
    fn mine_anchored_smart_contract_contract_call_blocks_multiple_miners() {
        mine_stacks_blocks_1_fork_2_miners_1_burnchain(&"smart-contract-contract-call-anchored-blocks-multiple-miners".to_string(), 10, mine_smart_contract_contract_call_block, mine_smart_contract_contract_call_block);
    }
    
    #[test]
    fn mine_anchored_smart_contract_contract_call_blocks_multiple_miners_random() {
        let mut miner_trace = mine_stacks_blocks_1_fork_2_miners_1_burnchain(&"smart-contract-contract-call-anchored-blocks-multiple-miners-random".to_string(), 10, mine_smart_contract_contract_call_block, mine_smart_contract_contract_call_block);
        miner_trace_replay_randomized(&mut miner_trace);
    }
    
    #[test]
    fn mine_anchored_smart_contract_contract_call_blocks_stacks_fork() {
        mine_stacks_blocks_2_forks_2_miners_1_burnchain(&"smart-contract-contract-call-anchored-blocks-stacks-fork".to_string(), 10, mine_smart_contract_contract_call_block, mine_smart_contract_contract_call_block);
    }
    
    #[test]
    fn mine_anchored_smart_contract_contract_call_blocks_stacks_fork_random() {
        let mut miner_trace = mine_stacks_blocks_2_forks_2_miners_1_burnchain(&"smart-contract-contract-call-anchored-blocks-stacks-fork-random".to_string(), 10, mine_smart_contract_contract_call_block, mine_smart_contract_contract_call_block);
        miner_trace_replay_randomized(&mut miner_trace);
    }

    #[test]
    fn mine_anchored_smart_contract_contract_call_blocks_burnchain_fork() {
        mine_stacks_blocks_1_fork_2_miners_2_burnchains(&"smart-contract-contract-call-anchored-blocks-burnchain-fork".to_string(), 10, mine_smart_contract_contract_call_block, mine_smart_contract_contract_call_block);
    }
    
    #[test]
    fn mine_anchored_smart_contract_contract_call_blocks_burnchain_fork_random() {
        let mut miner_trace = mine_stacks_blocks_1_fork_2_miners_2_burnchains(&"smart-contract-contract-call-anchored-blocks-burnchain-fork-random".to_string(), 10, mine_smart_contract_contract_call_block, mine_smart_contract_contract_call_block);
        miner_trace_replay_randomized(&mut miner_trace);
    }
    
    #[test]
    fn mine_anchored_smart_contract_contract_call_blocks_burnchain_fork_stacks_fork() {
        mine_stacks_blocks_2_forks_2_miners_2_burnchains(&"smart-contract-contract-call-anchored-blocks-burnchain-stacks-fork".to_string(), 10, mine_smart_contract_contract_call_block, mine_smart_contract_contract_call_block);
    }
    
    #[test]
    fn mine_anchored_smart_contract_contract_call_blocks_burnchain_fork_stacks_fork_random() {
        let mut miner_trace = mine_stacks_blocks_2_forks_2_miners_2_burnchains(&"smart-contract-contract-call-anchored-blocks-burnchain-stacks-fork-random".to_string(), 10, mine_smart_contract_contract_call_block, mine_smart_contract_contract_call_block);
        miner_trace_replay_randomized(&mut miner_trace);
    }
    
    #[test]
    fn mine_anchored_smart_contract_block_contract_call_microblock_single() {
        mine_stacks_blocks_1_fork_1_miner_1_burnchain(&"smart-contract-block-contract-call-microblock".to_string(), 10, mine_smart_contract_block_contract_call_microblock, |_, _| true);
    }
    
    #[test]
    fn mine_anchored_smart_contract_block_contract_call_microblock_single_random() {
        let mut miner_trace = mine_stacks_blocks_1_fork_1_miner_1_burnchain(&"smart-contract-block-contract-call-microblock-random".to_string(), 10, mine_smart_contract_block_contract_call_microblock, |_, _| true);
        miner_trace_replay_randomized(&mut miner_trace);
    }

    #[test]
    fn mine_anchored_smart_contract_block_contract_call_microblock_multiple_miners() {
        mine_stacks_blocks_1_fork_2_miners_1_burnchain(&"smart-contract-block-contract-call-microblock-multiple-miners".to_string(), 10, mine_smart_contract_block_contract_call_microblock, mine_smart_contract_block_contract_call_microblock);
    }
    
    #[test]
    fn mine_anchored_smart_contract_block_contract_call_microblock_multiple_miners_random() {
        let mut miner_trace = mine_stacks_blocks_1_fork_2_miners_1_burnchain(&"smart-contract-block-contract-call-microblock-multiple-miners-random".to_string(), 10, mine_smart_contract_block_contract_call_microblock, mine_smart_contract_block_contract_call_microblock);
        miner_trace_replay_randomized(&mut miner_trace);
    }
    
    #[test]
    fn mine_anchored_smart_contract_block_contract_call_microblock_stacks_fork() {
        mine_stacks_blocks_2_forks_2_miners_1_burnchain(&"smart-contract-block-contract-call-microblock-stacks-fork".to_string(), 10, mine_smart_contract_block_contract_call_microblock, mine_smart_contract_block_contract_call_microblock);
    }
    
    #[test]
    fn mine_anchored_smart_contract_block_contract_call_microblock_stacks_fork_random() {
        let mut miner_trace = mine_stacks_blocks_2_forks_2_miners_1_burnchain(&"smart-contract-block-contract-call-microblock-stacks-fork-random".to_string(), 10, mine_smart_contract_block_contract_call_microblock, mine_smart_contract_block_contract_call_microblock);
        miner_trace_replay_randomized(&mut miner_trace);
    }

    #[test]
    fn mine_anchored_smart_contract_block_contract_call_microblock_burnchain_fork() {
        mine_stacks_blocks_1_fork_2_miners_2_burnchains(&"smart-contract-block-contract-call-microblock-burnchain-fork".to_string(), 10, mine_smart_contract_block_contract_call_microblock, mine_smart_contract_block_contract_call_microblock);
    }
    
    #[test]
    fn mine_anchored_smart_contract_block_contract_call_microblock_burnchain_fork_random() {
        let mut miner_trace = mine_stacks_blocks_1_fork_2_miners_2_burnchains(&"smart-contract-block-contract-call-microblock-burnchain-fork-random".to_string(), 10, mine_smart_contract_block_contract_call_microblock, mine_smart_contract_block_contract_call_microblock);
        miner_trace_replay_randomized(&mut miner_trace);
    }
    
    #[test]
    fn mine_anchored_smart_contract_block_contract_call_microblock_burnchain_fork_stacks_fork() {
        mine_stacks_blocks_2_forks_2_miners_2_burnchains(&"smart-contract-block-contract-call-microblock-burnchain-stacks-fork".to_string(), 10, mine_smart_contract_block_contract_call_microblock, mine_smart_contract_block_contract_call_microblock);
    }
    
    #[test]
    fn mine_anchored_smart_contract_block_contract_call_microblock_burnchain_fork_stacks_fork_random() {
        let mut miner_trace = mine_stacks_blocks_2_forks_2_miners_2_burnchains(&"smart-contract-block-contract-call-microblock-burnchain-stacks-fork-random".to_string(), 10, mine_smart_contract_block_contract_call_microblock, mine_smart_contract_block_contract_call_microblock);
        miner_trace_replay_randomized(&mut miner_trace);
    }
    
    #[test]
    fn mine_anchored_smart_contract_block_contract_call_microblock_exception_single() {
        mine_stacks_blocks_1_fork_1_miner_1_burnchain(&"smart-contract-block-contract-call-microblock-exception".to_string(), 10, mine_smart_contract_block_contract_call_microblock_exception, |_, _| true);
    }
    
    #[test]
    fn mine_anchored_smart_contract_block_contract_call_microblock_exception_single_random() {
        let mut miner_trace = mine_stacks_blocks_1_fork_1_miner_1_burnchain(&"smart-contract-block-contract-call-microblock-exception-random".to_string(), 10, mine_smart_contract_block_contract_call_microblock_exception, |_, _| true);
        miner_trace_replay_randomized(&mut miner_trace);
    }

    #[test]
    fn mine_anchored_smart_contract_block_contract_call_microblock_exception_multiple_miners() {
        mine_stacks_blocks_1_fork_2_miners_1_burnchain(&"smart-contract-block-contract-call-microblock-exception-multiple-miners".to_string(), 10, mine_smart_contract_block_contract_call_microblock_exception, mine_smart_contract_block_contract_call_microblock_exception);
    }
    
    #[test]
    fn mine_anchored_smart_contract_block_contract_call_microblock_exception_multiple_miners_random() {
        let mut miner_trace = mine_stacks_blocks_1_fork_2_miners_1_burnchain(&"smart-contract-block-contract-call-microblock-exception-multiple-miners-random".to_string(), 10, mine_smart_contract_block_contract_call_microblock_exception, mine_smart_contract_block_contract_call_microblock_exception);
        miner_trace_replay_randomized(&mut miner_trace);
    }
    
    #[test]
    fn mine_anchored_smart_contract_block_contract_call_microblock_exception_stacks_fork() {
        mine_stacks_blocks_2_forks_2_miners_1_burnchain(&"smart-contract-block-contract-call-microblock-exception-stacks-fork".to_string(), 10, mine_smart_contract_block_contract_call_microblock_exception, mine_smart_contract_block_contract_call_microblock_exception);
    }
    
    #[test]
    fn mine_anchored_smart_contract_block_contract_call_microblock_exception_stacks_fork_random() {
        let mut miner_trace = mine_stacks_blocks_2_forks_2_miners_1_burnchain(&"smart-contract-block-contract-call-microblock-exception-stacks-fork-random".to_string(), 10, mine_smart_contract_block_contract_call_microblock_exception, mine_smart_contract_block_contract_call_microblock_exception);
        miner_trace_replay_randomized(&mut miner_trace);
    }

    #[test]
    fn mine_anchored_smart_contract_block_contract_call_microblock_exception_burnchain_fork() {
        mine_stacks_blocks_1_fork_2_miners_2_burnchains(&"smart-contract-block-contract-call-microblock-exception-burnchain-fork".to_string(), 10, mine_smart_contract_block_contract_call_microblock_exception, mine_smart_contract_block_contract_call_microblock_exception);
    }
    
    #[test]
    fn mine_anchored_smart_contract_block_contract_call_microblock_exception_burnchain_fork_random() {
        let mut miner_trace = mine_stacks_blocks_1_fork_2_miners_2_burnchains(&"smart-contract-block-contract-call-microblock-exception-burnchain-fork-random".to_string(), 10, mine_smart_contract_block_contract_call_microblock_exception, mine_smart_contract_block_contract_call_microblock_exception);
        miner_trace_replay_randomized(&mut miner_trace);
    }
    
    #[test]
    fn mine_anchored_smart_contract_block_contract_call_microblock_exception_burnchain_fork_stacks_fork() {
        mine_stacks_blocks_2_forks_2_miners_2_burnchains(&"smart-contract-block-contract-call-microblock-exception-burnchain-stacks-fork".to_string(), 10, mine_smart_contract_block_contract_call_microblock_exception, mine_smart_contract_block_contract_call_microblock_exception);
    }
    
    #[test]
    fn mine_anchored_smart_contract_block_contract_call_microblock_exception_burnchain_fork_stacks_fork_random() {
        let mut miner_trace = mine_stacks_blocks_2_forks_2_miners_2_burnchains(&"smart-contract-block-contract-call-microblock-exception-burnchain-stacks-fork-random".to_string(), 10, mine_smart_contract_block_contract_call_microblock_exception, mine_smart_contract_block_contract_call_microblock_exception);
        miner_trace_replay_randomized(&mut miner_trace);
    }

    #[test]
    fn mine_anchored_invalid_token_transfer_blocks_single() {
        let miner_trace = mine_stacks_blocks_1_fork_1_miner_1_burnchain(&"invalid-token-transfers".to_string(), 10, mine_invalid_token_transfers_block, |_, _| false);

        let full_test_name = "invalid-token-transfers-1_fork_1_miner_1_burnchain";
        let chainstate = open_chainstate(false, 0x80000000, full_test_name);

        // each block must be orphaned
        for point in miner_trace.points.iter() {
            for (height, bc) in point.block_commits.iter() {
                assert!(StacksChainState::is_block_orphaned(&chainstate.blocks_db, &bc.burn_header_hash, &bc.block_header_hash).unwrap());
            }
        }
    } 

    // TODO: (BLOCKED) build off of different points in the same microblock stream
    // TODO; skipped blocks
    // TODO: missing blocks
    // TODO: invalid blocks
    // TODO: invalid block with duplicate microblock public key hash (okay between forks, but not
    // within the same fork)
    // TODO: no-sortition
    // TODO: burnchain forks, and we mine the same anchored stacks block in the beginnings of the two descendent
    // forks.  Verify all descendents are unique -- if A --> B and A --> C, and B --> D and C -->
    // E, and B == C, verify that it is never the case that D == E (but it is allowed that B == C
    // if the burnchain forks).
    // TODO: confirm that if A is accepted but B is rejected, then C must also be rejected even if
    // it's on a different burnchain fork.
    // TODO: confirm that we can process B and C separately, even though they're the same block
    // TODO: poison microblocks
    // TODO: verify that the Clarity MARF stores _only_ Clarity data
}<|MERGE_RESOLUTION|>--- conflicted
+++ resolved
@@ -172,40 +172,6 @@
         self.bytes_so_far += tx_len;
         Ok(())
     }
-
-    /// Append a transaction if doing so won't exceed the epoch data size.
-    /// Does not check for errors
-    #[cfg(test)]
-    pub fn force_mine_tx<'a>(&mut self, clarity_tx: &mut ClarityTx<'a>, tx: &StacksTransaction) -> Result<(), Error> {
-        let mut tx_bytes = vec![];
-        tx.consensus_serialize(&mut tx_bytes).map_err(Error::NetError)?;
-        let tx_len = tx_bytes.len() as u64;
-        
-        if !self.anchored_done {
-            // save
-            match StacksChainState::process_transaction(clarity_tx, tx) {
-                Ok(_) => {},
-                Err(e) => {
-                    warn!("Invalid transaction {} in anchored block, but forcing inclusion (error: {:?})", &tx.txid(), &e);
-                }
-            }
-
-            self.txs.push(tx.clone());
-        }
-        else {
-            match StacksChainState::process_transaction(clarity_tx, tx) {
-                Ok(_) => {},
-                Err(e) => {
-                    warn!("Invalid transaction {} in microblock, but forcing inclusion (error: {:?})", &tx.txid(), &e);
-                }
-            }
-
-            self.micro_txs.push(tx.clone());
-        }
-
-        self.bytes_so_far += tx_len;
-        Ok(())
-    }    
 
     /// Finish building the anchored block.
     /// TODO: expand to deny mining a block whose anchored static checks fail (and allow the caller
@@ -738,23 +704,6 @@
             }
             return None;
         }
-
-        pub fn get_last_accepted_anchored_block(&self, miner: &TestMiner) -> Option<StacksBlock> {
-            for bc in miner.block_commits.iter().rev() {
-                if StacksChainState::has_stored_block(&self.chainstate.blocks_db, &self.chainstate.blocks_path, &bc.burn_header_hash, &bc.block_header_hash).unwrap() &&
-                  !StacksChainState::is_block_orphaned(&self.chainstate.blocks_db, &bc.burn_header_hash, &bc.block_header_hash).unwrap() {
-                    match self.commit_ops.get(&bc.block_header_hash) {
-                        None => {
-                            continue;
-                        }
-                        Some(idx) => {
-                            return Some(self.anchored_blocks[*idx].clone());
-                        }
-                    }
-                }
-            }
-            return None;
-        }        
 
         pub fn get_microblock_stream(&self, miner: &TestMiner, block_hash: &BlockHeaderHash) -> Option<Vec<StacksMicroblock>> {
             match self.commit_ops.get(block_hash) {
@@ -1107,11 +1056,7 @@
             let tip_info_list = node.chainstate.process_blocks(1).unwrap();
 
             let expect_success = check_oracle(&stacks_block, &microblocks);
-<<<<<<< HEAD
-            if expect_success {            
-=======
             if expect_success {
->>>>>>> 0c1cdd23
                 // processed _this_ block
                 assert_eq!(tip_info_list.len(), 1);
                 let (chain_tip_opt, poison_opt) = tip_info_list[0].clone();
@@ -2647,51 +2592,6 @@
                     stacks_block.block_hash(), microblocks.len(), burnchain_height, stacks_block.header.total_work.work);
 
         (stacks_block, microblocks)
-    }
-
-    /// make a token transfer
-    pub fn make_token_transfer<'a>(clarity_tx: &mut ClarityTx<'a>, builder: &mut StacksBlockBuilder, miner: &mut TestMiner, burnchain_height: usize, nonce: Option<u64>, recipient: &StacksAddress, amount: u64, memo: &TokenTransferMemo) -> StacksTransaction {
-        let addr = miner.origin_address().unwrap();
-        let mut tx_stx_transfer = StacksTransaction::new(TransactionVersion::Testnet,
-                                                          miner.as_transaction_auth().unwrap(),
-                                                          TransactionPayload::TokenTransfer((*recipient).clone(), amount, (*memo).clone()));
-        
-        tx_stx_transfer.chain_id = 0x80000000;
-        tx_stx_transfer.auth.set_origin_nonce(nonce.unwrap_or(miner.get_nonce()));
-        tx_stx_transfer.set_fee_rate(0);
-        
-        let mut tx_signer = StacksTransactionSigner::new(&tx_stx_transfer);
-        miner.sign_as_origin(&mut tx_signer);
-        let tx_stx_transfer_signed = tx_signer.get_tx().unwrap();
-        tx_stx_transfer_signed
-    }    
-
-    /// Mine invalid token transfers
-    pub fn mine_invalid_token_transfers_block<'a>(clarity_tx: &mut ClarityTx<'a>, builder: &mut StacksBlockBuilder, miner: &mut TestMiner, burnchain_height: usize, parent_microblock_header: Option<&StacksMicroblockHeader>) -> (StacksBlock, Vec<StacksMicroblock>) {
-        let miner_account = StacksChainState::get_account(clarity_tx, &miner.origin_address().unwrap().to_account_principal());
-        miner.set_nonce(miner_account.nonce);
-        
-        // make a coinbase for this miner
-        let tx_coinbase_signed = mine_coinbase(clarity_tx, builder, miner, burnchain_height);
-        builder.try_mine_tx(clarity_tx, &tx_coinbase_signed).unwrap();
-
-        let recipient = StacksAddress::new(C32_ADDRESS_VERSION_TESTNET_SINGLESIG, Hash160([0xff; 20]));
-        let tx1 = make_token_transfer(clarity_tx, builder, miner, burnchain_height, Some(1), &recipient, 11111, &TokenTransferMemo([1u8; 34]));
-        builder.force_mine_tx(clarity_tx, &tx1).unwrap();
-
-        let tx2 = make_token_transfer(clarity_tx, builder, miner, burnchain_height, Some(2), &recipient, 22222, &TokenTransferMemo([2u8; 34]));
-        builder.force_mine_tx(clarity_tx, &tx2).unwrap();
-        
-        let tx3 = make_token_transfer(clarity_tx, builder, miner, burnchain_height, Some(1), &recipient, 33333, &TokenTransferMemo([3u8; 34]));
-        builder.force_mine_tx(clarity_tx, &tx3).unwrap();
-
-        let tx4 = make_token_transfer(clarity_tx, builder, miner, burnchain_height, Some(2), &recipient, 44444, &TokenTransferMemo([4u8; 34]));
-        builder.force_mine_tx(clarity_tx, &tx4).unwrap();
-
-        let stacks_block = builder.mine_anchored_block(clarity_tx);
-
-        test_debug!("Produce anchored stacks block {} with invalid token transfers at burnchain height {} stacks height {}", stacks_block.block_hash(), burnchain_height, stacks_block.header.total_work.work);
-        (stacks_block, vec![])
     }
 
     /*
