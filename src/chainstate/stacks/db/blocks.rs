--- conflicted
+++ resolved
@@ -1641,11 +1641,7 @@
 
     /// How many microblocks are in a given stream?
     pub fn get_microblock_stream_length(&self, index_anchor_block_hash: &BlockHeaderHash) -> Result<u64, Error> {
-<<<<<<< HEAD
-        let sql = "SELECT COUNT(microblock_hash) FROM staging_microblocks WHERE index_block_hash = ?1".to_string();
-=======
         let sql = "SELECT COUNT(microblock_hash) FROM staging_microblocks WHERE index_block_hash = ?1 AND processed = 1".to_string();
->>>>>>> b0a90008
         let args = [&index_anchor_block_hash as &dyn ToSql];
         let cnt = query_count(&self.blocks_db, &sql, &args).map_err(Error::DBError)?;
         Ok(cnt as u64)
@@ -2143,17 +2139,6 @@
         let index_block_hash = StacksBlockHeader::make_index_block_hash(burn_header_hash, &block.block_hash());
         if StacksChainState::has_stored_block(&self.blocks_db, &self.blocks_path, burn_header_hash, &block.block_hash())? {
             test_debug!("Block already stored and processed: {}/{} ({})", burn_header_hash, &block.block_hash(), &index_block_hash);
-<<<<<<< HEAD
-            return Ok(false);
-        }
-        else if StacksChainState::has_staging_block(&self.blocks_db, burn_header_hash, &block.block_hash())? {
-            test_debug!("Block already stored (but not processed): {}/{} ({})", burn_header_hash, &block.block_hash(), &index_block_hash);
-            return Ok(false);
-        }
-        else if StacksChainState::has_block_indexed(&self.blocks_path, &index_block_hash)? {
-            test_debug!("Block already stored to chunk store: {}/{} ({})", burn_header_hash, &block.block_hash(), &index_block_hash);
-=======
->>>>>>> b0a90008
             return Ok(false);
         }
         else if StacksChainState::has_staging_block(&self.blocks_db, burn_header_hash, &block.block_hash())? {
