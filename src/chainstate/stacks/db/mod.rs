--- conflicted
+++ resolved
@@ -474,20 +474,6 @@
     }
 }
 
-<<<<<<< HEAD
-#[derive(Debug, PartialEq, Clone)]
-pub struct TxStreamData {
-    pub tx_query: MemPoolSyncData,
-    pub last_txid: Txid,
-    pub tx_buf: Vec<u8>,
-    pub tx_buf_ptr: usize,
-    pub num_txs: u64,
-    pub max_txs: u64,
-    pub height: u64, // height of the chain at the time of the query
-}
-
-/// Opaque structure for streaming block and microblock data from disk
-=======
 /// Interface for streaming data
 pub trait Streamer {
     fn offset(&self) -> u64;
@@ -500,9 +486,9 @@
     Block(BlockStreamData),
     Microblocks(MicroblockStreamData),
     Headers(HeaderStreamData),
-}
-
->>>>>>> 194a5b84
+    MempoolTxs(TxStreamData)
+}
+
 #[derive(Debug, PartialEq, Clone)]
 pub struct BlockStreamData {
     /// index block hash of the block to download
@@ -535,13 +521,6 @@
     /// unconfirmed state
     seq: u16,
     unconfirmed: bool,
-<<<<<<< HEAD
-    num_mblocks_buf: [u8; 4],
-    num_mblocks_ptr: usize,
-
-    // used for mempool sync
-    tx_stream: Option<TxStreamData>,
-=======
 }
 
 #[derive(Debug, PartialEq, Clone)]
@@ -559,7 +538,23 @@
     header_bytes: Option<Vec<u8>>,
     end_of_stream: bool,
     corked: bool,
->>>>>>> 194a5b84
+}
+
+#[derive(Debug, PartialEq, Clone)]
+pub struct TxStreamData {
+    /// Mempool sync data requested
+    pub tx_query: MemPoolSyncData,
+    /// last txid loaded
+    pub last_txid: Txid,
+    /// serialized transaction buffer that's being sent
+    pub tx_buf: Vec<u8>,
+    pub tx_buf_ptr: usize,
+    /// number of transactions sent so far
+    pub num_txs: u64,
+    /// maximum we can send
+    pub max_txs: u64,
+    /// height of the chain at time of query
+    pub height: u64,
 }
 
 pub const CHAINSTATE_VERSION: &'static str = "2";
