use rusqlite::{Connection, OptionalExtension};

use crate::chainstate::burn::db::sortdb::{
    SortitionDB, SortitionDBConn, SortitionHandleConn, SortitionHandleTx,
};
<<<<<<< HEAD
use chainstate::burn::BlockSnapshot;
use chainstate::burn::ConsensusHash;
use chainstate::stacks::db::{MinerPaymentSchedule, StacksHeaderInfo};
use chainstate::stacks::index::MarfTrieId;
use util::db::{DBConn, FromRow};
use vm::analysis::AnalysisDatabase;
use vm::database::{
=======
use crate::chainstate::stacks::db::{MinerPaymentSchedule, StacksHeaderInfo};
use crate::chainstate::stacks::index::MarfTrieId;
use crate::util_lib::db::{DBConn, FromRow};
use clarity::vm::analysis::AnalysisDatabase;
use clarity::vm::database::{
>>>>>>> 7ecd220c
    BurnStateDB, ClarityBackingStore, ClarityDatabase, HeadersDB, SqliteConnection,
    NULL_BURN_STATE_DB, NULL_HEADER_DB,
};
use clarity::vm::errors::{InterpreterResult, RuntimeErrorType};

use crate::chainstate::stacks::db::ChainstateTx;
use crate::chainstate::stacks::index::marf::MarfConnection;
use crate::chainstate::stacks::index::{ClarityMarfTrieId, TrieMerkleProof};
use crate::types::chainstate::StacksBlockId;
use crate::types::chainstate::{BlockHeaderHash, BurnchainHeaderHash, SortitionId};
use crate::types::chainstate::{StacksAddress, VRFSeed};

use crate::core::StacksEpoch;
use crate::core::StacksEpochId;
use std::ops::{Deref, DerefMut};

use crate::clarity_vm::special::handle_contract_call_special_cases;
use clarity::vm::database::SpecialCaseHandler;

pub mod marf;

pub struct HeadersDBConn<'a>(pub &'a Connection);

impl<'a> HeadersDB for HeadersDBConn<'a> {
    fn get_stacks_block_header_hash_for_block(
        &self,
        id_bhh: &StacksBlockId,
    ) -> Option<BlockHeaderHash> {
        get_stacks_header_info(self.0, id_bhh).map(|x| x.anchored_header.block_hash())
    }

    fn get_burn_header_hash_for_block(
        &self,
        id_bhh: &StacksBlockId,
    ) -> Option<BurnchainHeaderHash> {
        get_stacks_header_info(self.0, id_bhh).map(|x| x.burn_header_hash)
    }

    fn get_burn_block_time_for_block(&self, id_bhh: &StacksBlockId) -> Option<u64> {
        get_stacks_header_info(self.0, id_bhh).map(|x| x.burn_header_timestamp)
    }

    fn get_burn_block_height_for_block(&self, id_bhh: &StacksBlockId) -> Option<u32> {
        get_stacks_header_info(self.0, id_bhh).map(|x| x.burn_header_height)
    }

    fn get_vrf_seed_for_block(&self, id_bhh: &StacksBlockId) -> Option<VRFSeed> {
        get_stacks_header_info(self.0, id_bhh)
            .map(|x| VRFSeed::from_proof(&x.anchored_header.proof))
    }

    fn get_miner_address(&self, id_bhh: &StacksBlockId) -> Option<StacksAddress> {
        get_miner_info(self.0, id_bhh).map(|x| x.address)
    }
}

impl<'a> HeadersDB for ChainstateTx<'a> {
    fn get_stacks_block_header_hash_for_block(
        &self,
        id_bhh: &StacksBlockId,
    ) -> Option<BlockHeaderHash> {
        get_stacks_header_info(self.deref().deref(), id_bhh).map(|x| x.anchored_header.block_hash())
    }

    fn get_burn_header_hash_for_block(
        &self,
        id_bhh: &StacksBlockId,
    ) -> Option<BurnchainHeaderHash> {
        get_stacks_header_info(self.deref().deref(), id_bhh).map(|x| x.burn_header_hash)
    }

    fn get_burn_block_time_for_block(&self, id_bhh: &StacksBlockId) -> Option<u64> {
        get_stacks_header_info(self.deref().deref(), id_bhh).map(|x| x.burn_header_timestamp)
    }

    fn get_burn_block_height_for_block(&self, id_bhh: &StacksBlockId) -> Option<u32> {
        get_stacks_header_info(self.deref().deref(), id_bhh).map(|x| x.burn_header_height)
    }

    fn get_vrf_seed_for_block(&self, id_bhh: &StacksBlockId) -> Option<VRFSeed> {
        get_stacks_header_info(self.deref().deref(), id_bhh)
            .map(|x| VRFSeed::from_proof(&x.anchored_header.proof))
    }

    fn get_miner_address(&self, id_bhh: &StacksBlockId) -> Option<StacksAddress> {
        get_miner_info(self.deref().deref(), id_bhh).map(|x| x.address)
    }
}

impl HeadersDB for crate::chainstate::stacks::index::marf::MARF<StacksBlockId> {
    fn get_stacks_block_header_hash_for_block(
        &self,
        id_bhh: &StacksBlockId,
    ) -> Option<BlockHeaderHash> {
        get_stacks_header_info(self.sqlite_conn(), id_bhh).map(|x| x.anchored_header.block_hash())
    }

    fn get_burn_header_hash_for_block(
        &self,
        id_bhh: &StacksBlockId,
    ) -> Option<BurnchainHeaderHash> {
        get_stacks_header_info(self.sqlite_conn(), id_bhh).map(|x| x.burn_header_hash)
    }

    fn get_consensus_hash_for_block(&self, id_bhh: &StacksBlockId) -> Option<ConsensusHash> {
        get_stacks_header_info(self, id_bhh).map(|x| x.consensus_hash)
    }

    fn get_burn_block_time_for_block(&self, id_bhh: &StacksBlockId) -> Option<u64> {
        get_stacks_header_info(self.sqlite_conn(), id_bhh).map(|x| x.burn_header_timestamp)
    }

    fn get_burn_block_height_for_block(&self, id_bhh: &StacksBlockId) -> Option<u32> {
        get_stacks_header_info(self.sqlite_conn(), id_bhh).map(|x| x.burn_header_height)
    }

    fn get_vrf_seed_for_block(&self, id_bhh: &StacksBlockId) -> Option<VRFSeed> {
        get_stacks_header_info(self.sqlite_conn(), id_bhh)
            .map(|x| VRFSeed::from_proof(&x.anchored_header.proof))
    }

    fn get_miner_address(&self, id_bhh: &StacksBlockId) -> Option<StacksAddress> {
        get_miner_info(self.sqlite_conn(), id_bhh).map(|x| x.address)
    }
}

fn get_stacks_header_info(conn: &DBConn, id_bhh: &StacksBlockId) -> Option<StacksHeaderInfo> {
    conn.query_row(
        "SELECT * FROM block_headers WHERE index_block_hash = ?",
        [id_bhh].iter(),
        |x| Ok(StacksHeaderInfo::from_row(x).expect("Bad stacks header info in database")),
    )
    .optional()
    .expect("Unexpected SQL failure querying block header table")
}

fn get_miner_info(conn: &DBConn, id_bhh: &StacksBlockId) -> Option<MinerPaymentSchedule> {
    conn.query_row(
        "SELECT * FROM payments WHERE index_block_hash = ? AND miner = 1",
        [id_bhh].iter(),
        |x| Ok(MinerPaymentSchedule::from_row(x).expect("Bad payment info in database")),
    )
    .optional()
    .expect("Unexpected SQL failure querying payment table")
}

impl BurnStateDB for SortitionHandleTx<'_> {
    fn get_burn_block_height(&self, sortition_id: &SortitionId) -> Option<u32> {
        match SortitionDB::get_block_snapshot(self.tx(), sortition_id) {
            Ok(Some(x)) => Some(x.block_height as u32),
            _ => return None,
        }
    }

    /// Returns Some if `0 <= height < get_burn_block_height(sorition_id)`, and None otherwise.
    fn get_burn_header_hash(
        &self,
        height: u32,
        sortition_id: &SortitionId,
    ) -> Option<BurnchainHeaderHash> {
        let readonly_marf = self
            .index()
            .reopen_readonly()
            .expect("BUG: failure trying to get a read-only interface into the sortition db.");
        let mut context = self.context.clone();
        context.chain_tip = sortition_id.clone();
        let db_handle = SortitionHandleConn::new(&readonly_marf, context);
        match db_handle.get_block_snapshot_by_height(height as u64) {
            Ok(Some(x)) => Some(x.burn_header_hash),
            _ => return None,
        }
    }

    fn get_block_snapshot_from_consensus_hash(
        &self,
        consensus_hash: &ConsensusHash,
    ) -> Option<BlockSnapshot> {
        match SortitionDB::get_block_snapshot_consensus(self.tx(), consensus_hash) {
            Ok(Some(x)) => Some(x),
            _ => return None,
        }
    }

    fn get_stacks_epoch(&self, height: u32) -> Option<StacksEpoch> {
        SortitionDB::get_stacks_epoch(self.tx(), height as u64)
            .expect("BUG: failed to get epoch for burn block height")
    }

    fn get_burn_start_height(&self) -> u32 {
        self.context.first_block_height as u32
    }

    fn get_v1_unlock_height(&self) -> u32 {
        self.context.pox_constants.v1_unlock_height
    }

    fn get_pox_prepare_length(&self) -> u32 {
        self.context.pox_constants.prepare_length
    }

    fn get_pox_reward_cycle_length(&self) -> u32 {
        self.context.pox_constants.reward_cycle_length
    }

    fn get_pox_rejection_fraction(&self) -> u64 {
        self.context.pox_constants.pox_rejection_fraction
    }
    fn get_stacks_epoch_by_epoch_id(&self, epoch_id: &StacksEpochId) -> Option<StacksEpoch> {
        SortitionDB::get_stacks_epoch_by_epoch_id(self.tx(), epoch_id)
            .expect("BUG: failed to get epoch for epoch id")
    }
}

impl BurnStateDB for SortitionDBConn<'_> {
    fn get_burn_block_height(&self, sortition_id: &SortitionId) -> Option<u32> {
        match SortitionDB::get_block_snapshot(self.conn(), sortition_id) {
            Ok(Some(x)) => Some(x.block_height as u32),
            _ => return None,
        }
    }

    fn get_burn_header_hash(
        &self,
        height: u32,
        sortition_id: &SortitionId,
    ) -> Option<BurnchainHeaderHash> {
        let db_handle = SortitionHandleConn::open_reader(self, &sortition_id).ok()?;

        let current_height = match self.get_burn_block_height(sortition_id) {
            None => {
                return None;
            }
            Some(height) => height,
        };

        if height >= current_height {
            return None;
        }

        match db_handle.get_block_snapshot_by_height(height as u64) {
            Ok(Some(x)) => Some(x.burn_header_hash),
            _ => return None,
        }
    }

    fn get_block_snapshot_from_consensus_hash(
        &self,
        consensus_hash: &ConsensusHash,
    ) -> Option<BlockSnapshot> {
        match SortitionDB::get_block_snapshot_consensus(self.conn(), consensus_hash) {
            Ok(Some(x)) => Some(x),
            _ => return None,
        }
    }

    fn get_stacks_epoch(&self, height: u32) -> Option<StacksEpoch> {
        SortitionDB::get_stacks_epoch(self.conn(), height as u64)
            .expect("BUG: failed to get epoch for burn block height")
    }

    fn get_burn_start_height(&self) -> u32 {
        self.context.first_block_height as u32
    }

    fn get_v1_unlock_height(&self) -> u32 {
        self.context.pox_constants.v1_unlock_height
    }

    fn get_pox_prepare_length(&self) -> u32 {
        self.context.pox_constants.prepare_length
    }

    fn get_pox_reward_cycle_length(&self) -> u32 {
        self.context.pox_constants.reward_cycle_length
    }

    fn get_pox_rejection_fraction(&self) -> u64 {
        self.context.pox_constants.pox_rejection_fraction
    }
    fn get_stacks_epoch_by_epoch_id(&self, epoch_id: &StacksEpochId) -> Option<StacksEpoch> {
        SortitionDB::get_stacks_epoch_by_epoch_id(self.conn(), epoch_id)
            .expect("BUG: failed to get epoch for epoch id")
    }
}

pub struct MemoryBackingStore {
    side_store: Connection,
}

impl MemoryBackingStore {
    pub fn new() -> MemoryBackingStore {
        let side_store = SqliteConnection::memory().unwrap();

        let mut memory_marf = MemoryBackingStore { side_store };

        memory_marf.as_clarity_db().initialize();

        memory_marf
    }

    pub fn as_clarity_db<'a>(&'a mut self) -> ClarityDatabase<'a> {
        ClarityDatabase::new(self, &NULL_HEADER_DB, &NULL_BURN_STATE_DB)
    }

    /// Returns a new ClarityDatabase with underlying databases `headers_db` and
    /// `burn_state_db`.
    pub fn as_clarity_db_with_databases<'a>(
        &'a mut self,
        headers_db: &'a dyn HeadersDB,
        burn_state_db: &'a dyn BurnStateDB,
    ) -> ClarityDatabase<'a> {
        ClarityDatabase::new(self, headers_db, burn_state_db)
    }

    pub fn as_analysis_db<'a>(&'a mut self) -> AnalysisDatabase<'a> {
        AnalysisDatabase::new(self)
    }
}

impl ClarityBackingStore for MemoryBackingStore {
    fn set_block_hash(&mut self, bhh: StacksBlockId) -> InterpreterResult<StacksBlockId> {
        Err(RuntimeErrorType::UnknownBlockHeaderHash(BlockHeaderHash(bhh.0)).into())
    }

    fn get(&mut self, key: &str) -> Option<String> {
        SqliteConnection::get(self.get_side_store(), key)
    }

    fn get_with_proof(&mut self, key: &str) -> Option<(String, Vec<u8>)> {
        SqliteConnection::get(self.get_side_store(), key).map(|x| (x, vec![]))
    }

    fn get_side_store(&mut self) -> &Connection {
        &self.side_store
    }

    fn get_block_at_height(&mut self, height: u32) -> Option<StacksBlockId> {
        if height == 0 {
            Some(StacksBlockId::sentinel())
        } else {
            None
        }
    }

    fn get_open_chain_tip(&mut self) -> StacksBlockId {
        StacksBlockId::sentinel()
    }

    fn get_open_chain_tip_height(&mut self) -> u32 {
        0
    }

    fn get_current_block_height(&mut self) -> u32 {
        0
    }

    fn get_cc_special_cases_handler(&self) -> Option<SpecialCaseHandler> {
        Some(&handle_contract_call_special_cases)
    }

    fn put_all(&mut self, items: Vec<(String, String)>) {
        for (key, value) in items.into_iter() {
            SqliteConnection::put(self.get_side_store(), &key, &value);
        }
    }
}<|MERGE_RESOLUTION|>--- conflicted
+++ resolved
@@ -3,28 +3,18 @@
 use crate::chainstate::burn::db::sortdb::{
     SortitionDB, SortitionDBConn, SortitionHandleConn, SortitionHandleTx,
 };
-<<<<<<< HEAD
-use chainstate::burn::BlockSnapshot;
-use chainstate::burn::ConsensusHash;
-use chainstate::stacks::db::{MinerPaymentSchedule, StacksHeaderInfo};
-use chainstate::stacks::index::MarfTrieId;
-use util::db::{DBConn, FromRow};
-use vm::analysis::AnalysisDatabase;
-use vm::database::{
-=======
 use crate::chainstate::stacks::db::{MinerPaymentSchedule, StacksHeaderInfo};
 use crate::chainstate::stacks::index::MarfTrieId;
 use crate::util_lib::db::{DBConn, FromRow};
 use clarity::vm::analysis::AnalysisDatabase;
 use clarity::vm::database::{
->>>>>>> 7ecd220c
     BurnStateDB, ClarityBackingStore, ClarityDatabase, HeadersDB, SqliteConnection,
     NULL_BURN_STATE_DB, NULL_HEADER_DB,
 };
 use clarity::vm::errors::{InterpreterResult, RuntimeErrorType};
 
 use crate::chainstate::stacks::db::ChainstateTx;
-use crate::chainstate::stacks::index::marf::MarfConnection;
+use crate::chainstate::stacks::index::marf::{MARF, MarfConnection};
 use crate::chainstate::stacks::index::{ClarityMarfTrieId, TrieMerkleProof};
 use crate::types::chainstate::StacksBlockId;
 use crate::types::chainstate::{BlockHeaderHash, BurnchainHeaderHash, SortitionId};
@@ -36,6 +26,7 @@
 
 use crate::clarity_vm::special::handle_contract_call_special_cases;
 use clarity::vm::database::SpecialCaseHandler;
+use stacks_common::types::chainstate::ConsensusHash;
 
 pub mod marf;
 
@@ -54,6 +45,10 @@
         id_bhh: &StacksBlockId,
     ) -> Option<BurnchainHeaderHash> {
         get_stacks_header_info(self.0, id_bhh).map(|x| x.burn_header_hash)
+    }
+
+    fn get_consensus_hash_for_block(&self, id_bhh: &StacksBlockId) -> Option<ConsensusHash> {
+        get_stacks_header_info(self.0, id_bhh).map(|x| x.consensus_hash)
     }
 
     fn get_burn_block_time_for_block(&self, id_bhh: &StacksBlockId) -> Option<u64> {
@@ -88,6 +83,10 @@
     ) -> Option<BurnchainHeaderHash> {
         get_stacks_header_info(self.deref().deref(), id_bhh).map(|x| x.burn_header_hash)
     }
+    
+    fn get_consensus_hash_for_block(&self, id_bhh: &StacksBlockId) -> Option<ConsensusHash> {
+        get_stacks_header_info(self, id_bhh).map(|x| x.consensus_hash)
+    }
 
     fn get_burn_block_time_for_block(&self, id_bhh: &StacksBlockId) -> Option<u64> {
         get_stacks_header_info(self.deref().deref(), id_bhh).map(|x| x.burn_header_timestamp)
@@ -107,7 +106,7 @@
     }
 }
 
-impl HeadersDB for crate::chainstate::stacks::index::marf::MARF<StacksBlockId> {
+impl HeadersDB for MARF<StacksBlockId> {
     fn get_stacks_block_header_hash_for_block(
         &self,
         id_bhh: &StacksBlockId,
@@ -123,7 +122,7 @@
     }
 
     fn get_consensus_hash_for_block(&self, id_bhh: &StacksBlockId) -> Option<ConsensusHash> {
-        get_stacks_header_info(self, id_bhh).map(|x| x.consensus_hash)
+        get_stacks_header_info(self.sqlite_conn(), id_bhh).map(|x| x.consensus_hash)
     }
 
     fn get_burn_block_time_for_block(&self, id_bhh: &StacksBlockId) -> Option<u64> {
@@ -191,12 +190,12 @@
         }
     }
 
-    fn get_block_snapshot_from_consensus_hash(
+    fn get_sortition_id_from_consensus_hash(
         &self,
         consensus_hash: &ConsensusHash,
-    ) -> Option<BlockSnapshot> {
+    ) -> Option<SortitionId> {
         match SortitionDB::get_block_snapshot_consensus(self.tx(), consensus_hash) {
-            Ok(Some(x)) => Some(x),
+            Ok(Some(x)) => Some(x.sortition_id),
             _ => return None,
         }
     }
@@ -263,12 +262,12 @@
         }
     }
 
-    fn get_block_snapshot_from_consensus_hash(
+    fn get_sortition_id_from_consensus_hash(
         &self,
         consensus_hash: &ConsensusHash,
-    ) -> Option<BlockSnapshot> {
+    ) -> Option<SortitionId> {
         match SortitionDB::get_block_snapshot_consensus(self.conn(), consensus_hash) {
-            Ok(Some(x)) => Some(x),
+            Ok(Some(x)) => Some(x.sortition_id),
             _ => return None,
         }
     }
