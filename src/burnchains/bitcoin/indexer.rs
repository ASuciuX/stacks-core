--- conflicted
+++ resolved
@@ -48,17 +48,13 @@
 use deps::bitcoin::network::encodable::VarInt;
 use deps::bitcoin::network::message::NetworkMessage;
 use deps::bitcoin::network::serialize::BitcoinHash;
-<<<<<<< HEAD
+use deps::bitcoin::network::serialize::Error as btc_serialization_err;
 use deps::bitcoin::util::hash::Sha256dHash;
-
-=======
-use deps::bitcoin::network::serialize::Error as btc_serialization_err;
->>>>>>> 910e24d0
 use util::log;
 
 use core::{StacksEpoch, STACKS_EPOCHS_MAINNET, STACKS_EPOCHS_REGTEST, STACKS_EPOCHS_TESTNET};
 
-pub const USER_AGENT: &'static str = "Stacks/2.0";
+pub const USER_AGENT: &'static str = "Stacks/2.1";
 
 pub const BITCOIN_MAINNET: u32 = 0xD9B4BEF9;
 pub const BITCOIN_TESTNET: u32 = 0x0709110B;
@@ -178,6 +174,18 @@
         BitcoinIndexer {
             config: config,
             runtime: runtime,
+        }
+    }
+
+    #[cfg(test)]
+    pub fn new_unit_test(working_dir: &str) -> BitcoinIndexer {
+        let mut working_dir_path = PathBuf::from(working_dir);
+        working_dir_path.push("headers.sqlite");
+        BitcoinIndexer {
+            config: BitcoinIndexerConfig::default_regtest(
+                working_dir_path.to_str().unwrap().to_string(),
+            ),
+            runtime: BitcoinIndexerRuntime::new(BitcoinNetworkType::Regtest),
         }
     }
 
@@ -646,63 +654,9 @@
 impl BurnchainIndexer for BitcoinIndexer {
     type P = BitcoinBlockParser;
 
-<<<<<<< HEAD
-    /// Instantiate the Bitcoin indexer, and connect to the peer network.
-    /// Instead, load our configuration state and sanity-check it.
-    ///
-    /// Pass a directory (working_dir) that contains a "bitcoin.ini" file.
-    fn init(
-        working_dir: &String,
-        network_name: &String,
-        first_block_height: u64,
-    ) -> Result<BitcoinIndexer, burnchain_error> {
-        let conf_path_str =
-            Burnchain::get_chainstate_config_path(working_dir, &"bitcoin".to_string());
-
-        let network_id_opt = match network_name.as_ref() {
-            BITCOIN_MAINNET_NAME => Some(BitcoinNetworkType::Mainnet),
-            BITCOIN_TESTNET_NAME => Some(BitcoinNetworkType::Testnet),
-            BITCOIN_REGTEST_NAME => Some(BitcoinNetworkType::Regtest),
-            _ => None,
-        };
-
-        if network_id_opt.is_none() {
-            return Err(burnchain_error::Bitcoin(btc_error::ConfigError(format!(
-                "Unrecognized network name '{}'",
-                network_name
-            ))));
-        }
-        let bitcoin_network_id = network_id_opt.unwrap();
-
-        if !PathBuf::from(&conf_path_str).exists() {
-            let default_config = BitcoinIndexerConfig::default(first_block_height);
-            default_config
-                .to_file(&conf_path_str)
-                .map_err(burnchain_error::Bitcoin)?;
-        }
-
-        let indexer = BitcoinIndexer::from_file(bitcoin_network_id, &conf_path_str)
-            .map_err(burnchain_error::Bitcoin)?;
-
-        SpvClient::new(
-            &indexer.config.spv_headers_path,
-            0,
-            None,
-            indexer.runtime.network_id,
-            true,
-            false,
-        )
-        .map_err(burnchain_error::Bitcoin)?;
-
-        // indexer.connect()?;
-        Ok(indexer)
-    }
-
-=======
->>>>>>> 910e24d0
     /// Connect to the Bitcoin peer network.
     /// Use the peer host and peer port given in the config file,
-    /// and loaded in on setup.  Don't call this before init().
+    /// and loaded in on setup.
     fn connect(&mut self) -> Result<(), burnchain_error> {
         self.reconnect_peer().map_err(burnchain_error::Bitcoin)
     }
