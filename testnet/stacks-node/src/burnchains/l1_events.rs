--- conflicted
+++ resolved
@@ -253,11 +253,8 @@
         sender_nonce: u64,
         tx_fee: u64,
         commit_to: BlockHeaderHash,
-<<<<<<< HEAD
         build_off: BurnchainHeaderHash,
-=======
         withdrawal_root: Sha512Trunc256Sum,
->>>>>>> 3a8cb11c
     ) -> Result<StacksTransaction, Error> {
         let QualifiedContractIdentifier {
             issuer: contract_addr,
@@ -269,25 +266,19 @@
             TransactionVersion::Testnet
         };
         let committed_block = commit_to.as_bytes().to_vec();
-<<<<<<< HEAD
         let build_off_bytes = build_off.as_bytes().to_vec();
-
-=======
         let withdrawal_root_bytes = withdrawal_root.as_bytes().to_vec();
->>>>>>> 3a8cb11c
+
         let payload = TransactionContractCall {
             address: contract_addr.into(),
             contract_name,
             function_name: ClarityName::from("commit-block"),
             function_args: vec![
-<<<<<<< HEAD
                 ClarityValue::buff_from(committed_block.clone())
                     .map_err(|_| Error::BadCommitment)?,
                 ClarityValue::buff_from(build_off_bytes).map_err(|_| Error::BadCommitment)?,
-=======
-                ClarityValue::buff_from(committed_block).map_err(|_| Error::BadCommitment)?,
                 ClarityValue::buff_from(withdrawal_root_bytes).map_err(|_| Error::BadCommitment)?,
->>>>>>> 3a8cb11c
+
             ],
         };
 
@@ -339,11 +330,8 @@
             nonce,
             fee,
             op.block_header_hash,
-<<<<<<< HEAD
             op.burn_header_hash,
-=======
             op.withdrawal_merkle_root,
->>>>>>> 3a8cb11c
         ) {
             Ok(x) => x,
             Err(e) => {
