--- conflicted
+++ resolved
@@ -473,11 +473,7 @@
         }
         let atlas_config = AtlasConfig::default(false);
         let atlasdb =
-<<<<<<< HEAD
-            AtlasDB::connect(atlas_config, &self.config.get_atlas_db_path(), true).unwrap();
-=======
             AtlasDB::connect(atlas_config, &self.config.get_atlas_db_file_path(), true).unwrap();
->>>>>>> f6dd36be
 
         let local_peer = match PeerDB::get_local_peer(peerdb.conn()) {
             Ok(local_peer) => local_peer,
