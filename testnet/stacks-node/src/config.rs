use std::convert::TryInto;
use std::fs;
use std::net::{SocketAddr, ToSocketAddrs};
use std::path::PathBuf;
<<<<<<< HEAD
use std::thread::sleep;
=======
use std::sync::Arc;
use std::sync::Mutex;
>>>>>>> 76681929

use rand::RngCore;

use stacks::burnchains::bitcoin::BitcoinNetworkType;
use stacks::burnchains::PoxConstants;
use stacks::burnchains::{MagicBytes, BLOCKSTACK_MAGIC_MAINNET};
use stacks::chainstate::stacks::index::marf::MARFOpenOpts;
use stacks::chainstate::stacks::index::storage::TrieHashCalculationMode;
use stacks::chainstate::stacks::miner::BlockBuilderSettings;
use stacks::chainstate::stacks::miner::MinerStatus;
use stacks::chainstate::stacks::MAX_BLOCK_LEN;
use stacks::core::mempool::MemPoolWalkSettings;
use stacks::core::StacksEpoch;
use stacks::core::StacksEpochId;
use stacks::core::{
    CHAIN_ID_MAINNET, CHAIN_ID_TESTNET, PEER_VERSION_MAINNET, PEER_VERSION_TESTNET,
};
use stacks::cost_estimates::fee_medians::WeightedMedianFeeRateEstimator;
use stacks::cost_estimates::fee_rate_fuzzer::FeeRateFuzzer;
use stacks::cost_estimates::fee_scalar::ScalarFeeRateEstimator;
use stacks::cost_estimates::metrics::CostMetric;
use stacks::cost_estimates::metrics::ProportionalDotProduct;
use stacks::cost_estimates::CostEstimator;
use stacks::cost_estimates::FeeEstimator;
use stacks::cost_estimates::PessimisticEstimator;
use stacks::net::connection::ConnectionOptions;
use stacks::net::{Neighbor, NeighborKey, PeerAddress};
use stacks::util::get_epoch_time_ms;
use stacks::util::hash::hex_bytes;
use stacks::util::secp256k1::Secp256k1PrivateKey;
use stacks::util::secp256k1::Secp256k1PublicKey;
use stacks::vm::costs::ExecutionCost;
use stacks::vm::types::{AssetIdentifier, PrincipalData, QualifiedContractIdentifier};

const DEFAULT_SATS_PER_VB: u64 = 50;
const DEFAULT_MAX_RBF_RATE: u64 = 150; // 1.5x
const DEFAULT_RBF_FEE_RATE_INCREMENT: u64 = 5;
const LEADER_KEY_TX_ESTIM_SIZE: u64 = 290;
const BLOCK_COMMIT_TX_ESTIM_SIZE: u64 = 350;
const INV_REWARD_CYCLES_TESTNET: u64 = 6;

#[derive(Clone, Deserialize, Default, Debug)]
pub struct ConfigFile {
    pub burnchain: Option<BurnchainConfigFile>,
    pub node: Option<NodeConfigFile>,
    pub ustx_balance: Option<Vec<InitialBalanceFile>>,
    pub events_observer: Option<Vec<EventObserverConfigFile>>,
    pub connection_options: Option<ConnectionOptionsFile>,
    pub fee_estimation: Option<FeeEstimationConfigFile>,
    pub miner: Option<MinerConfigFile>,
}

#[derive(Clone, Deserialize, Default)]
pub struct LegacyMstxConfigFile {
    pub mstx_balance: Option<Vec<InitialBalanceFile>>,
}

#[cfg(test)]
mod tests {
    use super::*;

    #[test]
    fn test_config_file() {
        assert_eq!(
            format!("Invalid path: No such file or directory (os error 2)"),
            ConfigFile::from_path("some_path").unwrap_err()
        );
        assert_eq!(
            format!("Invalid toml: unexpected character found: `/` at line 1 column 1"),
            ConfigFile::from_str("//[node]").unwrap_err()
        );
        assert!(ConfigFile::from_str("").is_ok());
    }

    #[test]
    fn test_config() {
        assert_eq!(
            format!("node.seed should be a hex encoded string"),
            Config::from_config_file(
                ConfigFile::from_str(
                    r#"
                    [node]
                    seed = "invalid-hex-value"
                    "#,
                )
                .unwrap()
            )
            .unwrap_err()
        );

        assert_eq!(
            format!("node.local_peer_seed should be a hex encoded string"),
            Config::from_config_file(
                ConfigFile::from_str(
                    r#"
                    [node]
                    local_peer_seed = "invalid-hex-value"
                    "#,
                )
                .unwrap()
            )
            .unwrap_err()
        );

        let expected_err_prefix =
            "Invalid burnchain.peer_host: failed to lookup address information:";
        let actual_err_msg = Config::from_config_file(
            ConfigFile::from_str(
                r#"
                [burnchain]
                peer_host = "bitcoin2.blockstack.com"
                "#,
            )
            .unwrap(),
        )
        .unwrap_err();
        assert_eq!(
            expected_err_prefix,
            &actual_err_msg[..expected_err_prefix.len()]
        );

        assert!(Config::from_config_file(ConfigFile::from_str("").unwrap()).is_ok());
    }

    #[test]
    fn should_load_legacy_mstx_balances_toml() {
        let config = ConfigFile::from_str(
            r#"
            [[ustx_balance]]
            address = "ST2QKZ4FKHAH1NQKYKYAYZPY440FEPK7GZ1R5HBP2"
            amount = 10000000000000000

            [[ustx_balance]]
            address = "ST319CF5WV77KYR1H3GT0GZ7B8Q4AQPY42ETP1VPF"
            amount = 10000000000000000

            [[mstx_balance]] # legacy property name
            address = "ST221Z6TDTC5E0BYR2V624Q2ST6R0Q71T78WTAX6H"
            amount = 10000000000000000

            [[mstx_balance]] # legacy property name
            address = "ST2TFVBMRPS5SSNP98DQKQ5JNB2B6NZM91C4K3P7B"
            amount = 10000000000000000
            "#,
        );
        let config = config.unwrap();
        assert!(config.ustx_balance.is_some());
        let balances = config
            .ustx_balance
            .expect("Failed to parse stx balances from toml");
        assert_eq!(balances.len(), 4);
        assert_eq!(
            balances[0].address,
            "ST2QKZ4FKHAH1NQKYKYAYZPY440FEPK7GZ1R5HBP2"
        );
        assert_eq!(
            balances[1].address,
            "ST319CF5WV77KYR1H3GT0GZ7B8Q4AQPY42ETP1VPF"
        );
        assert_eq!(
            balances[2].address,
            "ST221Z6TDTC5E0BYR2V624Q2ST6R0Q71T78WTAX6H"
        );
        assert_eq!(
            balances[3].address,
            "ST2TFVBMRPS5SSNP98DQKQ5JNB2B6NZM91C4K3P7B"
        );
    }
}

impl ConfigFile {
    pub fn from_path(path: &str) -> Result<ConfigFile, String> {
        let content = fs::read_to_string(path).map_err(|e| format!("Invalid path: {}", &e))?;
        Self::from_str(&content)
    }

    pub fn from_str(content: &str) -> Result<ConfigFile, String> {
        let mut config: ConfigFile =
            toml::from_str(content).map_err(|e| format!("Invalid toml: {}", e))?;
        let legacy_config: LegacyMstxConfigFile = toml::from_str(content).unwrap();
        if let Some(mstx_balance) = legacy_config.mstx_balance {
            warn!("'mstx_balance' inside toml config is deprecated, replace with 'ustx_balance'");
            config.ustx_balance = match config.ustx_balance {
                Some(balance) => Some([balance, mstx_balance].concat()),
                None => Some(mstx_balance),
            };
        }
        Ok(config)
    }

    pub fn xenon() -> ConfigFile {
        let burnchain = BurnchainConfigFile {
            mode: Some("xenon".to_string()),
            rpc_port: Some(18332),
            peer_port: Some(18333),
            peer_host: Some("bitcoind.xenon.blockstack.org".to_string()),
            magic_bytes: Some("T2".into()),
            ..BurnchainConfigFile::default()
        };

        let node = NodeConfigFile {
            bootstrap_node: Some("047435c194e9b01b3d7f7a2802d6684a3af68d05bbf4ec8f17021980d777691f1d51651f7f1d566532c804da506c117bbf79ad62eea81213ba58f8808b4d9504ad@xenon.blockstack.org:20444".to_string()),
            miner: Some(false),
            ..NodeConfigFile::default()
        };

        let balances = vec![
            InitialBalanceFile {
                address: "ST2QKZ4FKHAH1NQKYKYAYZPY440FEPK7GZ1R5HBP2".to_string(),
                amount: 10000000000000000,
            },
            InitialBalanceFile {
                address: "ST319CF5WV77KYR1H3GT0GZ7B8Q4AQPY42ETP1VPF".to_string(),
                amount: 10000000000000000,
            },
            InitialBalanceFile {
                address: "ST221Z6TDTC5E0BYR2V624Q2ST6R0Q71T78WTAX6H".to_string(),
                amount: 10000000000000000,
            },
            InitialBalanceFile {
                address: "ST2TFVBMRPS5SSNP98DQKQ5JNB2B6NZM91C4K3P7B".to_string(),
                amount: 10000000000000000,
            },
        ];

        ConfigFile {
            burnchain: Some(burnchain),
            node: Some(node),
            ustx_balance: Some(balances),
            ..ConfigFile::default()
        }
    }

    pub fn mainnet() -> ConfigFile {
        let burnchain = BurnchainConfigFile {
            mode: Some("mainnet".to_string()),
            rpc_port: Some(8332),
            peer_port: Some(8333),
            peer_host: Some("bitcoin.blockstack.com".to_string()),
            username: Some("blockstack".to_string()),
            password: Some("blockstacksystem".to_string()),
            magic_bytes: Some("X2".to_string()),
            ..BurnchainConfigFile::default()
        };

        let bootstrap_nodes = [
            "02da7a464ac770ae8337a343670778b93410f2f3fef6bea98dd1c3e9224459d36b@seed-0.mainnet.stacks.co:20444",
            "02afeae522aab5f8c99a00ddf75fbcb4a641e052dd48836408d9cf437344b63516@seed-1.mainnet.stacks.co:20444",
            "03652212ea76be0ed4cd83a25c06e57819993029a7b9999f7d63c36340b34a4e62@seed-2.mainnet.stacks.co:20444"].join(",");

        let node = NodeConfigFile {
            bootstrap_node: Some(bootstrap_nodes),
            miner: Some(false),
            ..NodeConfigFile::default()
        };

        ConfigFile {
            burnchain: Some(burnchain),
            node: Some(node),
            ustx_balance: None,
            ..ConfigFile::default()
        }
    }

    pub fn helium() -> ConfigFile {
        // ## Settings for local testnet, relying on a local bitcoind server
        // ## running with the following bitcoin.conf:
        // ##
        // ##    chain=regtest
        // ##    disablewallet=0
        // ##    txindex=1
        // ##    server=1
        // ##    rpcuser=helium
        // ##    rpcpassword=helium
        // ##
        let burnchain = BurnchainConfigFile {
            mode: Some("helium".to_string()),
            commit_anchor_block_within: Some(10_000),
            rpc_port: Some(18443),
            peer_port: Some(18444),
            peer_host: Some("0.0.0.0".to_string()),
            username: Some("helium".to_string()),
            password: Some("helium".to_string()),
            local_mining_public_key: Some("04ee0b1602eb18fef7986887a7e8769a30c9df981d33c8380d255edef003abdcd243a0eb74afdf6740e6c423e62aec631519a24cf5b1d62bf8a3e06ddc695dcb77".to_string()),
            ..BurnchainConfigFile::default()
        };

        let node = NodeConfigFile {
            miner: Some(false),
            ..NodeConfigFile::default()
        };

        ConfigFile {
            burnchain: Some(burnchain),
            node: Some(node),
            ..ConfigFile::default()
        }
    }

    pub fn mocknet() -> ConfigFile {
        let burnchain = BurnchainConfigFile {
            mode: Some("mocknet".to_string()),
            commit_anchor_block_within: Some(10_000),
            ..BurnchainConfigFile::default()
        };

        let node = NodeConfigFile {
            miner: Some(false),
            ..NodeConfigFile::default()
        };

        let balances = vec![
            InitialBalanceFile {
                // "mnemonic": "point approve language letter cargo rough similar wrap focus edge polar task olympic tobacco cinnamon drop lawn boring sort trade senior screen tiger climb",
                // "privateKey": "539e35c740079b79f931036651ad01f76d8fe1496dbd840ba9e62c7e7b355db001",
                // "btcAddress": "n1htkoYKuLXzPbkn9avC2DJxt7X85qVNCK",
                address: "ST3EQ88S02BXXD0T5ZVT3KW947CRMQ1C6DMQY8H19".to_string(),
                amount: 10000000000000000,
            },
            InitialBalanceFile {
                // "mnemonic": "laugh capital express view pull vehicle cluster embark service clerk roast glance lumber glove purity project layer lyrics limb junior reduce apple method pear",
                // "privateKey": "075754fb099a55e351fe87c68a73951836343865cd52c78ae4c0f6f48e234f3601",
                // "btcAddress": "n2ZGZ7Zau2Ca8CLHGh11YRnLw93b4ufsDR",
                address: "ST3KCNDSWZSFZCC6BE4VA9AXWXC9KEB16FBTRK36T".to_string(),
                amount: 10000000000000000,
            },
            InitialBalanceFile {
                // "mnemonic": "level garlic bean design maximum inhale daring alert case worry gift frequent floor utility crowd twenty burger place time fashion slow produce column prepare",
                // "privateKey": "374b6734eaff979818c5f1367331c685459b03b1a2053310906d1408dc928a0001",
                // "btcAddress": "mhY4cbHAFoXNYvXdt82yobvVuvR6PHeghf",
                address: "STB2BWB0K5XZGS3FXVTG3TKS46CQVV66NAK3YVN8".to_string(),
                amount: 10000000000000000,
            },
            InitialBalanceFile {
                // "mnemonic": "drop guess similar uphold alarm remove fossil riot leaf badge lobster ability mesh parent lawn today student olympic model assault syrup end scorpion lab",
                // "privateKey": "26f235698d02803955b7418842affbee600fc308936a7ca48bf5778d1ceef9df01",
                // "btcAddress": "mkEDDqbELrKYGUmUbTAyQnmBAEz4V1MAro",
                address: "STSTW15D618BSZQB85R058DS46THH86YQQY6XCB7".to_string(),
                amount: 10000000000000000,
            },
        ];

        ConfigFile {
            burnchain: Some(burnchain),
            node: Some(node),
            ustx_balance: Some(balances),
            ..ConfigFile::default()
        }
    }
}

#[derive(Clone, Debug)]
pub struct Config {
    pub burnchain: BurnchainConfig,
    pub node: NodeConfig,
    pub initial_balances: Vec<InitialBalance>,
    pub events_observers: Vec<EventObserverConfig>,
    pub connection_options: ConnectionOptions,
    pub miner: MinerConfig,
    pub estimation: FeeEstimationConfig,
}

lazy_static! {
    static ref HELIUM_DEFAULT_CONNECTION_OPTIONS: ConnectionOptions = ConnectionOptions {
        inbox_maxlen: 100,
        outbox_maxlen: 100,
        timeout: 15,
        idle_timeout: 15,               // how long a HTTP connection can be idle before it's closed
        heartbeat: 3600,
        // can't use u64::max, because sqlite stores as i64.
        private_key_lifetime: 9223372036854775807,
        num_neighbors: 16,              // number of neighbors whose inventories we track
        num_clients: 750,               // number of inbound p2p connections
        soft_num_neighbors: 16,         // soft-limit on the number of neighbors whose inventories we track
        soft_num_clients: 750,          // soft limit on the number of inbound p2p connections
        max_neighbors_per_host: 1,      // maximum number of neighbors per host we permit
        max_clients_per_host: 4,        // maximum number of inbound p2p connections per host we permit
        soft_max_neighbors_per_host: 1, // soft limit on the number of neighbors per host we permit
        soft_max_neighbors_per_org: 32, // soft limit on the number of neighbors per AS we permit (TODO: for now it must be greater than num_neighbors)
        soft_max_clients_per_host: 4,   // soft limit on how many inbound p2p connections per host we permit
        max_http_clients: 1000,         // maximum number of HTTP connections
        max_neighbors_of_neighbor: 10,  // maximum number of neighbors we'll handshake with when doing a neighbor walk (I/O for this can be expensive, so keep small-ish)
        walk_interval: 60,              // how often, in seconds, we do a neighbor walk
        inv_sync_interval: 45,          // how often, in seconds, we refresh block inventories
        inv_reward_cycles: 3,           // how many reward cycles to look back on, for mainnet
        download_interval: 10,          // how often, in seconds, we do a block download scan (should be less than inv_sync_interval)
        dns_timeout: 15_000,
        max_inflight_blocks: 6,
        max_inflight_attachments: 6,
        .. std::default::Default::default()
    };
}

impl Config {
    /// This method applies any of this Config's configured PoX constants to the supplied
    /// `PoxConstants` struct.
    pub fn update_pox_constants(&self, pox_consts: &mut PoxConstants) {
        if self.is_mainnet() {
            return;
        }
        if let Some(pox_2_activation_height) = self.burnchain.pox_2_activation {
            pox_consts.v1_unlock_height = pox_2_activation_height;
        }
    }

    fn make_epochs(
        conf_epochs: &[StacksEpochConfigFile],
        burn_mode: &str,
        bitcoin_network: BitcoinNetworkType,
        pox_2_activation: Option<u32>,
    ) -> Result<Vec<StacksEpoch>, String> {
        let default_epochs = match bitcoin_network {
            BitcoinNetworkType::Mainnet => {
                Err("Cannot configure epochs in mainnet mode".to_string())
            }
            BitcoinNetworkType::Testnet => Ok(stacks::core::STACKS_EPOCHS_TESTNET.to_vec()),
            BitcoinNetworkType::Regtest => Ok(stacks::core::STACKS_EPOCHS_REGTEST.to_vec()),
        }?;
        let mut matched_epochs = vec![];
        for configured_epoch in conf_epochs.iter() {
            let epoch_name = &configured_epoch.epoch_name;
            let epoch_id = if epoch_name == EPOCH_CONFIG_1_0_0 {
                Ok(StacksEpochId::Epoch10)
            } else if epoch_name == EPOCH_CONFIG_2_0_0 {
                Ok(StacksEpochId::Epoch20)
            } else if epoch_name == EPOCH_CONFIG_2_0_5 {
                Ok(StacksEpochId::Epoch2_05)
            } else if epoch_name == EPOCH_CONFIG_2_1_0 {
                Ok(StacksEpochId::Epoch21)
            } else {
                Err(format!("Unknown epoch name specified: {}", epoch_name))
            }?;
            matched_epochs.push((epoch_id, configured_epoch.start_height));
        }

        matched_epochs.sort_by_key(|(epoch_id, _)| *epoch_id);
        // epochs must be sorted the same both by start height and by epoch
        let mut check_sort = matched_epochs.clone();
        check_sort.sort_by_key(|(_, start)| *start);
        if matched_epochs != check_sort {
            return Err(
                "Configured epochs must have start heights in the correct epoch order".to_string(),
            );
        }

        // epochs must be a prefix of [1.0, 2.0, 2.05, 2.1]
        let expected_list = [
            StacksEpochId::Epoch10,
            StacksEpochId::Epoch20,
            StacksEpochId::Epoch2_05,
            StacksEpochId::Epoch21,
        ];
        for (expected_epoch, configured_epoch) in expected_list
            .iter()
            .zip(matched_epochs.iter().map(|(epoch_id, _)| epoch_id))
        {
            if expected_epoch != configured_epoch {
                return Err(format!(
                                "Configured epochs may not skip an epoch. Expected epoch = {}, Found epoch = {}",
                                expected_epoch, configured_epoch));
            }
        }

        // Stacks 1.0 must start at 0
        if matched_epochs[0].1 != 0 {
            return Err("Stacks 1.0 must start at height = 0".into());
        }

        if matched_epochs.len() > default_epochs.len() {
            return Err(format!(
                "Cannot configure more epochs than support by this node. Supported epoch count: {}",
                default_epochs.len()
            ));
        }
        let mut out_epochs = default_epochs[..matched_epochs.len()].to_vec();

        for (i, (epoch_id, start_height)) in matched_epochs.iter().enumerate() {
            if epoch_id != &out_epochs[i].epoch_id {
                return Err(
                                format!("Unmatched epochs in configuration and node implementation. Implemented = {}, Configured = {}",
                                   epoch_id, &out_epochs[i].epoch_id));
            }
            // end_height = next epoch's start height || i64::max if last epoch
            let end_height = if i + 1 < matched_epochs.len() {
                matched_epochs[i + 1].1
            } else {
                i64::MAX
            };
            out_epochs[i].start_height = u64::try_from(*start_height)
                .map_err(|_| "Start height must be a non-negative integer")?;
            out_epochs[i].end_height = u64::try_from(end_height)
                .map_err(|_| "End height must be a non-negative integer")?;
        }

        if burn_mode == "mocknet" {
            for epoch in out_epochs.iter_mut() {
                epoch.block_limit = ExecutionCost::max_value();
            }
        }

        if let Some(pox_2_activation) = pox_2_activation {
            let last_epoch = out_epochs
                .iter()
                .find(|&e| e.epoch_id == StacksEpochId::Epoch21)
                .ok_or("Cannot configure pox_2_activation if epoch 2.1 is not configured")?;
            if last_epoch.start_height > pox_2_activation as u64 {
                Err(format!("Cannot configure pox_2_activation at a lower height than the Epoch 2.1 start height. pox_2_activation = {}, epoch 2.1 start height = {}", pox_2_activation, last_epoch.start_height))?;
            }
        }

        Ok(out_epochs)
    }

    pub fn from_config_file(config_file: ConfigFile) -> Result<Config, String> {
        let default_node_config = NodeConfig::default();
        let (mut node, bootstrap_node, deny_nodes) = match config_file.node {
            Some(node) => {
                let rpc_bind = node.rpc_bind.unwrap_or(default_node_config.rpc_bind);
                let node_config = NodeConfig {
                    name: node.name.unwrap_or(default_node_config.name),
                    seed: match node.seed {
                        Some(seed) => hex_bytes(&seed)
                            .map_err(|_e| format!("node.seed should be a hex encoded string"))?,
                        None => default_node_config.seed,
                    },
                    working_dir: node.working_dir.unwrap_or(default_node_config.working_dir),
                    rpc_bind: rpc_bind.clone(),
                    p2p_bind: node.p2p_bind.unwrap_or(default_node_config.p2p_bind),
                    p2p_address: node.p2p_address.unwrap_or(rpc_bind.clone()),
                    bootstrap_node: vec![],
                    deny_nodes: vec![],
                    data_url: match node.data_url {
                        Some(data_url) => data_url,
                        None => format!("http://{}", rpc_bind),
                    },
                    local_peer_seed: match node.local_peer_seed {
                        Some(seed) => hex_bytes(&seed).map_err(|_e| {
                            format!("node.local_peer_seed should be a hex encoded string")
                        })?,
                        None => default_node_config.local_peer_seed,
                    },
                    miner: node.miner.unwrap_or(default_node_config.miner),
                    mock_mining: node.mock_mining.unwrap_or(default_node_config.mock_mining),
                    mine_microblocks: node
                        .mine_microblocks
                        .unwrap_or(default_node_config.mine_microblocks),
                    microblock_frequency: node
                        .microblock_frequency
                        .unwrap_or(default_node_config.microblock_frequency),
                    max_microblocks: node
                        .max_microblocks
                        .unwrap_or(default_node_config.max_microblocks),
                    wait_time_for_microblocks: node
                        .wait_time_for_microblocks
                        .unwrap_or(default_node_config.wait_time_for_microblocks),
                    wait_time_for_blocks: node
                        .wait_time_for_blocks
                        .unwrap_or(default_node_config.wait_time_for_blocks),
                    prometheus_bind: node.prometheus_bind,
                    marf_cache_strategy: node.marf_cache_strategy,
                    marf_defer_hashing: node
                        .marf_defer_hashing
                        .unwrap_or(default_node_config.marf_defer_hashing),
                    pox_sync_sample_secs: node
                        .pox_sync_sample_secs
                        .unwrap_or(default_node_config.pox_sync_sample_secs),
                    use_test_genesis_chainstate: node.use_test_genesis_chainstate,
                };
                (node_config, node.bootstrap_node, node.deny_nodes)
            }
            None => (default_node_config, None, None),
        };

        let default_burnchain_config = BurnchainConfig::default();

        let burnchain = match config_file.burnchain {
            Some(mut burnchain) => {
                if burnchain.mode.as_deref() == Some("xenon") {
                    if burnchain.magic_bytes.is_none() {
                        burnchain.magic_bytes = ConfigFile::xenon().burnchain.unwrap().magic_bytes;
                    }
                }

                let burnchain_mode = burnchain.mode.unwrap_or(default_burnchain_config.mode);

                if &burnchain_mode == "mainnet" {
                    // check magic bytes and set if not defined
                    let mainnet_magic = ConfigFile::mainnet().burnchain.unwrap().magic_bytes;
                    if burnchain.magic_bytes.is_none() {
                        burnchain.magic_bytes = mainnet_magic.clone();
                    }
                    if burnchain.magic_bytes != mainnet_magic {
                        return Err(format!(
                            "Attempted to run mainnet node with bad magic bytes '{}'",
                            burnchain.magic_bytes.as_ref().unwrap()
                        ));
                    }
                    if node.use_test_genesis_chainstate == Some(true) {
                        return Err(format!(
                            "Attempted to run mainnet node with `use_test_genesis_chainstate`"
                        ));
                    }
                    if let Some(ref balances) = config_file.ustx_balance {
                        if balances.len() > 0 {
                            return Err(format!(
                                "Attempted to run mainnet node with specified `initial_balances`"
                            ));
                        }
                    }
                }

                let mut result = BurnchainConfig {
                    chain: burnchain.chain.unwrap_or(default_burnchain_config.chain),
                    chain_id: if &burnchain_mode == "mainnet" {
                        CHAIN_ID_MAINNET
                    } else {
                        CHAIN_ID_TESTNET
                    },
                    peer_version: if &burnchain_mode == "mainnet" {
                        PEER_VERSION_MAINNET
                    } else {
                        PEER_VERSION_TESTNET
                    },
                    mode: burnchain_mode,
                    burn_fee_cap: burnchain
                        .burn_fee_cap
                        .unwrap_or(default_burnchain_config.burn_fee_cap),
                    commit_anchor_block_within: burnchain
                        .commit_anchor_block_within
                        .unwrap_or(default_burnchain_config.commit_anchor_block_within),
                    peer_host: match burnchain.peer_host {
                        Some(peer_host) => {
                            // Using std::net::LookupHost would be preferable, but it's
                            // unfortunately unstable at this point.
                            // https://doc.rust-lang.org/1.6.0/std/net/struct.LookupHost.html
                            let mut attempts = 0;
                            let mut addrs_iter = loop {
                                if let Ok(addrs_iter) = format!("{}:1", peer_host).to_socket_addrs()
                                {
                                    break addrs_iter;
                                }
                                attempts += 1;
                                if attempts == 15 {
                                    return Err(format!(
                                        "No IP address could be queried for '{}'",
                                        &peer_host
                                    ));
                                }
                                sleep(std::time::Duration::from_secs(5));
                            };
                            let sock_addr = addrs_iter.next().unwrap();
                            format!("{}", sock_addr.ip())
                        }
                        None => default_burnchain_config.peer_host,
                    },
                    peer_port: burnchain
                        .peer_port
                        .unwrap_or(default_burnchain_config.peer_port),
                    rpc_port: burnchain
                        .rpc_port
                        .unwrap_or(default_burnchain_config.rpc_port),
                    rpc_ssl: burnchain
                        .rpc_ssl
                        .unwrap_or(default_burnchain_config.rpc_ssl),
                    username: burnchain.username,
                    password: burnchain.password,
                    timeout: burnchain
                        .timeout
                        .unwrap_or(default_burnchain_config.timeout),
                    magic_bytes: burnchain
                        .magic_bytes
                        .map(|magic_ascii| {
                            assert_eq!(magic_ascii.len(), 2, "Magic bytes must be length-2");
                            assert!(magic_ascii.is_ascii(), "Magic bytes must be ASCII");
                            MagicBytes::from(magic_ascii.as_bytes())
                        })
                        .unwrap_or(default_burnchain_config.magic_bytes),
                    local_mining_public_key: burnchain.local_mining_public_key,
                    process_exit_at_block_height: burnchain.process_exit_at_block_height,
                    poll_time_secs: burnchain
                        .poll_time_secs
                        .unwrap_or(default_burnchain_config.poll_time_secs),
                    satoshis_per_byte: burnchain
                        .satoshis_per_byte
                        .unwrap_or(default_burnchain_config.satoshis_per_byte),
                    max_rbf: burnchain
                        .max_rbf
                        .unwrap_or(default_burnchain_config.max_rbf),
                    leader_key_tx_estimated_size: burnchain
                        .leader_key_tx_estimated_size
                        .unwrap_or(default_burnchain_config.leader_key_tx_estimated_size),
                    block_commit_tx_estimated_size: burnchain
                        .block_commit_tx_estimated_size
                        .unwrap_or(default_burnchain_config.block_commit_tx_estimated_size),
                    rbf_fee_increment: burnchain
                        .rbf_fee_increment
                        .unwrap_or(default_burnchain_config.rbf_fee_increment),
                    // will be overwritten below
                    epochs: default_burnchain_config.epochs,
                    ast_precheck_size_height: burnchain.ast_precheck_size_height,
                    pox_2_activation: burnchain
                        .pox_2_activation
                        .or(default_burnchain_config.pox_2_activation),
                };

                // check that pox_2_activation hasn't been set in mainnet
                if result.pox_2_activation.is_some() {
                    if let BitcoinNetworkType::Mainnet = result.get_bitcoin_network().1 {
                        return Err("PoX-2 Activation height is not configurable in mainnet".into());
                    }
                }

                if let Some(ref conf_epochs) = burnchain.epochs {
                    result.epochs = Some(Self::make_epochs(
                        conf_epochs,
                        &result.mode,
                        result.get_bitcoin_network().1,
                        burnchain.pox_2_activation,
                    )?);
                }

                result
            }
            None => default_burnchain_config,
        };

        let miner_default_config = MinerConfig::default();
        let miner = match config_file.miner {
            Some(ref miner) => MinerConfig {
                min_tx_fee: miner.min_tx_fee.unwrap_or(miner_default_config.min_tx_fee),
                first_attempt_time_ms: miner
                    .first_attempt_time_ms
                    .unwrap_or(miner_default_config.first_attempt_time_ms),
                subsequent_attempt_time_ms: miner
                    .subsequent_attempt_time_ms
                    .unwrap_or(miner_default_config.subsequent_attempt_time_ms),
                microblock_attempt_time_ms: miner
                    .microblock_attempt_time_ms
                    .unwrap_or(miner_default_config.microblock_attempt_time_ms),
                probability_pick_no_estimate_tx: miner
                    .probability_pick_no_estimate_tx
                    .unwrap_or(miner_default_config.probability_pick_no_estimate_tx),
                block_reward_recipient: miner.block_reward_recipient.as_ref().map(|c| {
                    PrincipalData::parse(&c)
                        .expect(&format!("FATAL: not a valid principal identifier: {}", c))
                }),
                wait_for_block_download: miner_default_config.wait_for_block_download,
                nonce_cache_size: miner
                    .nonce_cache_size
                    .unwrap_or(miner_default_config.nonce_cache_size),
                candidate_retry_cache_size: miner
                    .candidate_retry_cache_size
                    .unwrap_or(miner_default_config.candidate_retry_cache_size),
            },
            None => miner_default_config,
        };

        let supported_modes = vec![
            "mocknet", "helium", "neon", "argon", "krypton", "xenon", "mainnet",
        ];

        if !supported_modes.contains(&burnchain.mode.as_str()) {
            return Err(format!(
                "Setting burnchain.network not supported (should be: {})",
                supported_modes.join(", ")
            ));
        }

        if burnchain.mode == "helium" && burnchain.local_mining_public_key.is_none() {
            return Err(format!("Config is missing the setting `burnchain.local_mining_public_key` (mandatory for helium)"));
        }

        if let Some(bootstrap_node) = bootstrap_node {
            node.set_bootstrap_nodes(bootstrap_node, burnchain.chain_id, burnchain.peer_version);
        } else {
            if burnchain.mode == "mainnet" {
                let bootstrap_node = ConfigFile::mainnet().node.unwrap().bootstrap_node.unwrap();
                node.set_bootstrap_nodes(
                    bootstrap_node,
                    burnchain.chain_id,
                    burnchain.peer_version,
                );
            }
        }
        if let Some(deny_nodes) = deny_nodes {
            node.set_deny_nodes(deny_nodes, burnchain.chain_id, burnchain.peer_version);
        }

        let initial_balances: Vec<InitialBalance> = match config_file.ustx_balance {
            Some(balances) => balances
                .iter()
                .map(|balance| {
                    let address: PrincipalData =
                        PrincipalData::parse_standard_principal(&balance.address)
                            .unwrap()
                            .into();
                    InitialBalance {
                        address,
                        amount: balance.amount,
                    }
                })
                .collect(),
            None => vec![],
        };

        let mut events_observers = match config_file.events_observer {
            Some(raw_observers) => {
                let mut observers = vec![];
                for observer in raw_observers {
                    let events_keys: Vec<EventKeyType> = observer
                        .events_keys
                        .iter()
                        .map(|e| EventKeyType::from_string(e).unwrap())
                        .collect();

                    let endpoint = format!("{}", observer.endpoint);
                    let include_data_events = observer.include_data_events.unwrap_or(false);
                    observers.push(EventObserverConfig {
                        endpoint,
                        events_keys,
                        include_data_events,
                    });
                }
                observers
            }
            None => vec![],
        };

        // check for observer config in env vars
        match std::env::var("STACKS_EVENT_OBSERVER") {
            Ok(val) => events_observers.push(EventObserverConfig {
                endpoint: val,
                events_keys: vec![EventKeyType::AnyEvent],
                include_data_events: false,
            }),
            _ => (),
        };

        let connection_options = match config_file.connection_options {
            Some(opts) => {
                let ip_addr = match opts.public_ip_address {
                    Some(public_ip_address) => {
                        let addr = public_ip_address.parse::<SocketAddr>().unwrap();
                        debug!("addr.parse {:?}", addr);
                        Some((PeerAddress::from_socketaddr(&addr), addr.port()))
                    }
                    None => None,
                };
                let mut read_only_call_limit = HELIUM_DEFAULT_CONNECTION_OPTIONS
                    .read_only_call_limit
                    .clone();
                opts.read_only_call_limit_write_length.map(|x| {
                    read_only_call_limit.write_length = x;
                });
                opts.read_only_call_limit_write_count.map(|x| {
                    read_only_call_limit.write_count = x;
                });
                opts.read_only_call_limit_read_length.map(|x| {
                    read_only_call_limit.read_length = x;
                });
                opts.read_only_call_limit_read_count.map(|x| {
                    read_only_call_limit.read_count = x;
                });
                opts.read_only_call_limit_runtime.map(|x| {
                    read_only_call_limit.runtime = x;
                });
                ConnectionOptions {
                    read_only_call_limit,
                    inbox_maxlen: opts
                        .inbox_maxlen
                        .unwrap_or_else(|| HELIUM_DEFAULT_CONNECTION_OPTIONS.inbox_maxlen.clone()),
                    outbox_maxlen: opts
                        .outbox_maxlen
                        .unwrap_or_else(|| HELIUM_DEFAULT_CONNECTION_OPTIONS.outbox_maxlen.clone()),
                    timeout: opts
                        .timeout
                        .unwrap_or_else(|| HELIUM_DEFAULT_CONNECTION_OPTIONS.timeout.clone()),
                    idle_timeout: opts
                        .idle_timeout
                        .unwrap_or_else(|| HELIUM_DEFAULT_CONNECTION_OPTIONS.idle_timeout.clone()),
                    heartbeat: opts
                        .heartbeat
                        .unwrap_or_else(|| HELIUM_DEFAULT_CONNECTION_OPTIONS.heartbeat.clone()),
                    private_key_lifetime: opts.private_key_lifetime.unwrap_or_else(|| {
                        HELIUM_DEFAULT_CONNECTION_OPTIONS
                            .private_key_lifetime
                            .clone()
                    }),
                    num_neighbors: opts
                        .num_neighbors
                        .unwrap_or_else(|| HELIUM_DEFAULT_CONNECTION_OPTIONS.num_neighbors.clone()),
                    num_clients: opts
                        .num_clients
                        .unwrap_or_else(|| HELIUM_DEFAULT_CONNECTION_OPTIONS.num_clients.clone()),
                    soft_num_neighbors: opts.soft_num_neighbors.unwrap_or_else(|| {
                        HELIUM_DEFAULT_CONNECTION_OPTIONS.soft_num_neighbors.clone()
                    }),
                    soft_num_clients: opts.soft_num_clients.unwrap_or_else(|| {
                        HELIUM_DEFAULT_CONNECTION_OPTIONS.soft_num_clients.clone()
                    }),
                    max_neighbors_per_host: opts.max_neighbors_per_host.unwrap_or_else(|| {
                        HELIUM_DEFAULT_CONNECTION_OPTIONS
                            .max_neighbors_per_host
                            .clone()
                    }),
                    max_clients_per_host: opts.max_clients_per_host.unwrap_or_else(|| {
                        HELIUM_DEFAULT_CONNECTION_OPTIONS
                            .max_clients_per_host
                            .clone()
                    }),
                    soft_max_neighbors_per_host: opts.soft_max_neighbors_per_host.unwrap_or_else(
                        || {
                            HELIUM_DEFAULT_CONNECTION_OPTIONS
                                .soft_max_neighbors_per_host
                                .clone()
                        },
                    ),
                    soft_max_neighbors_per_org: opts.soft_max_neighbors_per_org.unwrap_or_else(
                        || {
                            HELIUM_DEFAULT_CONNECTION_OPTIONS
                                .soft_max_neighbors_per_org
                                .clone()
                        },
                    ),
                    soft_max_clients_per_host: opts.soft_max_clients_per_host.unwrap_or_else(
                        || {
                            HELIUM_DEFAULT_CONNECTION_OPTIONS
                                .soft_max_clients_per_host
                                .clone()
                        },
                    ),
                    walk_interval: opts
                        .walk_interval
                        .unwrap_or_else(|| HELIUM_DEFAULT_CONNECTION_OPTIONS.walk_interval.clone()),
                    dns_timeout: opts.dns_timeout.unwrap_or_else(|| {
                        HELIUM_DEFAULT_CONNECTION_OPTIONS.dns_timeout.clone() as u64
                    }) as u128,
                    max_inflight_blocks: opts.max_inflight_blocks.unwrap_or_else(|| {
                        HELIUM_DEFAULT_CONNECTION_OPTIONS
                            .max_inflight_blocks
                            .clone()
                    }),
                    max_inflight_attachments: opts.max_inflight_attachments.unwrap_or_else(|| {
                        HELIUM_DEFAULT_CONNECTION_OPTIONS
                            .max_inflight_attachments
                            .clone()
                    }),
                    maximum_call_argument_size: opts.maximum_call_argument_size.unwrap_or_else(
                        || {
                            HELIUM_DEFAULT_CONNECTION_OPTIONS
                                .maximum_call_argument_size
                                .clone()
                        },
                    ),
                    download_interval: opts.download_interval.unwrap_or_else(|| {
                        HELIUM_DEFAULT_CONNECTION_OPTIONS.download_interval.clone()
                    }),
                    inv_sync_interval: opts
                        .inv_sync_interval
                        .unwrap_or_else(|| HELIUM_DEFAULT_CONNECTION_OPTIONS.inv_sync_interval),
                    inv_reward_cycles: opts.inv_reward_cycles.unwrap_or_else(|| {
                        if burnchain.mode == "mainnet" {
                            HELIUM_DEFAULT_CONNECTION_OPTIONS.inv_reward_cycles
                        } else {
                            // testnet reward cycles are a bit smaller (and blocks can go by
                            // faster), so make our inventory
                            // reward cycle depth a bit longer to compensate
                            INV_REWARD_CYCLES_TESTNET
                        }
                    }),
                    public_ip_address: ip_addr,
                    disable_inbound_walks: opts.disable_inbound_walks.unwrap_or(false),
                    disable_inbound_handshakes: opts.disable_inbound_handshakes.unwrap_or(false),
                    disable_block_download: opts.disable_block_download.unwrap_or(false),
                    force_disconnect_interval: opts.force_disconnect_interval,
                    max_http_clients: opts.max_http_clients.unwrap_or_else(|| {
                        HELIUM_DEFAULT_CONNECTION_OPTIONS.max_http_clients.clone()
                    }),
                    connect_timeout: opts.connect_timeout.unwrap_or(10),
                    handshake_timeout: opts.connect_timeout.unwrap_or(5),
                    max_sockets: opts.max_sockets.unwrap_or(800) as usize,
                    antientropy_public: opts.antientropy_public.unwrap_or(true),
                    ..ConnectionOptions::default()
                }
            }
            None => HELIUM_DEFAULT_CONNECTION_OPTIONS.clone(),
        };

        let estimation = match config_file.fee_estimation {
            Some(f) => FeeEstimationConfig::from(f),
            None => FeeEstimationConfig::default(),
        };

        Ok(Config {
            node,
            burnchain,
            initial_balances,
            events_observers,
            connection_options,
            estimation,
            miner,
        })
    }

    fn get_burnchain_path(&self) -> PathBuf {
        let mut path = PathBuf::from(&self.node.working_dir);
        path.push(&self.burnchain.mode);
        path.push("burnchain");
        path
    }

    pub fn get_chainstate_path(&self) -> PathBuf {
        let mut path = PathBuf::from(&self.node.working_dir);
        path.push(&self.burnchain.mode);
        path.push("chainstate");
        path
    }

    /// Returns the path `{get_chainstate_path()}/estimates`, and ensures it exists.
    pub fn get_estimates_path(&self) -> PathBuf {
        let mut path = self.get_chainstate_path();
        path.push("estimates");
        fs::create_dir_all(&path).expect(&format!(
            "Failed to create `estimates` directory at {}",
            path.to_string_lossy()
        ));
        path
    }

    pub fn get_chainstate_path_str(&self) -> String {
        self.get_chainstate_path()
            .to_str()
            .expect("Unable to produce path")
            .to_string()
    }

    pub fn get_burnchain_path_str(&self) -> String {
        self.get_burnchain_path()
            .to_str()
            .expect("Unable to produce path")
            .to_string()
    }

    pub fn get_burn_db_path(&self) -> String {
        self.get_burnchain_path()
            .to_str()
            .expect("Unable to produce path")
            .to_string()
    }

    pub fn get_burn_db_file_path(&self) -> String {
        let mut path = self.get_burnchain_path();
        path.push("sortition");
        path.to_str().expect("Unable to produce path").to_string()
    }

    pub fn get_spv_headers_file_path(&self) -> String {
        let mut path = self.get_burnchain_path();
        path.set_file_name("headers.sqlite");
        path.to_str().expect("Unable to produce path").to_string()
    }

    pub fn get_peer_db_file_path(&self) -> String {
        let mut path = self.get_chainstate_path();
        path.set_file_name("peer.sqlite");
        path.to_str().expect("Unable to produce path").to_string()
    }

    pub fn get_atlas_db_file_path(&self) -> String {
        let mut path = self.get_chainstate_path();
        path.set_file_name("atlas.sqlite");
        path.to_str().expect("Unable to produce path").to_string()
    }

    pub fn add_initial_balance(&mut self, address: String, amount: u64) {
        let new_balance = InitialBalance {
            address: PrincipalData::parse_standard_principal(&address)
                .unwrap()
                .into(),
            amount,
        };
        self.initial_balances.push(new_balance);
    }

    pub fn get_initial_liquid_ustx(&self) -> u128 {
        let mut total = 0;
        for ib in self.initial_balances.iter() {
            total += ib.amount as u128
        }
        total
    }

    pub fn is_mainnet(&self) -> bool {
        match self.burnchain.mode.as_str() {
            "mainnet" => true,
            _ => false,
        }
    }

    pub fn is_node_event_driven(&self) -> bool {
        self.events_observers.len() > 0
    }

    pub fn make_block_builder_settings(
        &self,
        attempt: u64,
        microblocks: bool,
        miner_status: Arc<Mutex<MinerStatus>>,
    ) -> BlockBuilderSettings {
        BlockBuilderSettings {
            max_miner_time_ms: if microblocks {
                self.miner.microblock_attempt_time_ms
            } else if attempt <= 1 {
                // first attempt to mine a block -- do so right away
                self.miner.first_attempt_time_ms
            } else {
                // second or later attempt to mine a block -- give it some time
                self.miner.subsequent_attempt_time_ms
            },
            mempool_settings: MemPoolWalkSettings {
                min_tx_fee: self.miner.min_tx_fee,
                max_walk_time_ms: if microblocks {
                    self.miner.microblock_attempt_time_ms
                } else if attempt <= 1 {
                    // first attempt to mine a block -- do so right away
                    self.miner.first_attempt_time_ms
                } else {
                    // second or later attempt to mine a block -- give it some time
                    self.miner.subsequent_attempt_time_ms
                },
                consider_no_estimate_tx_prob: self.miner.probability_pick_no_estimate_tx,
                nonce_cache_size: self.miner.nonce_cache_size,
                candidate_retry_cache_size: self.miner.candidate_retry_cache_size,
            },
            miner_status,
        }
    }
}

impl std::default::Default for Config {
    fn default() -> Config {
        // Testnet's name
        let node = NodeConfig {
            ..NodeConfig::default()
        };

        let burnchain = BurnchainConfig {
            ..BurnchainConfig::default()
        };

        let connection_options = HELIUM_DEFAULT_CONNECTION_OPTIONS.clone();
        let estimation = FeeEstimationConfig::default();

        Config {
            burnchain,
            node,
            initial_balances: vec![],
            events_observers: vec![],
            connection_options,
            estimation,
            miner: MinerConfig::default(),
        }
    }
}

#[derive(Clone, Debug, Default, Deserialize)]
pub struct BurnchainConfig {
    pub chain: String,
    pub mode: String,
    pub chain_id: u32,
    pub peer_version: u32,
    pub commit_anchor_block_within: u64,
    pub burn_fee_cap: u64,
    pub peer_host: String,
    pub peer_port: u16,
    pub rpc_port: u16,
    pub rpc_ssl: bool,
    pub username: Option<String>,
    pub password: Option<String>,
    pub timeout: u32,
    pub magic_bytes: MagicBytes,
    pub local_mining_public_key: Option<String>,
    pub process_exit_at_block_height: Option<u64>,
    pub poll_time_secs: u64,
    pub satoshis_per_byte: u64,
    pub max_rbf: u64,
    pub leader_key_tx_estimated_size: u64,
    pub block_commit_tx_estimated_size: u64,
    pub rbf_fee_increment: u64,
    /// Custom override for the definitions of the epochs. This will only be applied for testnet and
    /// regtest nodes.
    pub epochs: Option<Vec<StacksEpoch>>,
    pub pox_2_activation: Option<u32>,
    pub ast_precheck_size_height: Option<u64>,
}

impl BurnchainConfig {
    fn default() -> BurnchainConfig {
        BurnchainConfig {
            chain: "bitcoin".to_string(),
            mode: "mocknet".to_string(),
            chain_id: CHAIN_ID_TESTNET,
            peer_version: PEER_VERSION_TESTNET,
            burn_fee_cap: 20000,
            commit_anchor_block_within: 5000,
            peer_host: "0.0.0.0".to_string(),
            peer_port: 8333,
            rpc_port: 8332,
            rpc_ssl: false,
            username: None,
            password: None,
            timeout: 300,
            magic_bytes: BLOCKSTACK_MAGIC_MAINNET.clone(),
            local_mining_public_key: None,
            process_exit_at_block_height: None,
            poll_time_secs: 10, // TODO: this is a testnet specific value.
            satoshis_per_byte: DEFAULT_SATS_PER_VB,
            max_rbf: DEFAULT_MAX_RBF_RATE,
            leader_key_tx_estimated_size: LEADER_KEY_TX_ESTIM_SIZE,
            block_commit_tx_estimated_size: BLOCK_COMMIT_TX_ESTIM_SIZE,
            rbf_fee_increment: DEFAULT_RBF_FEE_RATE_INCREMENT,
            epochs: None,
            pox_2_activation: None,
            ast_precheck_size_height: None,
        }
    }

    pub fn get_rpc_url(&self) -> String {
        let scheme = match self.rpc_ssl {
            true => "https://",
            false => "http://",
        };
        format!("{}{}:{}", scheme, self.peer_host, self.rpc_port)
    }

    pub fn get_rpc_socket_addr(&self) -> SocketAddr {
        let mut addrs_iter = format!("{}:{}", self.peer_host, self.rpc_port)
            .to_socket_addrs()
            .unwrap();
        let sock_addr = addrs_iter.next().unwrap();
        sock_addr
    }

    pub fn get_bitcoin_network(&self) -> (String, BitcoinNetworkType) {
        match self.mode.as_str() {
            "mainnet" => ("mainnet".to_string(), BitcoinNetworkType::Mainnet),
            "xenon" => ("testnet".to_string(), BitcoinNetworkType::Testnet),
            "helium" | "neon" | "argon" | "krypton" | "mocknet" => {
                ("regtest".to_string(), BitcoinNetworkType::Regtest)
            }
            _ => panic!("Invalid bitcoin mode -- expected mainnet, testnet, or regtest"),
        }
    }
}

#[derive(Clone, Deserialize, Default, Debug)]
pub struct StacksEpochConfigFile {
    epoch_name: String,
    start_height: i64,
}

pub const EPOCH_CONFIG_1_0_0: &'static str = "1.0";
pub const EPOCH_CONFIG_2_0_0: &'static str = "2.0";
pub const EPOCH_CONFIG_2_0_5: &'static str = "2.05";
pub const EPOCH_CONFIG_2_1_0: &'static str = "2.1";

#[derive(Clone, Deserialize, Default, Debug)]
pub struct BurnchainConfigFile {
    pub chain: Option<String>,
    pub burn_fee_cap: Option<u64>,
    pub mode: Option<String>,
    pub commit_anchor_block_within: Option<u64>,
    pub peer_host: Option<String>,
    pub peer_port: Option<u16>,
    pub rpc_port: Option<u16>,
    pub rpc_ssl: Option<bool>,
    pub username: Option<String>,
    pub password: Option<String>,
    pub timeout: Option<u32>,
    pub magic_bytes: Option<String>,
    pub local_mining_public_key: Option<String>,
    pub process_exit_at_block_height: Option<u64>,
    pub poll_time_secs: Option<u64>,
    pub satoshis_per_byte: Option<u64>,
    pub leader_key_tx_estimated_size: Option<u64>,
    pub block_commit_tx_estimated_size: Option<u64>,
    pub rbf_fee_increment: Option<u64>,
    pub max_rbf: Option<u64>,
    pub epochs: Option<Vec<StacksEpochConfigFile>>,
    pub pox_2_activation: Option<u32>,
    pub ast_precheck_size_height: Option<u64>,
}

#[derive(Clone, Debug, Default)]
pub struct NodeConfig {
    pub name: String,
    pub seed: Vec<u8>,
    pub working_dir: String,
    pub rpc_bind: String,
    pub p2p_bind: String,
    pub data_url: String,
    pub p2p_address: String,
    pub local_peer_seed: Vec<u8>,
    pub bootstrap_node: Vec<Neighbor>,
    pub deny_nodes: Vec<Neighbor>,
    pub miner: bool,
    pub mock_mining: bool,
    pub mine_microblocks: bool,
    pub microblock_frequency: u64,
    pub max_microblocks: u64,
    pub wait_time_for_microblocks: u64,
    pub wait_time_for_blocks: u64,
    pub prometheus_bind: Option<String>,
    pub marf_cache_strategy: Option<String>,
    pub marf_defer_hashing: bool,
    pub pox_sync_sample_secs: u64,
    pub use_test_genesis_chainstate: Option<bool>,
}

#[derive(Clone, Debug)]
pub enum CostEstimatorName {
    NaivePessimistic,
}

#[derive(Clone, Debug)]
pub enum FeeEstimatorName {
    ScalarFeeRate,
    FuzzedWeightedMedianFeeRate,
}

#[derive(Clone, Debug)]
pub enum CostMetricName {
    ProportionDotProduct,
}

impl Default for CostEstimatorName {
    fn default() -> Self {
        CostEstimatorName::NaivePessimistic
    }
}

impl Default for FeeEstimatorName {
    fn default() -> Self {
        FeeEstimatorName::ScalarFeeRate
    }
}

impl Default for CostMetricName {
    fn default() -> Self {
        CostMetricName::ProportionDotProduct
    }
}

impl CostEstimatorName {
    fn panic_parse(s: String) -> CostEstimatorName {
        if &s.to_lowercase() == "naive_pessimistic" {
            CostEstimatorName::NaivePessimistic
        } else {
            panic!(
                "Bad cost estimator name supplied in configuration file: {}",
                s
            );
        }
    }
}

impl FeeEstimatorName {
    fn panic_parse(s: String) -> FeeEstimatorName {
        if &s.to_lowercase() == "scalar_fee_rate" {
            FeeEstimatorName::ScalarFeeRate
        } else if &s.to_lowercase() == "fuzzed_weighted_median_fee_rate" {
            FeeEstimatorName::FuzzedWeightedMedianFeeRate
        } else {
            panic!(
                "Bad fee estimator name supplied in configuration file: {}",
                s
            );
        }
    }
}

impl CostMetricName {
    fn panic_parse(s: String) -> CostMetricName {
        if &s.to_lowercase() == "proportion_dot_product" {
            CostMetricName::ProportionDotProduct
        } else {
            panic!("Bad cost metric name supplied in configuration file: {}", s);
        }
    }
}

#[derive(Clone, Debug)]
pub struct FeeEstimationConfig {
    pub cost_estimator: Option<CostEstimatorName>,
    pub fee_estimator: Option<FeeEstimatorName>,
    pub cost_metric: Option<CostMetricName>,
    pub log_error: bool,
    /// If using FeeRateFuzzer, the amount of random noise, as a percentage of the base value (in
    /// [0, 1]) to add for fuzz. See comments on FeeRateFuzzer.
    pub fee_rate_fuzzer_fraction: f64,
    /// If using WeightedMedianFeeRateEstimator, the window size to use. See comments on
    /// WeightedMedianFeeRateEstimator.
    pub fee_rate_window_size: u64,
}

impl Default for FeeEstimationConfig {
    fn default() -> Self {
        Self {
            cost_estimator: Some(CostEstimatorName::default()),
            fee_estimator: Some(FeeEstimatorName::default()),
            cost_metric: Some(CostMetricName::default()),
            log_error: false,
            fee_rate_fuzzer_fraction: 0.1f64,
            fee_rate_window_size: 5u64,
        }
    }
}

impl From<FeeEstimationConfigFile> for FeeEstimationConfig {
    fn from(f: FeeEstimationConfigFile) -> Self {
        if let Some(true) = f.disabled {
            return Self {
                cost_estimator: None,
                fee_estimator: None,
                cost_metric: None,
                log_error: false,
                fee_rate_fuzzer_fraction: 0f64,
                fee_rate_window_size: 0u64,
            };
        }
        let cost_estimator = f
            .cost_estimator
            .map(CostEstimatorName::panic_parse)
            .unwrap_or_default();
        let fee_estimator = f
            .fee_estimator
            .map(FeeEstimatorName::panic_parse)
            .unwrap_or_default();
        let cost_metric = f
            .cost_metric
            .map(CostMetricName::panic_parse)
            .unwrap_or_default();
        let log_error = f.log_error.unwrap_or(false);
        Self {
            cost_estimator: Some(cost_estimator),
            fee_estimator: Some(fee_estimator),
            cost_metric: Some(cost_metric),
            log_error,
            fee_rate_fuzzer_fraction: f.fee_rate_fuzzer_fraction.unwrap_or(0.1f64),
            fee_rate_window_size: f.fee_rate_window_size.unwrap_or(5u64),
        }
    }
}

impl Config {
    pub fn make_cost_estimator(&self) -> Option<Box<dyn CostEstimator>> {
        let cost_estimator: Box<dyn CostEstimator> =
            match self.estimation.cost_estimator.as_ref()? {
                CostEstimatorName::NaivePessimistic => Box::new(
                    self.estimation
                        .make_pessimistic_cost_estimator(self.get_estimates_path()),
                ),
            };

        Some(cost_estimator)
    }

    pub fn make_cost_metric(&self) -> Option<Box<dyn CostMetric>> {
        let metric: Box<dyn CostMetric> = match self.estimation.cost_metric.as_ref()? {
            CostMetricName::ProportionDotProduct => {
                Box::new(ProportionalDotProduct::new(MAX_BLOCK_LEN as u64))
            }
        };

        Some(metric)
    }

    pub fn make_fee_estimator(&self) -> Option<Box<dyn FeeEstimator>> {
        let metric = self.make_cost_metric()?;
        let fee_estimator: Box<dyn FeeEstimator> = match self.estimation.fee_estimator.as_ref()? {
            FeeEstimatorName::ScalarFeeRate => self
                .estimation
                .make_scalar_fee_estimator(self.get_estimates_path(), metric),
            FeeEstimatorName::FuzzedWeightedMedianFeeRate => self
                .estimation
                .make_fuzzed_weighted_median_fee_estimator(self.get_estimates_path(), metric),
        };

        Some(fee_estimator)
    }
}

impl FeeEstimationConfig {
    pub fn make_pessimistic_cost_estimator(
        &self,
        mut estimates_path: PathBuf,
    ) -> PessimisticEstimator {
        if let Some(CostEstimatorName::NaivePessimistic) = self.cost_estimator.as_ref() {
            estimates_path.push("cost_estimator_pessimistic.sqlite");
            PessimisticEstimator::open(&estimates_path, self.log_error)
                .expect("Error opening cost estimator")
        } else {
            panic!("BUG: Expected to configure a naive pessimistic cost estimator");
        }
    }

    pub fn make_scalar_fee_estimator<CM: CostMetric + 'static>(
        &self,
        mut estimates_path: PathBuf,
        metric: CM,
    ) -> Box<dyn FeeEstimator> {
        if let Some(FeeEstimatorName::ScalarFeeRate) = self.fee_estimator.as_ref() {
            estimates_path.push("fee_estimator_scalar_rate.sqlite");
            Box::new(
                ScalarFeeRateEstimator::open(&estimates_path, metric)
                    .expect("Error opening fee estimator"),
            )
        } else {
            panic!("BUG: Expected to configure a scalar fee estimator");
        }
    }

    // Creates a fuzzed WeightedMedianFeeRateEstimator with window_size 5. The fuzz
    // is uniform with bounds [+/- 0.5].
    pub fn make_fuzzed_weighted_median_fee_estimator<CM: CostMetric + 'static>(
        &self,
        mut estimates_path: PathBuf,
        metric: CM,
    ) -> Box<dyn FeeEstimator> {
        if let Some(FeeEstimatorName::FuzzedWeightedMedianFeeRate) = self.fee_estimator.as_ref() {
            estimates_path.push("fee_fuzzed_weighted_median.sqlite");
            let underlying_estimator = WeightedMedianFeeRateEstimator::open(
                &estimates_path,
                metric,
                self.fee_rate_window_size
                    .try_into()
                    .expect("Configured fee rate window size out of bounds."),
            )
            .expect("Error opening fee estimator");
            Box::new(FeeRateFuzzer::new(
                underlying_estimator,
                self.fee_rate_fuzzer_fraction,
            ))
        } else {
            panic!("BUG: Expected to configure a weighted median fee estimator");
        }
    }
}

impl NodeConfig {
    fn default() -> NodeConfig {
        let mut rng = rand::thread_rng();
        let mut buf = [0u8; 8];
        rng.fill_bytes(&mut buf);

        let now = get_epoch_time_ms();
        let testnet_id = format!("stacks-node-{}", now);

        let rpc_port = 20443;
        let p2p_port = 20444;

        let mut local_peer_seed = [0u8; 32];
        rng.fill_bytes(&mut local_peer_seed);

        let mut seed = [0u8; 32];
        rng.fill_bytes(&mut seed);

        let name = "helium-node";
        NodeConfig {
            name: name.to_string(),
            seed: seed.to_vec(),
            working_dir: format!("/tmp/{}", testnet_id),
            rpc_bind: format!("0.0.0.0:{}", rpc_port),
            p2p_bind: format!("0.0.0.0:{}", p2p_port),
            data_url: format!("http://127.0.0.1:{}", rpc_port),
            p2p_address: format!("127.0.0.1:{}", rpc_port),
            bootstrap_node: vec![],
            deny_nodes: vec![],
            local_peer_seed: local_peer_seed.to_vec(),
            miner: false,
            mock_mining: false,
            mine_microblocks: true,
            microblock_frequency: 30_000,
            max_microblocks: u16::MAX as u64,
            wait_time_for_microblocks: 30_000,
            wait_time_for_blocks: 30_000,
            prometheus_bind: None,
            marf_cache_strategy: None,
            marf_defer_hashing: true,
            pox_sync_sample_secs: 30,
            use_test_genesis_chainstate: None,
        }
    }

    fn default_neighbor(
        addr: SocketAddr,
        pubk: Secp256k1PublicKey,
        chain_id: u32,
        peer_version: u32,
    ) -> Neighbor {
        Neighbor {
            addr: NeighborKey {
                peer_version: peer_version,
                network_id: chain_id,
                addrbytes: PeerAddress::from_socketaddr(&addr),
                port: addr.port(),
            },
            public_key: pubk,
            expire_block: 9999999,
            last_contact_time: 0,
            allowed: 0,
            denied: 0,
            asn: 0,
            org: 0,
            in_degree: 0,
            out_degree: 0,
        }
    }

    pub fn add_bootstrap_node(&mut self, bootstrap_node: &str, chain_id: u32, peer_version: u32) {
        let parts: Vec<&str> = bootstrap_node.split("@").collect();
        if parts.len() != 2 {
            panic!(
                "Invalid bootstrap node '{}': expected PUBKEY@IP:PORT",
                bootstrap_node
            );
        }
        let (pubkey_str, hostport) = (parts[0], parts[1]);
        let pubkey = Secp256k1PublicKey::from_hex(pubkey_str)
            .expect(&format!("Invalid public key '{}'", pubkey_str));
        debug!("Resolve '{}'", &hostport);
        let sockaddr = hostport.to_socket_addrs().unwrap().next().unwrap();
        let neighbor = NodeConfig::default_neighbor(sockaddr, pubkey, chain_id, peer_version);
        self.bootstrap_node.push(neighbor);
    }

    pub fn set_bootstrap_nodes(
        &mut self,
        bootstrap_nodes: String,
        chain_id: u32,
        peer_version: u32,
    ) {
        let parts: Vec<&str> = bootstrap_nodes.split(",").collect();
        for part in parts.into_iter() {
            if part.len() > 0 {
                self.add_bootstrap_node(&part, chain_id, peer_version);
            }
        }
    }

    pub fn add_deny_node(&mut self, deny_node: &str, chain_id: u32, peer_version: u32) {
        let sockaddr = deny_node.to_socket_addrs().unwrap().next().unwrap();
        let neighbor = NodeConfig::default_neighbor(
            sockaddr,
            Secp256k1PublicKey::from_private(&Secp256k1PrivateKey::new()),
            chain_id,
            peer_version,
        );
        self.deny_nodes.push(neighbor);
    }

    pub fn set_deny_nodes(&mut self, deny_nodes: String, chain_id: u32, peer_version: u32) {
        let parts: Vec<&str> = deny_nodes.split(",").collect();
        for part in parts.into_iter() {
            if part.len() > 0 {
                self.add_deny_node(&part, chain_id, peer_version);
            }
        }
    }

    pub fn get_marf_opts(&self) -> MARFOpenOpts {
        let hash_mode = if self.marf_defer_hashing {
            TrieHashCalculationMode::Deferred
        } else {
            TrieHashCalculationMode::Immediate
        };

        MARFOpenOpts::new(
            hash_mode,
            &self
                .marf_cache_strategy
                .as_ref()
                .unwrap_or(&"noop".to_string()),
            false,
        )
    }
}

#[derive(Clone, Debug, Default)]
pub struct MinerConfig {
    pub min_tx_fee: u64,
    pub first_attempt_time_ms: u64,
    pub subsequent_attempt_time_ms: u64,
    pub microblock_attempt_time_ms: u64,
    pub probability_pick_no_estimate_tx: u8,
    pub block_reward_recipient: Option<PrincipalData>,
    /// Wait for a downloader pass before mining.
    /// This can only be disabled in testing; it can't be changed in the config file.
    pub wait_for_block_download: bool,
    pub nonce_cache_size: u64,
    pub candidate_retry_cache_size: u64,
}

impl MinerConfig {
    pub fn default() -> MinerConfig {
        MinerConfig {
            min_tx_fee: 1,
            first_attempt_time_ms: 5_000,
            subsequent_attempt_time_ms: 30_000,
            microblock_attempt_time_ms: 30_000,
            probability_pick_no_estimate_tx: 5,
            block_reward_recipient: None,
            wait_for_block_download: true,
            nonce_cache_size: 10_000,
            candidate_retry_cache_size: 10_000,
        }
    }
}

#[derive(Clone, Default, Deserialize, Debug)]
pub struct ConnectionOptionsFile {
    pub inbox_maxlen: Option<usize>,
    pub outbox_maxlen: Option<usize>,
    pub connect_timeout: Option<u64>,
    pub handshake_timeout: Option<u64>,
    pub timeout: Option<u64>,
    pub idle_timeout: Option<u64>,
    pub heartbeat: Option<u32>,
    pub private_key_lifetime: Option<u64>,
    pub num_neighbors: Option<u64>,
    pub num_clients: Option<u64>,
    pub max_http_clients: Option<u64>,
    pub soft_num_neighbors: Option<u64>,
    pub soft_num_clients: Option<u64>,
    pub max_neighbors_per_host: Option<u64>,
    pub max_clients_per_host: Option<u64>,
    pub soft_max_neighbors_per_host: Option<u64>,
    pub soft_max_neighbors_per_org: Option<u64>,
    pub soft_max_clients_per_host: Option<u64>,
    pub max_sockets: Option<u64>,
    pub walk_interval: Option<u64>,
    pub dns_timeout: Option<u64>,
    pub max_inflight_blocks: Option<u64>,
    pub max_inflight_attachments: Option<u64>,
    pub read_only_call_limit_write_length: Option<u64>,
    pub read_only_call_limit_read_length: Option<u64>,

    pub read_only_call_limit_write_count: Option<u64>,
    pub read_only_call_limit_read_count: Option<u64>,
    pub read_only_call_limit_runtime: Option<u64>,
    pub maximum_call_argument_size: Option<u32>,
    pub download_interval: Option<u64>,
    pub inv_sync_interval: Option<u64>,
    pub full_inv_sync_interval: Option<u64>,
    pub inv_reward_cycles: Option<u64>,
    pub public_ip_address: Option<String>,
    pub disable_inbound_walks: Option<bool>,
    pub disable_inbound_handshakes: Option<bool>,
    pub disable_block_download: Option<bool>,
    pub force_disconnect_interval: Option<u64>,
    pub antientropy_public: Option<bool>,
}

#[derive(Clone, Deserialize, Default, Debug)]
pub struct NodeConfigFile {
    pub name: Option<String>,
    pub seed: Option<String>,
    pub deny_nodes: Option<String>,
    pub working_dir: Option<String>,
    pub rpc_bind: Option<String>,
    pub p2p_bind: Option<String>,
    pub p2p_address: Option<String>,
    pub data_url: Option<String>,
    pub bootstrap_node: Option<String>,
    pub local_peer_seed: Option<String>,
    pub miner: Option<bool>,
    pub mock_mining: Option<bool>,
    pub mine_microblocks: Option<bool>,
    pub microblock_frequency: Option<u64>,
    pub max_microblocks: Option<u64>,
    pub wait_time_for_microblocks: Option<u64>,
    pub wait_time_for_blocks: Option<u64>,
    pub prometheus_bind: Option<String>,
    pub marf_cache_strategy: Option<String>,
    pub marf_defer_hashing: Option<bool>,
    pub pox_sync_sample_secs: Option<u64>,
    pub use_test_genesis_chainstate: Option<bool>,
}

#[derive(Clone, Deserialize, Debug)]
pub struct FeeEstimationConfigFile {
    pub cost_estimator: Option<String>,
    pub fee_estimator: Option<String>,
    pub cost_metric: Option<String>,
    pub disabled: Option<bool>,
    pub log_error: Option<bool>,
    pub fee_rate_fuzzer_fraction: Option<f64>,
    pub fee_rate_window_size: Option<u64>,
}

impl Default for FeeEstimationConfigFile {
    fn default() -> Self {
        Self {
            cost_estimator: None,
            fee_estimator: None,
            cost_metric: None,
            disabled: None,
            log_error: None,
            fee_rate_fuzzer_fraction: None,
            fee_rate_window_size: None,
        }
    }
}

#[derive(Clone, Deserialize, Default, Debug)]
pub struct MinerConfigFile {
    pub min_tx_fee: Option<u64>,
    pub first_attempt_time_ms: Option<u64>,
    pub subsequent_attempt_time_ms: Option<u64>,
    pub microblock_attempt_time_ms: Option<u64>,
    pub probability_pick_no_estimate_tx: Option<u8>,
    pub block_reward_recipient: Option<String>,
    pub nonce_cache_size: Option<u64>,
    pub candidate_retry_cache_size: Option<u64>,
}

#[derive(Clone, Deserialize, Default, Debug)]
pub struct EventObserverConfigFile {
    pub endpoint: String,
    pub events_keys: Vec<String>,
    pub include_data_events: Option<bool>,
}

#[derive(Clone, Default, Debug)]
pub struct EventObserverConfig {
    pub endpoint: String,
    pub events_keys: Vec<EventKeyType>,
    pub include_data_events: bool,
}

#[derive(Clone, Debug)]
pub enum EventKeyType {
    SmartContractEvent((QualifiedContractIdentifier, String)),
    AssetEvent(AssetIdentifier),
    STXEvent,
    MemPoolTransactions,
    Microblocks,
    AnyEvent,
    BurnchainBlocks,
    MinedBlocks,
    MinedMicroblocks,
}

impl EventKeyType {
    fn from_string(raw_key: &str) -> Option<EventKeyType> {
        if raw_key == "*" {
            return Some(EventKeyType::AnyEvent);
        }

        if raw_key == "stx" {
            return Some(EventKeyType::STXEvent);
        }

        if raw_key == "memtx" {
            return Some(EventKeyType::MemPoolTransactions);
        }

        if raw_key == "burn_blocks" {
            return Some(EventKeyType::BurnchainBlocks);
        }

        if raw_key == "microblocks" {
            return Some(EventKeyType::Microblocks);
        }

        let comps: Vec<_> = raw_key.split("::").collect();
        if comps.len() == 1 {
            let split: Vec<_> = comps[0].split(".").collect();
            if split.len() != 3 {
                return None;
            }
            let components = (
                PrincipalData::parse_standard_principal(split[0]),
                split[1].to_string().try_into(),
                split[2].to_string().try_into(),
            );
            match components {
                (Ok(address), Ok(name), Ok(asset_name)) => {
                    let contract_identifier = QualifiedContractIdentifier::new(address, name);
                    let asset_identifier = AssetIdentifier {
                        contract_identifier,
                        asset_name,
                    };
                    Some(EventKeyType::AssetEvent(asset_identifier))
                }
                (_, _, _) => None,
            }
        } else if comps.len() == 2 {
            if let Ok(contract_identifier) = QualifiedContractIdentifier::parse(comps[0]) {
                Some(EventKeyType::SmartContractEvent((
                    contract_identifier,
                    comps[1].to_string(),
                )))
            } else {
                None
            }
        } else {
            None
        }
    }
}

#[derive(Debug, Clone, Deserialize)]
pub struct InitialBalance {
    pub address: PrincipalData,
    pub amount: u64,
}

#[derive(Clone, Deserialize, Default, Debug)]
pub struct InitialBalanceFile {
    pub address: String,
    pub amount: u64,
}<|MERGE_RESOLUTION|>--- conflicted
+++ resolved
@@ -2,12 +2,9 @@
 use std::fs;
 use std::net::{SocketAddr, ToSocketAddrs};
 use std::path::PathBuf;
-<<<<<<< HEAD
 use std::thread::sleep;
-=======
 use std::sync::Arc;
 use std::sync::Mutex;
->>>>>>> 76681929
 
 use rand::RngCore;
 
