use std;
use std::process::{Child, Command, Stdio};
use std::thread::{self, JoinHandle};

use crate::config::{EventKeyType, EventObserverConfig};
use crate::tests::neon_integrations::{
    filter_map_events, get_account, get_nft_withdrawal_entry, get_withdrawal_entry, submit_tx,
    test_observer,
};
use crate::tests::{make_contract_call, make_contract_publish, to_addr};
use crate::{neon, Config};
use clarity::types::chainstate::StacksAddress;
use clarity::util::hash::{MerklePathOrder, MerkleTree, Sha512Trunc256Sum};
use clarity::vm::database::ClaritySerializable;
use clarity::vm::events::NFTEventType::NFTWithdrawEvent;
use clarity::vm::events::STXEventType::STXWithdrawEvent;
use clarity::vm::events::STXWithdrawEventData;
use clarity::vm::representations::ContractName;
use clarity::vm::types::{AssetIdentifier, PrincipalData, TypeSignature};
use clarity::vm::Value;

use stacks::burnchains::Burnchain;
use stacks::chainstate::burn::db::sortdb::SortitionDB;
use stacks::chainstate::stacks::events::{StacksTransactionReceipt, TransactionOrigin};
use stacks::chainstate::stacks::{
    CoinbasePayload, StacksPrivateKey, StacksTransaction, TransactionAuth, TransactionPayload,
    TransactionSpendingCondition, TransactionVersion,
};
use stacks::clarity::types::chainstate::StacksPublicKey;
use stacks::clarity::vm::events::NFTWithdrawEventData;
use stacks::clarity_vm::withdrawal::{
    convert_withdrawal_key_to_bytes, create_withdrawal_merkle_tree, generate_key_from_event,
};
use stacks::codec::StacksMessageCodec;
use stacks::core::LAYER_1_CHAIN_ID_TESTNET;
use stacks::net::CallReadOnlyRequestBody;

use stacks::util::hash::hex_bytes;
use stacks::vm::costs::ExecutionCost;
use stacks::vm::events::FTEventType::FTWithdrawEvent;
use stacks::vm::events::{FTWithdrawEventData, StacksTransactionEvent};
use stacks::vm::types::{QualifiedContractIdentifier, TupleData};
use stacks::vm::ClarityName;
use std::convert::{TryFrom, TryInto};
use std::env;
use std::io::{BufRead, BufReader};
use std::sync::atomic::Ordering;

use std::time::{Duration, Instant};

#[derive(std::fmt::Debug)]
pub enum SubprocessError {
    SpawnFailed(String),
}

type SubprocessResult<T> = Result<T, SubprocessError>;

/// In charge of running L1 `stacks-node`.
pub struct StacksL1Controller {
    sub_process: Option<Child>,
    config_path: String,
    printer_handle: Option<JoinHandle<()>>,
    log_process: bool,
}

lazy_static! {
    pub static ref MOCKNET_PRIVATE_KEY_1: StacksPrivateKey = StacksPrivateKey::from_hex(
        "aaf57b4730f713cf942bc63f0801c4a62abe5a6ac8e3da10389f9ca3420b0dc701"
    )
    .unwrap();
    pub static ref MOCKNET_PRIVATE_KEY_2: StacksPrivateKey = StacksPrivateKey::from_hex(
        "0916e2eb04b5702e0e946081829cee67d3bb76e1792af506646843db9252ff4101"
    )
    .unwrap();
    pub static ref MOCKNET_PRIVATE_KEY_3: StacksPrivateKey = StacksPrivateKey::from_hex(
        "374b6734eaff979818c5f1367331c685459b03b1a2053310906d1408dc928a0001"
    )
    .unwrap();
}

pub fn call_read_only(
    http_origin: &str,
    addr: &StacksAddress,
    contract_name: &str,
    function_name: &str,
    args: Vec<String>,
) -> serde_json::Value {
    let client = reqwest::blocking::Client::new();

    let path = format!(
        "{}/v2/contracts/call-read/{}/{}/{}",
        &http_origin, addr, contract_name, function_name
    );
    let principal: PrincipalData = addr.clone().into();
    let body = CallReadOnlyRequestBody {
        sender: principal.to_string(),
        arguments: args,
    };

    let read_info = client
        .post(&path)
        .json(&body)
        .send()
        .unwrap()
        .json::<serde_json::Value>()
        .unwrap();

    read_info
}

impl StacksL1Controller {
    pub fn new(config_path: String, log_process: bool) -> StacksL1Controller {
        StacksL1Controller {
            sub_process: None,
            config_path,
            printer_handle: None,
            log_process,
        }
    }

    pub fn start_process(&mut self) -> SubprocessResult<()> {
        let binary = match env::var("STACKS_BASE_DIR") {
            Err(_) => {
                // assume stacks-node is in path
                "stacks-node".into()
            }
            Ok(path) => path,
        };
        let mut command = Command::new(&binary);
        command
            .stderr(Stdio::piped())
            .arg("start")
            .arg("--config=".to_owned() + &self.config_path);

        info!("stacks-node mainchain spawn: {:?}", command);

        let mut process = match command.spawn() {
            Ok(child) => child,
            Err(e) => return Err(SubprocessError::SpawnFailed(format!("{:?}", e))),
        };

        let printer_handle = if self.log_process {
            let child_out = process.stderr.take().unwrap();
            Some(thread::spawn(|| {
                let buffered_out = BufReader::new(child_out);
                for line in buffered_out.lines() {
                    let line = match line {
                        Ok(x) => x,
                        Err(_e) => return,
                    };
                    println!("L1: {}", line);
                }
            }))
        } else {
            None
        };

        info!("stacks-node mainchain spawned, waiting for startup");

        self.sub_process = Some(process);
        self.printer_handle = printer_handle;

        Ok(())
    }

    pub fn kill_process(&mut self) {
        if let Some(mut sub_process) = self.sub_process.take() {
            sub_process.kill().unwrap();
        }
        if let Some(handle) = self.printer_handle.take() {
            println!("Joining print handler: {:?}", handle.join());
        }
    }
}

impl Drop for StacksL1Controller {
    fn drop(&mut self) {
        self.kill_process();
    }
}

/// Longest time to wait for a stacks block before aborting.
const PANIC_TIMEOUT_SECS: u64 = 600;

/// Height of the current stacks tip.
fn get_stacks_tip_height(sortition_db: &SortitionDB) -> i64 {
    let tip_snapshot = SortitionDB::get_canonical_burn_chain_tip(&sortition_db.conn())
        .expect("Could not read from SortitionDB.");

    tip_snapshot.canonical_stacks_tip_height.try_into().unwrap()
}

/// Wait for the *height* of the stacks chain tip to increment.
pub fn wait_for_next_stacks_block(sortition_db: &SortitionDB) -> bool {
    let current = get_stacks_tip_height(sortition_db);
    let mut next = current;
    info!(
        "wait_for_next_stacks_block: STARTS waiting at time {:?}, Stacks block height {:?}",
        Instant::now(),
        current
    );
    let start = Instant::now();
    while next <= current {
        if start.elapsed() > Duration::from_secs(PANIC_TIMEOUT_SECS) {
            panic!("Timed out waiting for block to process, aborting test.");
        }
        thread::sleep(Duration::from_millis(100));
        next = get_stacks_tip_height(sortition_db);
    }
    info!(
        "wait_for_next_stacks_block: STOPS waiting at time {:?}, Stacks block height {}",
        Instant::now(),
        next
    );
    true
}

/// Deserializes the `StacksTransaction` objects from `blocks` and returns all those that
/// match `test_fn`.
fn select_transactions_where(
    blocks: &Vec<serde_json::Value>,
    test_fn: fn(&StacksTransaction) -> bool,
) -> Vec<StacksTransaction> {
    let mut result = vec![];
    for block in blocks {
        let transactions = block.get("transactions").unwrap().as_array().unwrap();
        for tx in transactions.iter() {
            let raw_tx = tx.get("raw_tx").unwrap().as_str().unwrap();
            let tx_bytes = hex_bytes(&raw_tx[2..]).unwrap();
            let parsed = StacksTransaction::consensus_deserialize(&mut &tx_bytes[..]).unwrap();
            let test_value = test_fn(&parsed);
            if test_value {
                result.push(parsed);
            }
        }
    }

    return result;
}

/// Uses MOCKNET_PRIVATE_KEY_1 to publish the hyperchains contract and supporting
///  trait contracts
pub fn publish_hc_contracts_to_l1(mut l1_nonce: u64, config: &Config, miner: PrincipalData) -> u64 {
    let nft_trait_name = "nft-trait-standard";
    let ft_trait_name = "ft-trait-standard";
    let l1_rpc_origin = config.burnchain.get_rpc_url();
    // Publish the NFT/FT traits
    let ft_trait_content =
        include_str!("../../../../core-contracts/contracts/helper/ft-trait-standard.clar");
    let ft_trait_publish = make_contract_publish(
        &MOCKNET_PRIVATE_KEY_1,
        LAYER_1_CHAIN_ID_TESTNET,
        l1_nonce,
        1_000_000,
        &ft_trait_name,
        &ft_trait_content,
    );
    l1_nonce += 1;

    let nft_trait_content =
        include_str!("../../../../core-contracts/contracts/helper/nft-trait-standard.clar");
    let nft_trait_publish = make_contract_publish(
        &MOCKNET_PRIVATE_KEY_1,
        LAYER_1_CHAIN_ID_TESTNET,
        l1_nonce,
        1_000_000,
        &nft_trait_name,
        &nft_trait_content,
    );
    l1_nonce += 1;

    // Publish the default hyperchains contract on the L1 chain
    let contract_content = include_str!("../../../../core-contracts/contracts/hyperchains.clar")
        .replace(
            "(define-data-var miner (optional principal) none)",
            &format!(
                "(define-data-var miner (optional principal) (some '{}))",
                &miner
            ),
        );

    let hc_contract_publish = make_contract_publish(
        &MOCKNET_PRIVATE_KEY_1,
        LAYER_1_CHAIN_ID_TESTNET,
        l1_nonce,
        1_000_000,
        config.burnchain.contract_identifier.name.as_str(),
        &contract_content,
    );
    l1_nonce += 1;

    submit_tx(&l1_rpc_origin, &ft_trait_publish);
    submit_tx(&l1_rpc_origin, &nft_trait_publish);
    // Because the nonce ensures that the FT contract and NFT contract
    // are published before the HC contract, we can broadcast them
    // all at once, even though the HC contract depends on those
    // contracts.
    submit_tx(&l1_rpc_origin, &hc_contract_publish);

    println!("Submitted FT, NFT, and Hyperchain contracts!");

    l1_nonce
}

/// This test brings up the Stacks-L1 chain in "mocknet" mode, and ensures that our listener can hear and record burn blocks
/// from the Stacks-L1 chain.
#[test]
fn l1_basic_listener_test() {
    if env::var("STACKS_NODE_TEST") != Ok("1".into()) {
        return;
    }

    // Start Stacks L1.
    let l1_toml_file = "../../contrib/conf/stacks-l1-mocknet.toml";
    let mut stacks_l1_controller = StacksL1Controller::new(l1_toml_file.to_string(), true);
    let _stacks_res = stacks_l1_controller
        .start_process()
        .expect("stacks l1 controller didn't start");

    // Start the L2 run loop.
    let mut config = super::new_test_conf();
    config.burnchain.first_burn_header_height = 1;
    config.burnchain.chain = "stacks_layer_1".to_string();
    config.burnchain.rpc_ssl = false;
    config.burnchain.rpc_port = 20443;
    config.burnchain.peer_host = "127.0.0.1".into();

    let mut run_loop = neon::RunLoop::new(config.clone());
    let termination_switch = run_loop.get_termination_switch();
    let run_loop_thread = thread::spawn(move || run_loop.start(None, 0));

    // Start Stacks L1.
    let l1_toml_file = "../../contrib/conf/stacks-l1-mocknet.toml";
    let mut stacks_l1_controller = StacksL1Controller::new(l1_toml_file.to_string(), true);
    let _stacks_res = stacks_l1_controller
        .start_process()
        .expect("stacks l1 controller didn't start");

    // Sleep to give the run loop time to listen to blocks.
    thread::sleep(Duration::from_millis(45000));

    // The burnchain should have registered what the listener recorded.
    let burnchain = Burnchain::new(&config.get_burn_db_path(), &config.burnchain.chain).unwrap();
    let (_, burndb) = burnchain.open_db(true).unwrap();
    let tip = burndb
        .get_canonical_chain_tip()
        .expect("couldn't get chain tip");
    info!("burnblock chain tip is {:?}", &tip);

    // Ensure that the tip height has moved beyond height 0.
    // We check that we have moved past 3 just to establish we are reliably getting blocks.
    assert!(tip.block_height > 3);

    termination_switch.store(false, Ordering::SeqCst);
    stacks_l1_controller.kill_process();
    run_loop_thread.join().expect("Failed to join run loop.");
}

#[test]
fn l1_integration_test() {
    // running locally:
    // STACKS_BASE_DIR=~/devel/stacks-blockchain/target/release/stacks-node STACKS_NODE_TEST=1 cargo test --workspace l1_integration_test
    if env::var("STACKS_NODE_TEST") != Ok("1".into()) {
        return;
    }

    // Start Stacks L1.
    let l1_toml_file = "../../contrib/conf/stacks-l1-mocknet.toml";
<<<<<<< HEAD
=======
    let l1_rpc_origin = "http://127.0.0.1:20443";
    let trait_standard_contract_name = "trait-standards";
>>>>>>> a23bd40c

    // Start the L2 run loop.
    let config = super::new_l1_test_conf(&*MOCKNET_PRIVATE_KEY_2, &*MOCKNET_PRIVATE_KEY_1);
    let miner_account = to_addr(&MOCKNET_PRIVATE_KEY_2);
    let l2_rpc_origin = format!("http://{}", &config.node.rpc_bind);

    let mut run_loop = neon::RunLoop::new(config.clone());
    let termination_switch = run_loop.get_termination_switch();
    let run_loop_thread = thread::spawn(move || run_loop.start(None, 0));

    // Give the run loop time to start.
    thread::sleep(Duration::from_millis(2_000));

    let burnchain = Burnchain::new(&config.get_burn_db_path(), &config.burnchain.chain).unwrap();
    let (sortition_db, burndb) = burnchain.open_db(true).unwrap();

    let mut stacks_l1_controller = StacksL1Controller::new(l1_toml_file.to_string(), false);
    let _stacks_res = stacks_l1_controller
        .start_process()
        .expect("stacks l1 controller didn't start");

    // Sleep to give the L1 chain time to start
    thread::sleep(Duration::from_millis(10_000));

<<<<<<< HEAD
    publish_hc_contracts_to_l1(0, &config, miner_account.clone().into());
=======
    // Publish the NFT/FT traits
    let trait_content =
        include_str!("../../../../core-contracts/contracts/helper/trait-standards.clar");
    let trait_publish = make_contract_publish(
        &MOCKNET_PRIVATE_KEY_1,
        LAYER_1_CHAIN_ID_TESTNET,
        0,
        1_000_000,
        &trait_standard_contract_name,
        &trait_content,
    );

    // Publish the default hyperchains contract on the L1 chain
    let contract_content = include_str!("../../../../core-contracts/contracts/hyperchains.clar");
    let hc_contract_publish = make_contract_publish(
        &MOCKNET_PRIVATE_KEY_1,
        LAYER_1_CHAIN_ID_TESTNET,
        1,
        1_000_000,
        config.burnchain.contract_identifier.name.as_str(),
        &contract_content,
    );

    submit_tx(l1_rpc_origin, &trait_publish);
    // Because the nonce ensures that the FT contract and NFT contract
    // are published before the HC contract, we can broadcast them
    // all at once, even though the HC contract depends on those
    // contracts.
    submit_tx(l1_rpc_origin, &hc_contract_publish);

    println!("Submitted FT, NFT, and Hyperchain contracts!");
>>>>>>> a23bd40c

    // Wait for exactly two stacks blocks.
    wait_for_next_stacks_block(&sortition_db);
    wait_for_next_stacks_block(&sortition_db);

    // The burnchain should have registered what the listener recorded.
    let tip = burndb
        .get_canonical_chain_tip()
        .expect("couldn't get chain tip");
    info!("burnblock chain tip is {:?}", &tip);

    // Ensure that the tip height has moved beyond height 0.
    // We check that we have moved past 3 just to establish we are reliably getting blocks.
    assert!(tip.block_height > 3);

    eprintln!("Miner account: {}", miner_account);

    // test the miner's nonce has incremented: this shows that L2 blocks have
    //  been mined (because the coinbase transactions bump the miner's nonce)
    let account = get_account(&l2_rpc_origin, &miner_account);
    assert_eq!(account.balance, 0);
    assert!(
        account.nonce >= 2,
        "Miner should have produced at least 2 coinbase transactions"
    );

    termination_switch.store(false, Ordering::SeqCst);
    stacks_l1_controller.kill_process();
    run_loop_thread.join().expect("Failed to join run loop.");
}

#[test]
fn l1_deposit_and_withdraw_asset_integration_test() {
    // running locally:
    // STACKS_BASE_DIR=~/devel/stacks-blockchain/target/release/stacks-node STACKS_NODE_TEST=1 cargo test --workspace l1_deposit_asset_integration_test
    if env::var("STACKS_NODE_TEST") != Ok("1".into()) {
        return;
    }

    // Start Stacks L1.
    let l1_toml_file = "../../contrib/conf/stacks-l1-mocknet.toml";
    let l1_rpc_origin = "http://127.0.0.1:20443";
    let trait_standard_contract_name = "trait-standards";

    // Start the L2 run loop.
    let mut config = super::new_l1_test_conf(&*MOCKNET_PRIVATE_KEY_2, &*MOCKNET_PRIVATE_KEY_1);
    let miner_account = to_addr(&MOCKNET_PRIVATE_KEY_2);
    let user_addr = to_addr(&MOCKNET_PRIVATE_KEY_1);
    config.add_initial_balance(user_addr.to_string(), 10000000);
    config.add_initial_balance(miner_account.to_string(), 10000000);

    let l2_rpc_origin = format!("http://{}", &config.node.rpc_bind);
    let mut l2_nonce = 0;

    config.events_observers.push(EventObserverConfig {
        endpoint: format!("localhost:{}", test_observer::EVENT_OBSERVER_PORT),
        events_keys: vec![EventKeyType::AnyEvent],
    });

    test_observer::spawn();

    let mut run_loop = neon::RunLoop::new(config.clone());
    let termination_switch = run_loop.get_termination_switch();
    let run_loop_thread = thread::spawn(move || run_loop.start(None, 0));

    // Give the run loop time to start.
    thread::sleep(Duration::from_millis(2_000));

    let mut stacks_l1_controller = StacksL1Controller::new(l1_toml_file.to_string(), true);
    let _stacks_res = stacks_l1_controller
        .start_process()
        .expect("stacks l1 controller didn't start");
    let mut l1_nonce = 0;

    // Sleep to give the L1 chain time to start
    thread::sleep(Duration::from_millis(10_000));

    // Publish the NFT/FT/HC traits
    let trait_content =
        include_str!("../../../../core-contracts/contracts/helper/trait-standards.clar");
    let trait_publish = make_contract_publish(
        &MOCKNET_PRIVATE_KEY_1,
        LAYER_1_CHAIN_ID_TESTNET,
        l1_nonce,
        1_000_000,
        &trait_standard_contract_name,
        &trait_content,
    );
    l1_nonce += 1;
    // Publish a simple FT and NFT
    let ft_content = include_str!("../../../../core-contracts/contracts/helper/simple-ft.clar");
    let ft_publish = make_contract_publish(
        &MOCKNET_PRIVATE_KEY_1,
        LAYER_1_CHAIN_ID_TESTNET,
        l1_nonce,
        1_000_000,
        "simple-ft",
        &ft_content,
    );
    l1_nonce += 1;
    let ft_contract_name = ContractName::from("simple-ft");
    let ft_contract_id = QualifiedContractIdentifier::new(user_addr.into(), ft_contract_name);
    let nft_content = include_str!("../../../../core-contracts/contracts/helper/simple-nft.clar");
    let nft_publish = make_contract_publish(
        &MOCKNET_PRIVATE_KEY_1,
        LAYER_1_CHAIN_ID_TESTNET,
        l1_nonce,
        1_000_000,
        "simple-nft",
        &nft_content,
    );
    l1_nonce += 1;
    let nft_contract_name = ContractName::from("simple-nft");
    let nft_contract_id = QualifiedContractIdentifier::new(user_addr.into(), nft_contract_name);

    // Publish the default hyperchains contract on the L1 chain
    let contract_content = include_str!("../../../../core-contracts/contracts/hyperchains.clar")
        .replace(
            "(define-data-var miner (optional principal) none)",
            &format!(
                "(define-data-var miner (optional principal) (some '{}))",
                &miner_account
            ),
        );

    let hc_contract_publish = make_contract_publish(
        &MOCKNET_PRIVATE_KEY_1,
        LAYER_1_CHAIN_ID_TESTNET,
        l1_nonce,
        1_000_000,
        config.burnchain.contract_identifier.name.as_str(),
        &format!(
            "{}\n (as-contract (setup-allowed-contracts))",
            contract_content
        ),
    );
    l1_nonce += 1;

    submit_tx(l1_rpc_origin, &trait_publish);
    submit_tx(l1_rpc_origin, &nft_publish);
    submit_tx(l1_rpc_origin, &ft_publish);
    // Because the nonce ensures that the FT contract and NFT contract
    // are published before the HC contract, we can broadcast them
    // all at once, even though the HC contract depends on those
    // contracts.
    submit_tx(l1_rpc_origin, &hc_contract_publish);

    println!("Submitted FT, NFT, and Hyperchain contracts!");

    // The burnchain should have registered what the listener recorded.
    let burnchain = Burnchain::new(&config.get_burn_db_path(), &config.burnchain.chain).unwrap();
    let (sortition_db, burndb) = burnchain.open_db(true).unwrap();

    wait_for_next_stacks_block(&sortition_db);
    wait_for_next_stacks_block(&sortition_db);
    wait_for_next_stacks_block(&sortition_db);

    let tip = burndb
        .get_canonical_chain_tip()
        .expect("couldn't get chain tip");

    // Ensure that the tip height has moved beyond height 0.
    // We check that we have moved past 3 just to establish we are reliably getting blocks.
    assert!(tip.block_height > 3);

    // test the miner's nonce has incremented: this shows that L2 blocks have
    //  been mined (because the coinbase transactions bump the miner's nonce)
    let account = get_account(&l2_rpc_origin, &miner_account);
    assert!(
        account.nonce >= 2,
        "Miner should have produced at least 2 coinbase transactions"
    );

    // Publish hyperchains contract for ft-token
    let hyperchain_simple_ft = "
    (define-fungible-token ft-token)

    (define-public (hyperchain-deposit-ft-token (amount uint) (recipient principal))
      (ft-mint? ft-token amount recipient)
    )

    (define-public (hyperchain-withdraw-ft-token (amount uint) (recipient principal))
      (ft-withdraw? ft-token amount recipient)
    )

    (define-read-only (get-token-balance (user principal))
        (ft-get-balance ft-token user)
    )
    ";
    let hyperchain_ft_publish = make_contract_publish(
        &MOCKNET_PRIVATE_KEY_1,
        config.node.chain_id,
        l2_nonce,
        1_000_000,
        "simple-ft",
        hyperchain_simple_ft,
    );
    l2_nonce += 1;
    let hc_ft_contract_id =
        QualifiedContractIdentifier::new(user_addr.into(), ContractName::from("simple-ft"));
    // Publish hyperchains contract for nft-token
    let hyperchain_simple_nft = "
    (define-non-fungible-token nft-token uint)

    (define-public (hyperchain-deposit-nft-token (id uint) (recipient principal))
      (nft-mint? nft-token id recipient)
    )

    (define-public (hyperchain-withdraw-nft-token (id uint) (recipient principal))
      (nft-withdraw? nft-token id recipient)
    )

    (define-read-only (get-token-owner (id uint))
        (nft-get-owner? nft-token id)
    )
    ";
    let hyperchain_nft_publish = make_contract_publish(
        &MOCKNET_PRIVATE_KEY_1,
        config.node.chain_id,
        l2_nonce,
        1_000_000,
        "simple-nft",
        hyperchain_simple_nft,
    );
    l2_nonce += 1;
    let hc_nft_contract_id =
        QualifiedContractIdentifier::new(user_addr.into(), ContractName::from("simple-nft"));

    // Mint a ft-token for user on L1 chain (amount = 1)
    let l1_mint_ft_tx = make_contract_call(
        &MOCKNET_PRIVATE_KEY_1,
        LAYER_1_CHAIN_ID_TESTNET,
        l1_nonce,
        1_000_000,
        &user_addr,
        "simple-ft",
        "gift-tokens",
        &[Value::Principal(user_addr.into())],
    );
    l1_nonce += 1;
    // Mint a nft-token for user on L1 chain (ID = 1)
    let l1_mint_nft_tx = make_contract_call(
        &MOCKNET_PRIVATE_KEY_1,
        LAYER_1_CHAIN_ID_TESTNET,
        l1_nonce,
        1_000_000,
        &user_addr,
        "simple-nft",
        "test-mint",
        &[Value::Principal(user_addr.into())],
    );
    l1_nonce += 1;

    // Setup hyperchains contract
    let hc_setup_tx = make_contract_call(
        &MOCKNET_PRIVATE_KEY_1,
        LAYER_1_CHAIN_ID_TESTNET,
        l1_nonce,
        1_000_000,
        &user_addr,
        config.burnchain.contract_identifier.name.as_str(),
        "setup-allowed-contracts",
        &[],
    );
    l1_nonce += 1;

    submit_tx(&l2_rpc_origin, &hyperchain_ft_publish);
    submit_tx(&l2_rpc_origin, &hyperchain_nft_publish);
    submit_tx(l1_rpc_origin, &l1_mint_ft_tx);
    submit_tx(l1_rpc_origin, &l1_mint_nft_tx);
    submit_tx(l1_rpc_origin, &hc_setup_tx);

    wait_for_next_stacks_block(&sortition_db);
    wait_for_next_stacks_block(&sortition_db);

    // Check that the user does not own any of the fungible tokens on the hyperchain now
    let res = call_read_only(
        &l2_rpc_origin,
        &user_addr,
        "simple-ft",
        "get-token-balance",
        vec![Value::Principal(user_addr.into()).serialize()],
    );
    assert!(res.get("cause").is_none());
    assert!(res["okay"].as_bool().unwrap());
    assert_eq!(res["result"], "0x0100000000000000000000000000000000");
    // Check that the user does not own the NFT on the hyperchain now
    let res = call_read_only(
        &l2_rpc_origin,
        &user_addr,
        "simple-nft",
        "get-token-owner",
        vec![Value::UInt(1).serialize()],
    );
    assert!(res.get("cause").is_none());
    assert!(res["okay"].as_bool().unwrap());
    let result = res["result"]
        .as_str()
        .unwrap()
        .strip_prefix("0x")
        .unwrap()
        .to_string();
    let addr = Value::deserialize(
        &result,
        &TypeSignature::OptionalType(Box::new(TypeSignature::PrincipalType)),
    );
    assert_eq!(addr, Value::none());

    let l1_deposit_ft_tx = make_contract_call(
        &MOCKNET_PRIVATE_KEY_1,
        LAYER_1_CHAIN_ID_TESTNET,
        l1_nonce,
        1_000_000,
        &user_addr,
        config.burnchain.contract_identifier.name.as_str(),
        "deposit-ft-asset",
        &[
            Value::UInt(1),
            Value::Principal(user_addr.into()),
            Value::none(),
            Value::Principal(PrincipalData::Contract(ft_contract_id.clone())),
            Value::Principal(PrincipalData::Contract(hc_ft_contract_id.clone())),
        ],
    );
    l1_nonce += 1;
    let l1_deposit_nft_tx = make_contract_call(
        &MOCKNET_PRIVATE_KEY_1,
        LAYER_1_CHAIN_ID_TESTNET,
        l1_nonce,
        1_000_000,
        &user_addr,
        config.burnchain.contract_identifier.name.as_str(),
        "deposit-nft-asset",
        &[
            Value::UInt(1),
            Value::Principal(user_addr.into()),
            Value::Principal(PrincipalData::Contract(nft_contract_id.clone())),
            Value::Principal(PrincipalData::Contract(hc_nft_contract_id.clone())),
        ],
    );
    l1_nonce += 1;

    // deposit ft-token into hyperchains contract on L1
    submit_tx(&l1_rpc_origin, &l1_deposit_ft_tx);
    // deposit nft-token into hyperchains contract on L1
    submit_tx(&l1_rpc_origin, &l1_deposit_nft_tx);

    wait_for_next_stacks_block(&sortition_db);
    wait_for_next_stacks_block(&sortition_db);
    wait_for_next_stacks_block(&sortition_db);

    // Check that the user owns a fungible token on the hyperchain now
    let res = call_read_only(
        &l2_rpc_origin,
        &user_addr,
        "simple-ft",
        "get-token-balance",
        vec![Value::Principal(user_addr.into()).serialize()],
    );
    assert!(res.get("cause").is_none());
    assert!(res["okay"].as_bool().unwrap());
    let result = res["result"]
        .as_str()
        .unwrap()
        .strip_prefix("0x")
        .unwrap()
        .to_string();
    let amount = Value::deserialize(&result, &TypeSignature::UIntType);
    assert_eq!(amount, Value::UInt(1));
    // Check that the user owns the NFT on the hyperchain now
    let res = call_read_only(
        &l2_rpc_origin,
        &user_addr,
        "simple-nft",
        "get-token-owner",
        vec![Value::UInt(1).serialize()],
    );
    assert!(res.get("cause").is_none());
    assert!(res["okay"].as_bool().unwrap());
    let result = res["result"]
        .as_str()
        .unwrap()
        .strip_prefix("0x")
        .unwrap()
        .to_string();
    let addr = Value::deserialize(
        &result,
        &TypeSignature::OptionalType(Box::new(TypeSignature::PrincipalType)),
    );
    assert_eq!(
        addr,
        Value::some(Value::Principal(user_addr.into())).unwrap()
    );

    // Check that the user does not own the FT on the L1
    let res = call_read_only(
        &l1_rpc_origin,
        &user_addr,
        "simple-ft",
        "get-balance",
        vec![Value::Principal(user_addr.into()).serialize()],
    );
    assert!(res.get("cause").is_none());
    assert!(res["okay"].as_bool().unwrap());
    let result = res["result"]
        .as_str()
        .unwrap()
        .strip_prefix("0x")
        .unwrap()
        .to_string();
    let amount = Value::deserialize(
        &result,
        &TypeSignature::ResponseType(Box::new((TypeSignature::UIntType, TypeSignature::UIntType))),
    );
    assert_eq!(amount, Value::okay(Value::UInt(0)).unwrap());
    // Check that the user does not own the NFT on the L1 (the contract should own it)
    let res = call_read_only(
        &l1_rpc_origin,
        &user_addr,
        "simple-nft",
        "get-owner",
        vec![Value::UInt(1).serialize()],
    );
    assert!(res.get("cause").is_none());
    assert!(res["okay"].as_bool().unwrap());
    let result = res["result"]
        .as_str()
        .unwrap()
        .strip_prefix("0x")
        .unwrap()
        .to_string();
    let amount = Value::deserialize(
        &result,
        &TypeSignature::ResponseType(Box::new((
            TypeSignature::OptionalType(Box::new(TypeSignature::PrincipalType)),
            TypeSignature::UIntType,
        ))),
    );
    assert_ne!(
        amount,
        Value::some(Value::Principal(user_addr.into())).unwrap()
    );

    // Withdraw the ft on the L2
    let l2_withdraw_ft_tx = make_contract_call(
        &MOCKNET_PRIVATE_KEY_1,
        config.node.chain_id,
        l2_nonce,
        1_000_000,
        &user_addr,
        "simple-ft",
        "hyperchain-withdraw-ft-token",
        &[Value::UInt(1), Value::Principal(user_addr.into())],
    );
    l2_nonce += 1;
    // Withdraw the nft on the L2
    let l2_withdraw_nft_tx = make_contract_call(
        &MOCKNET_PRIVATE_KEY_1,
        config.node.chain_id,
        l2_nonce,
        1_000_000,
        &user_addr,
        "simple-nft",
        "hyperchain-withdraw-nft-token",
        &[Value::UInt(1), Value::Principal(user_addr.into())],
    );
    l2_nonce += 1;
    // Withdraw ft-token from hyperchains contract on L2
    submit_tx(&l2_rpc_origin, &l2_withdraw_ft_tx);
    // Withdraw nft-token from hyperchains contract on L2
    submit_tx(&l2_rpc_origin, &l2_withdraw_nft_tx);

    // Sleep to give the run loop time to mine a block
    thread::sleep(Duration::from_secs(25));

    // Check that user no longer owns the fungible token on L2 chain
    let res = call_read_only(
        &l1_rpc_origin,
        &user_addr,
        "simple-ft",
        "get-balance",
        vec![Value::Principal(user_addr.into()).serialize()],
    );
    assert!(res.get("cause").is_none());
    assert!(res["okay"].as_bool().unwrap());
    let result = res["result"]
        .as_str()
        .unwrap()
        .strip_prefix("0x")
        .unwrap()
        .to_string();
    let amount = Value::deserialize(
        &result,
        &TypeSignature::ResponseType(Box::new((TypeSignature::UIntType, TypeSignature::UIntType))),
    );
    assert_eq!(amount, Value::okay(Value::UInt(0)).unwrap());
    // Check that user no longer owns the nft on L2 chain
    let res = call_read_only(
        &l2_rpc_origin,
        &user_addr,
        "simple-nft",
        "get-token-owner",
        vec![Value::UInt(1).serialize()],
    );
    assert!(res.get("cause").is_none());
    assert!(res["okay"].as_bool().unwrap());
    let result = res["result"]
        .as_str()
        .unwrap()
        .strip_prefix("0x")
        .unwrap()
        .to_string();
    let addr = Value::deserialize(
        &result,
        &TypeSignature::OptionalType(Box::new(TypeSignature::PrincipalType)),
    );
    assert_eq!(addr, Value::none());
    // Check that the user does not *yet* own the FT on the L1
    let res = call_read_only(
        &l1_rpc_origin,
        &user_addr,
        "simple-ft",
        "get-balance",
        vec![Value::Principal(user_addr.into()).serialize()],
    );
    assert!(res.get("cause").is_none());
    assert!(res["okay"].as_bool().unwrap());
    let result = res["result"]
        .as_str()
        .unwrap()
        .strip_prefix("0x")
        .unwrap()
        .to_string();
    let amount = Value::deserialize(
        &result,
        &TypeSignature::ResponseType(Box::new((TypeSignature::UIntType, TypeSignature::UIntType))),
    );
    assert_eq!(amount, Value::okay(Value::UInt(0)).unwrap());
    // Check that the user does not *yet* own the NFT on the L1 (the contract should own it)
    let res = call_read_only(
        &l1_rpc_origin,
        &user_addr,
        "simple-nft",
        "get-owner",
        vec![Value::UInt(1).serialize()],
    );
    assert!(res.get("cause").is_none());
    assert!(res["okay"].as_bool().unwrap());
    let result = res["result"]
        .as_str()
        .unwrap()
        .strip_prefix("0x")
        .unwrap()
        .to_string();
    let amount = Value::deserialize(
        &result,
        &TypeSignature::ResponseType(Box::new((
            TypeSignature::OptionalType(Box::new(TypeSignature::PrincipalType)),
            TypeSignature::UIntType,
        ))),
    );
    assert_ne!(
        amount,
        Value::some(Value::Principal(user_addr.into())).unwrap()
    );

    let block_data = test_observer::get_blocks();
    let mut withdraw_events = filter_map_events(&block_data, |height, event| {
        let ev_type = event.get("type").unwrap().as_str().unwrap();
        if ev_type == "nft_withdraw_event" {
            Some((height, event.get("nft_withdraw_event").unwrap().clone()))
        } else {
            None
        }
    });
    assert_eq!(withdraw_events.len(), 1);
    let (withdrawal_height, withdrawal_json) = withdraw_events.pop().unwrap();

    let withdrawal_id = withdrawal_json
        .get("withdrawal_id")
        .unwrap()
        .as_u64()
        .unwrap();

    let nft_withdrawal_entry = get_nft_withdrawal_entry(
        &l2_rpc_origin,
        withdrawal_height,
        &user_addr,
        withdrawal_id,
        AssetIdentifier {
            contract_identifier: QualifiedContractIdentifier::new(
                user_addr.into(),
                ContractName::from("simple-nft"),
            ),
            asset_name: ClarityName::from("nft-token"),
        },
        1,
    );

    // Create the withdrawal merkle tree by mocking the ft & nft withdraw event (if the root hash of
    // this constructed merkle tree is not identical to the root hash published by the HC node,
    // then the test will fail).
    let mut spending_condition = TransactionSpendingCondition::new_singlesig_p2pkh(
        StacksPublicKey::from_private(&MOCKNET_PRIVATE_KEY_1),
    )
    .expect("Failed to create p2pkh spending condition from public key.");
    spending_condition.set_nonce(l2_nonce - 1);
    spending_condition.set_tx_fee(1000);
    let auth = TransactionAuth::Standard(spending_condition);
    let mut ft_withdraw_event =
        StacksTransactionEvent::FTEvent(FTWithdrawEvent(FTWithdrawEventData {
            asset_identifier: AssetIdentifier {
                contract_identifier: QualifiedContractIdentifier::new(
                    user_addr.into(),
                    ContractName::from("simple-ft"),
                ),
                asset_name: ClarityName::from("ft-token"),
            },
            sender: user_addr.into(),
            amount: 1,
            withdrawal_id: None,
        }));
    let mut nft_withdraw_event =
        StacksTransactionEvent::NFTEvent(NFTWithdrawEvent(NFTWithdrawEventData {
            asset_identifier: AssetIdentifier {
                contract_identifier: QualifiedContractIdentifier::new(
                    user_addr.into(),
                    ContractName::from("simple-nft"),
                ),
                asset_name: ClarityName::from("nft-token"),
            },
            sender: user_addr.into(),
            id: 1,
            withdrawal_id: None,
        }));
    let withdrawal_receipt = StacksTransactionReceipt {
        transaction: TransactionOrigin::Stacks(StacksTransaction::new(
            TransactionVersion::Testnet,
            auth.clone(),
            TransactionPayload::Coinbase(CoinbasePayload([0u8; 32])),
        )),
        events: vec![ft_withdraw_event.clone(), nft_withdraw_event.clone()],
        post_condition_aborted: false,
        result: Value::err_none(),
        stx_burned: 0,
        contract_analysis: None,
        execution_cost: ExecutionCost::zero(),
        microblock_header: None,
        tx_index: 0,
    };
    let mut receipts = vec![withdrawal_receipt];
    let withdrawal_tree = create_withdrawal_merkle_tree(&mut receipts, withdrawal_height);
    let root_hash = withdrawal_tree.root().as_bytes().to_vec();

    let ft_withdrawal_key =
        generate_key_from_event(&mut ft_withdraw_event, 0, withdrawal_height).unwrap();
    let ft_withdrawal_key_bytes = convert_withdrawal_key_to_bytes(&ft_withdrawal_key);
    let ft_withdrawal_leaf_hash =
        MerkleTree::<Sha512Trunc256Sum>::get_leaf_hash(ft_withdrawal_key_bytes.as_slice())
            .as_bytes()
            .to_vec();
    let ft_path = withdrawal_tree.path(&ft_withdrawal_key_bytes).unwrap();

    let nft_withdrawal_key =
        generate_key_from_event(&mut nft_withdraw_event, 1, withdrawal_height).unwrap();
    let nft_withdrawal_key_bytes = convert_withdrawal_key_to_bytes(&nft_withdrawal_key);
    let nft_withdrawal_leaf_hash =
        MerkleTree::<Sha512Trunc256Sum>::get_leaf_hash(nft_withdrawal_key_bytes.as_slice())
            .as_bytes()
            .to_vec();
    let nft_path = withdrawal_tree.path(&nft_withdrawal_key_bytes).unwrap();

    let mut ft_sib_data = Vec::new();
    for sib in ft_path.iter() {
        let sib_hash = Value::buff_from(sib.hash.as_bytes().to_vec()).unwrap();
        // the sibling's side is the opposite of what PathOrder is set to
        let sib_is_left = Value::Bool(sib.order == MerklePathOrder::Right);
        let curr_sib_data = vec![
            (ClarityName::from("hash"), sib_hash),
            (ClarityName::from("is-left-side"), sib_is_left),
        ];
        let sib_tuple = Value::Tuple(TupleData::from_data(curr_sib_data).unwrap());
        ft_sib_data.push(sib_tuple);
    }
    let mut nft_sib_data = Vec::new();
    for sib in nft_path.iter() {
        let sib_hash = Value::buff_from(sib.hash.as_bytes().to_vec()).unwrap();
        // the sibling's side is the opposite of what PathOrder is set to
        let sib_is_left = Value::Bool(sib.order == MerklePathOrder::Right);
        let curr_sib_data = vec![
            (ClarityName::from("hash"), sib_hash),
            (ClarityName::from("is-left-side"), sib_is_left),
        ];
        let sib_tuple = Value::Tuple(TupleData::from_data(curr_sib_data).unwrap());
        nft_sib_data.push(sib_tuple);
    }

    let root_hash_val = Value::buff_from(root_hash.clone()).unwrap();
    let leaf_hash_val = Value::buff_from(nft_withdrawal_leaf_hash.clone()).unwrap();
    let siblings_val = Value::list_from(nft_sib_data.clone()).unwrap();

    assert_eq!(
        &root_hash_val, &nft_withdrawal_entry.root_hash,
        "Root hash should match value returned via RPC"
    );
    assert_eq!(
        &leaf_hash_val, &nft_withdrawal_entry.leaf_hash,
        "Leaf hash should match value returned via RPC"
    );
    assert_eq!(
        &siblings_val, &nft_withdrawal_entry.siblings,
        "Sibling hashes should match value returned via RPC"
    );

    // TODO: call withdraw from unauthorized principal once leaf verification is added to the HC contract

    let l1_withdraw_ft_tx = make_contract_call(
        &MOCKNET_PRIVATE_KEY_1,
        LAYER_1_CHAIN_ID_TESTNET,
        l1_nonce,
        1_000_000,
        &user_addr,
        config.burnchain.contract_identifier.name.as_str(),
        "withdraw-ft-asset",
        &[
            Value::UInt(1),
            Value::Principal(user_addr.into()),
            Value::none(),
            Value::Principal(PrincipalData::Contract(ft_contract_id.clone())),
            Value::Principal(PrincipalData::Contract(ft_contract_id.clone())),
            Value::buff_from(root_hash.clone()).unwrap(),
            Value::buff_from(ft_withdrawal_leaf_hash).unwrap(),
            Value::list_from(ft_sib_data).unwrap(),
        ],
    );
    l1_nonce += 1;
    let l1_withdraw_nft_tx = make_contract_call(
        &MOCKNET_PRIVATE_KEY_1,
        LAYER_1_CHAIN_ID_TESTNET,
        l1_nonce,
        1_000_000,
        &user_addr,
        config.burnchain.contract_identifier.name.as_str(),
        "withdraw-nft-asset",
        &[
            Value::UInt(1),
            Value::Principal(user_addr.into()),
            Value::Principal(PrincipalData::Contract(nft_contract_id.clone())),
            Value::Principal(PrincipalData::Contract(nft_contract_id.clone())),
            Value::buff_from(root_hash).unwrap(),
            Value::buff_from(nft_withdrawal_leaf_hash).unwrap(),
            Value::list_from(nft_sib_data).unwrap(),
        ],
    );
    // Withdraw ft-token from hyperchains contract on L1
    submit_tx(&l1_rpc_origin, &l1_withdraw_ft_tx);
    // Withdraw nft-token from hyperchains contract on L1
    submit_tx(&l1_rpc_origin, &l1_withdraw_nft_tx);

    // Sleep to give the run loop time to mine a block
    thread::sleep(Duration::from_secs(25));

    // Check that the user owns the fungible token on the L1 chain now
    let res = call_read_only(
        &l1_rpc_origin,
        &user_addr,
        "simple-ft",
        "get-balance",
        vec![Value::Principal(user_addr.into()).serialize()],
    );
    assert!(res.get("cause").is_none());
    assert!(res["okay"].as_bool().unwrap());
    let result = res["result"]
        .as_str()
        .unwrap()
        .strip_prefix("0x")
        .unwrap()
        .to_string();
    let amount = Value::deserialize(
        &result,
        &TypeSignature::ResponseType(Box::new((TypeSignature::UIntType, TypeSignature::UIntType))),
    );
    assert_eq!(amount, Value::okay(Value::UInt(1)).unwrap());
    // Check that the user owns the NFT on the L1 chain now
    let res = call_read_only(
        &l1_rpc_origin,
        &user_addr,
        "simple-nft",
        "get-owner",
        vec![Value::UInt(1).serialize()],
    );
    assert!(res.get("cause").is_none());
    assert!(res["okay"].as_bool().unwrap());
    let result = res["result"]
        .as_str()
        .unwrap()
        .strip_prefix("0x")
        .unwrap()
        .to_string();
    let amount = Value::deserialize(
        &result,
        &TypeSignature::ResponseType(Box::new((
            TypeSignature::OptionalType(Box::new(TypeSignature::PrincipalType)),
            TypeSignature::UIntType,
        ))),
    );
    assert_eq!(
        amount,
        Value::okay(Value::some(Value::Principal(user_addr.into())).unwrap()).unwrap()
    );

    termination_switch.store(false, Ordering::SeqCst);
    stacks_l1_controller.kill_process();
    run_loop_thread.join().expect("Failed to join run loop.");
}

/// This test calls the `deposit-stx` function in the hyperchains contract.
/// We expect to see the stx balance for the user in question increase.
#[test]
fn l1_deposit_and_withdraw_stx_integration_test() {
    // running locally:
    // STACKS_BASE_DIR=~/devel/stacks-blockchain/target/release/stacks-node STACKS_NODE_TEST=1 cargo test --workspace l1_deposit_stx_integration_test
    if env::var("STACKS_NODE_TEST") != Ok("1".into()) {
        return;
    }

    // Start Stacks L1.
    let l1_toml_file = "../../contrib/conf/stacks-l1-mocknet.toml";
    let l1_rpc_origin = "http://127.0.0.1:20443";
    let trait_standard_contract_name = "trait-standards";

    // Start the L2 run loop.
    let mut config = super::new_l1_test_conf(&*MOCKNET_PRIVATE_KEY_2, &*MOCKNET_PRIVATE_KEY_1);
    let miner_account = to_addr(&MOCKNET_PRIVATE_KEY_2);
    let user_addr = to_addr(&MOCKNET_PRIVATE_KEY_1);
    let alt_user_addr = to_addr(&MOCKNET_PRIVATE_KEY_3);
    let l2_starting_account_balance = 10000000;
    let l1_starting_account_balance = 100000000000000;
    let default_fee = 1_000_000;
    config.add_initial_balance(user_addr.to_string(), l2_starting_account_balance);
    config.add_initial_balance(miner_account.to_string(), l2_starting_account_balance);
    config.add_initial_balance(alt_user_addr.to_string(), l2_starting_account_balance);

    let l2_rpc_origin = format!("http://{}", &config.node.rpc_bind);

    let mut l2_nonce = 0;

    config.events_observers.push(EventObserverConfig {
        endpoint: format!("localhost:{}", test_observer::EVENT_OBSERVER_PORT),
        events_keys: vec![EventKeyType::AnyEvent],
    });

    test_observer::spawn();

    let mut run_loop = neon::RunLoop::new(config.clone());
    let termination_switch = run_loop.get_termination_switch();
    let run_loop_thread = thread::spawn(move || run_loop.start(None, 0));

    // Sleep to give the run loop time to start
    thread::sleep(Duration::from_millis(2_000));

    let burnchain = Burnchain::new(&config.get_burn_db_path(), &config.burnchain.chain).unwrap();
    let (sortition_db, burndb) = burnchain.open_db(true).unwrap();

    let mut stacks_l1_controller = StacksL1Controller::new(l1_toml_file.to_string(), true);
    let _stacks_res = stacks_l1_controller
        .start_process()
        .expect("stacks l1 controller didn't start");
    let mut l1_nonce = 0;

    // Sleep to give the L1 chain time to start
    thread::sleep(Duration::from_millis(10_000));

    // Publish the NFT/FT/HC traits
    let trait_content =
        include_str!("../../../../core-contracts/contracts/helper/trait-standards.clar");
    let trait_publish = make_contract_publish(
        &MOCKNET_PRIVATE_KEY_1,
        LAYER_1_CHAIN_ID_TESTNET,
        l1_nonce,
        1_000_000,
        &trait_standard_contract_name,
        &trait_content,
    );
    l1_nonce += 1;

    // Publish the default hyperchains contract on the L1 chain
    let contract_content = include_str!("../../../../core-contracts/contracts/hyperchains.clar")
        .replace(
            "(define-data-var miner (optional principal) none)",
            &format!(
                "(define-data-var miner (optional principal) (some '{}))",
                &miner_account
            ),
        );
    let hc_contract_publish = make_contract_publish(
        &MOCKNET_PRIVATE_KEY_1,
        LAYER_1_CHAIN_ID_TESTNET,
        l1_nonce,
        1_000_000,
        config.burnchain.contract_identifier.name.as_str(),
        &contract_content,
    );

    l1_nonce += 1;
    submit_tx(l1_rpc_origin, &trait_publish);
    submit_tx(l1_rpc_origin, &hc_contract_publish);

    wait_for_next_stacks_block(&sortition_db);
    wait_for_next_stacks_block(&sortition_db);

    // The burnchain should have registered what the listener recorded.
    let tip = burndb
        .get_canonical_chain_tip()
        .expect("couldn't get chain tip");

    // Ensure that the tip height has moved beyond height 0.
    // We check that we have moved past 3 just to establish we are reliably getting blocks.
    assert!(tip.block_height > 3);

    // test the miner's nonce has incremented: this shows that L2 blocks have
    //  been mined (because the coinbase transactions bump the miner's nonce)
    let account = get_account(&l2_rpc_origin, &miner_account);
    assert!(
        account.nonce >= 2,
        "Miner should have produced at least 2 coinbase transactions"
    );

    // Publish hyperchains contract for withdrawing stx
    let hyperchain_simple_stx = "
    (define-public (hyperchain-withdraw-stx (amount uint) (sender principal))
      (stx-withdraw? amount sender)
    )
    ";
    let hyperchain_stx_publish = make_contract_publish(
        &MOCKNET_PRIVATE_KEY_1,
        config.node.chain_id,
        l2_nonce,
        default_fee,
        "simple-stx",
        hyperchain_simple_stx,
    );
    l2_nonce += 1;

    // Setup hyperchains contract
    let hc_setup_tx = make_contract_call(
        &MOCKNET_PRIVATE_KEY_1,
        LAYER_1_CHAIN_ID_TESTNET,
        l1_nonce,
        default_fee,
        &user_addr,
        config.burnchain.contract_identifier.name.as_str(),
        "setup-allowed-contracts",
        &[],
    );
    l1_nonce += 1;
    submit_tx(&l2_rpc_origin, &hyperchain_stx_publish);
    submit_tx(l1_rpc_origin, &hc_setup_tx);

    wait_for_next_stacks_block(&sortition_db);
    wait_for_next_stacks_block(&sortition_db);

    // Check that the user does not own any additional STX on the hyperchain now
    let account = get_account(&l2_rpc_origin, &user_addr);
    assert_eq!(
        account.balance,
        (l2_starting_account_balance - default_fee * l2_nonce) as u128
    );
    // Check the user's balance on the L1
    let account = get_account(&l1_rpc_origin, &user_addr);
    assert_eq!(
        account.balance,
        (l1_starting_account_balance - default_fee * l1_nonce) as u128
    );

    let l1_deposit_stx_tx = make_contract_call(
        &MOCKNET_PRIVATE_KEY_1,
        LAYER_1_CHAIN_ID_TESTNET,
        l1_nonce,
        1_000_000,
        &user_addr,
        config.burnchain.contract_identifier.name.as_str(),
        "deposit-stx",
        &[Value::UInt(1), Value::Principal(user_addr.into())],
    );
    l1_nonce += 1;

    // Deposit stx into hyperchains contract on L1
    submit_tx(&l1_rpc_origin, &l1_deposit_stx_tx);

    // Wait to give the run loop time to mine a block
    wait_for_next_stacks_block(&sortition_db);
    wait_for_next_stacks_block(&sortition_db);

    // Check that the user owns additional STX on the hyperchain now
    let account = get_account(&l2_rpc_origin, &user_addr);
    assert_eq!(
        account.balance,
        (l2_starting_account_balance - default_fee * l2_nonce + 1) as u128
    );
    // Check that the user's balance decreased on the L1
    let account = get_account(&l1_rpc_origin, &user_addr);
    assert_eq!(
        account.balance,
        (l1_starting_account_balance - default_fee * l1_nonce - 1) as u128
    );

    // Call the withdraw stx function on the L2 from unauthorized user
    let l2_withdraw_stx_tx_unauth = make_contract_call(
        &MOCKNET_PRIVATE_KEY_3,
        config.node.chain_id,
        0,
        1_000_000,
        &user_addr,
        "simple-stx",
        "hyperchain-withdraw-stx",
        &[Value::UInt(1), Value::Principal(user_addr.into())],
    );
    // withdraw stx from L2
    submit_tx(&l2_rpc_origin, &l2_withdraw_stx_tx_unauth);

    // Sleep to give the run loop time to mine a block
    thread::sleep(Duration::from_secs(25));
    // Check that the user still owns STX on the hyperchain now (withdraw attempt should fail)
    let account = get_account(&l2_rpc_origin, &user_addr);
    assert_eq!(
        account.balance,
        (l2_starting_account_balance - default_fee * l2_nonce + 1) as u128
    );

    // Call the withdraw stx function on the L2 from the correct user
    let l2_withdraw_stx_tx = make_contract_call(
        &MOCKNET_PRIVATE_KEY_1,
        config.node.chain_id,
        l2_nonce,
        1_000_000,
        &user_addr,
        "simple-stx",
        "hyperchain-withdraw-stx",
        &[Value::UInt(1), Value::Principal(user_addr.into())],
    );
    l2_nonce += 1;
    // withdraw stx from L2
    submit_tx(&l2_rpc_origin, &l2_withdraw_stx_tx);

    // Sleep to give the run loop time to mine a block
    thread::sleep(Duration::from_secs(25));

    // TODO: here, read the withdrawal events to get the withdrawal ID, and figure out the
    //       block height to query.
    let block_data = test_observer::get_blocks();
    let mut withdraw_events = filter_map_events(&block_data, |height, event| {
        let ev_type = event.get("type").unwrap().as_str().unwrap();
        if ev_type == "stx_withdraw_event" {
            Some((height, event.get("stx_withdraw_event").unwrap().clone()))
        } else {
            None
        }
    });

    // should only be one withdrawal event
    assert_eq!(withdraw_events.len(), 1);
    let (withdrawal_height, withdrawal_json) = withdraw_events.pop().unwrap();

    let withdrawal_id = withdrawal_json
        .get("withdrawal_id")
        .unwrap()
        .as_u64()
        .unwrap();
    let withdrawal_amount: u64 = withdrawal_json
        .get("amount")
        .unwrap()
        .as_str()
        .unwrap()
        .parse()
        .unwrap();
    let withdrawal_sender = withdrawal_json
        .get("sender")
        .unwrap()
        .as_str()
        .unwrap()
        .to_string();

    assert_eq!(withdrawal_id, 0);
    assert_eq!(withdrawal_amount, 1);
    assert_eq!(withdrawal_sender, user_addr.to_string());

    let withdrawal_entry = get_withdrawal_entry(
        &l2_rpc_origin,
        withdrawal_height,
        &user_addr,
        withdrawal_id,
        withdrawal_amount,
    );

    // Check that the user does not own any additional STX anymore on the hyperchain now
    let account = get_account(&l2_rpc_origin, &user_addr);
    assert_eq!(
        account.balance,
        (l2_starting_account_balance - default_fee * l2_nonce) as u128
    );
    // Check that the user's balance has not yet increased on the L1
    let account = get_account(&l1_rpc_origin, &user_addr);
    assert_eq!(
        account.balance,
        (l1_starting_account_balance - default_fee * l1_nonce - 1) as u128
    );

    // Create the withdrawal merkle tree by mocking the stx withdraw event (if the root hash of
    // this constructed merkle tree is not identical to the root hash published by the HC node,
    // then the test will fail).
    let mut spending_condition = TransactionSpendingCondition::new_singlesig_p2pkh(
        StacksPublicKey::from_private(&MOCKNET_PRIVATE_KEY_1),
    )
    .expect("Failed to create p2pkh spending condition from public key.");
    spending_condition.set_nonce(l2_nonce - 1);
    spending_condition.set_tx_fee(1000);
    let auth = TransactionAuth::Standard(spending_condition);
    let mut stx_withdraw_event =
        StacksTransactionEvent::STXEvent(STXWithdrawEvent(STXWithdrawEventData {
            sender: user_addr.into(),
            amount: 1,
            withdrawal_id: None,
        }));

    let withdrawal_receipt = StacksTransactionReceipt {
        transaction: TransactionOrigin::Stacks(StacksTransaction::new(
            TransactionVersion::Testnet,
            auth.clone(),
            TransactionPayload::Coinbase(CoinbasePayload([0u8; 32])),
        )),
        events: vec![stx_withdraw_event.clone()],
        post_condition_aborted: false,
        result: Value::err_none(),
        stx_burned: 0,
        contract_analysis: None,
        execution_cost: ExecutionCost::zero(),
        microblock_header: None,
        tx_index: 0,
    };
    let mut receipts = vec![withdrawal_receipt];

    // okay to pass a zero block height in tests: the block height parameter is only used for logging
    let withdrawal_tree = create_withdrawal_merkle_tree(&mut receipts, withdrawal_height);
    let root_hash = withdrawal_tree.root().as_bytes().to_vec();

    // okay to pass a zero block height in tests: the block height parameter is only used for logging
    let stx_withdrawal_key =
        generate_key_from_event(&mut stx_withdraw_event, 0, withdrawal_height).unwrap();
    let stx_withdrawal_key_bytes = convert_withdrawal_key_to_bytes(&stx_withdrawal_key);
    let stx_withdrawal_leaf_hash =
        MerkleTree::<Sha512Trunc256Sum>::get_leaf_hash(stx_withdrawal_key_bytes.as_slice())
            .as_bytes()
            .to_vec();
    let stx_path = withdrawal_tree.path(&stx_withdrawal_key_bytes).unwrap();

    let mut stx_sib_data = Vec::new();
    for sib in stx_path.iter() {
        let sib_hash = Value::buff_from(sib.hash.as_bytes().to_vec()).unwrap();
        // the sibling's side is the opposite of what PathOrder is set to
        let sib_is_left = Value::Bool(sib.order == MerklePathOrder::Right);
        let curr_sib_data = vec![
            (ClarityName::from("hash"), sib_hash),
            (ClarityName::from("is-left-side"), sib_is_left),
        ];
        let sib_tuple = Value::Tuple(TupleData::from_data(curr_sib_data).unwrap());
        stx_sib_data.push(sib_tuple);
    }

    let root_hash_val = Value::buff_from(root_hash.clone()).unwrap();
    let leaf_hash_val = Value::buff_from(stx_withdrawal_leaf_hash).unwrap();
    let siblings_val = Value::list_from(stx_sib_data).unwrap();

    assert_eq!(
        &root_hash_val, &withdrawal_entry.root_hash,
        "Root hash should match value returned via RPC"
    );
    assert_eq!(
        &leaf_hash_val, &withdrawal_entry.leaf_hash,
        "Leaf hash should match value returned via RPC"
    );
    assert_eq!(
        &siblings_val, &withdrawal_entry.siblings,
        "Sibling hashes should match value returned via RPC"
    );

    // test the result of our RPC call matches our constructed values

    let l1_withdraw_stx_tx = make_contract_call(
        &MOCKNET_PRIVATE_KEY_1,
        LAYER_1_CHAIN_ID_TESTNET,
        l1_nonce,
        1_000_000,
        &user_addr,
        config.burnchain.contract_identifier.name.as_str(),
        "withdraw-stx",
        &[
            Value::UInt(1),
            Value::Principal(user_addr.into()),
            root_hash_val,
            leaf_hash_val,
            siblings_val,
        ],
    );
    l1_nonce += 1;

    // Withdraw 1 stx from hyperchains contract on L1
    submit_tx(&l1_rpc_origin, &l1_withdraw_stx_tx);

    // Sleep to give the run loop time to mine a block
    wait_for_next_stacks_block(&sortition_db);
    wait_for_next_stacks_block(&sortition_db);

    // Check that the user still does not own any additional STX on the hyperchain now
    let account = get_account(&l2_rpc_origin, &user_addr);
    assert_eq!(
        account.balance,
        (l2_starting_account_balance - default_fee * l2_nonce) as u128
    );
    // Check that the user's STX was transferred back to the L1
    let account = get_account(&l1_rpc_origin, &user_addr);
    assert_eq!(
        account.balance,
        (l1_starting_account_balance - default_fee * l1_nonce) as u128
    );

    termination_switch.store(false, Ordering::SeqCst);
    stacks_l1_controller.kill_process();
    run_loop_thread.join().expect("Failed to join run loop.");
}

/// Test that we can bring up an L2 node and make some simple calls to the L2 chain.
/// Set up the L2 chain, make N calls, check that they are found in the listener.
#[test]
fn l2_simple_contract_calls() {
    if env::var("STACKS_NODE_TEST") != Ok("1".into()) {
        return;
    }

    // Start Stacks L1.
    let l1_toml_file = "../../contrib/conf/stacks-l1-mocknet.toml";
<<<<<<< HEAD
=======
    let l1_rpc_origin = "http://127.0.0.1:20443";

    let trait_standard_contract_name = "trait-standards";
>>>>>>> a23bd40c

    // Start the L2 run loop.
    let mut config = super::new_l1_test_conf(&*MOCKNET_PRIVATE_KEY_2, &*MOCKNET_PRIVATE_KEY_1);
    let miner_account = to_addr(&*MOCKNET_PRIVATE_KEY_2);

    let l2_rpc_origin = format!("http://{}", &config.node.rpc_bind);

    let user_addr = to_addr(&MOCKNET_PRIVATE_KEY_1);
    config.add_initial_balance(user_addr.to_string(), 10000000);

    config.events_observers.push(EventObserverConfig {
        endpoint: format!("localhost:{}", test_observer::EVENT_OBSERVER_PORT),
        events_keys: vec![EventKeyType::AnyEvent],
    });

    test_observer::spawn();

    let mut run_loop = neon::RunLoop::new(config.clone());
    let termination_switch = run_loop.get_termination_switch();
    let run_loop_thread = thread::spawn(move || run_loop.start(None, 0));

    // Sleep to give the run loop time to start
    thread::sleep(Duration::from_millis(2_000));

    let burnchain = Burnchain::new(&config.get_burn_db_path(), &config.burnchain.chain).unwrap();
    let (sortition_db, _) = burnchain.open_db(true).unwrap();

    let mut stacks_l1_controller = StacksL1Controller::new(l1_toml_file.to_string(), true);
    let _stacks_res = stacks_l1_controller
        .start_process()
        .expect("stacks l1 controller didn't start");
    // Sleep to give the L1 chain time to start
    thread::sleep(Duration::from_millis(10_000));

<<<<<<< HEAD
    publish_hc_contracts_to_l1(0, &config, miner_account.clone().into());
=======
    // Publish the NFT/FT/HC traits
    let trait_content =
        include_str!("../../../../core-contracts/contracts/helper/trait-standards.clar");
    let trait_publish = make_contract_publish(
        &MOCKNET_PRIVATE_KEY_1,
        LAYER_1_CHAIN_ID_TESTNET,
        0,
        1_000_000,
        &trait_standard_contract_name,
        &trait_content,
    );
    // Publish the default hyperchains contract on the L1 chain
    let contract_content = include_str!("../../../../core-contracts/contracts/hyperchains.clar");
    let hc_contract_publish = make_contract_publish(
        &MOCKNET_PRIVATE_KEY_1,
        LAYER_1_CHAIN_ID_TESTNET,
        1,
        1_000_000,
        config.burnchain.contract_identifier.name.as_str(),
        &contract_content,
    );

    submit_tx(l1_rpc_origin, &trait_publish);
    submit_tx(l1_rpc_origin, &hc_contract_publish);
    println!("Submitted FT, NFT, and Hyperchain contracts!");
>>>>>>> a23bd40c

    wait_for_next_stacks_block(&sortition_db);
    wait_for_next_stacks_block(&sortition_db);

    let small_contract = "(define-public (return-one) (ok 1))";
    let mut l2_nonce = 0;
    {
        let hyperchain_small_contract_publish = make_contract_publish(
            &MOCKNET_PRIVATE_KEY_1,
            config.node.chain_id,
            l2_nonce,
            1000,
            "small-contract",
            small_contract,
        );
        l2_nonce += 1;
        submit_tx(&l2_rpc_origin, &hyperchain_small_contract_publish);
    }
    wait_for_next_stacks_block(&sortition_db);
    wait_for_next_stacks_block(&sortition_db);

    // Make two contract calls to "return-one".
    for _ in 0..2 {
        let small_contract_call1 = make_contract_call(
            &MOCKNET_PRIVATE_KEY_1,
            config.node.chain_id,
            l2_nonce,
            1000,
            &user_addr,
            "small-contract",
            "return-one",
            &[],
        );
        l2_nonce += 1;
        submit_tx(&l2_rpc_origin, &small_contract_call1);
        wait_for_next_stacks_block(&sortition_db);
    }
    // Wait extra blocks to avoid flakes.
    wait_for_next_stacks_block(&sortition_db);
    wait_for_next_stacks_block(&sortition_db);

    // Check for two calls to "return-one".
    let small_contract_calls = select_transactions_where(
        &test_observer::get_blocks(),
        |transaction| match &transaction.payload {
            TransactionPayload::ContractCall(contract) => {
                contract.contract_name == ContractName::try_from("small-contract").unwrap()
                    && contract.function_name == ClarityName::try_from("return-one").unwrap()
            }
            _ => false,
        },
    );
    assert_eq!(small_contract_calls.len(), 2);
    termination_switch.store(false, Ordering::SeqCst);
    stacks_l1_controller.kill_process();
    run_loop_thread.join().expect("Failed to join run loop.");
}

/// This integration test verifies that:
/// (a) assets minted on L1 chain can be deposited into hyperchain
/// (b) assets minted on hyperchain can be withdrawn to the L1
#[test]
fn nft_deposit_and_withdraw_integration_test() {
    // running locally:
    // STACKS_BASE_DIR=~/devel/stacks-blockchain/target/release/stacks-node STACKS_NODE_TEST=1 cargo test --workspace nft_deposit_and_withdraw_integration_test
    if env::var("STACKS_NODE_TEST") != Ok("1".into()) {
        return;
    }

    // Start Stacks L1.
    let l1_toml_file = "../../contrib/conf/stacks-l1-mocknet.toml";
    let l1_rpc_origin = "http://127.0.0.1:20443";
    let trait_standards_contract_name = "trait-standards";

    // Start the L2 run loop.
    let mut config = super::new_test_conf();
    config.node.mining_key = Some(MOCKNET_PRIVATE_KEY_2.clone());
    let miner_account = to_addr(&MOCKNET_PRIVATE_KEY_2);
    let user_addr = to_addr(&MOCKNET_PRIVATE_KEY_1);
    config.add_initial_balance(user_addr.to_string(), 10000000);
    config.add_initial_balance(miner_account.to_string(), 10000000);

    config.burnchain.first_burn_header_height = 1;
    config.burnchain.chain = "stacks_layer_1".to_string();
    config.burnchain.rpc_ssl = false;
    config.burnchain.rpc_port = 20443;
    config.burnchain.peer_host = "127.0.0.1".into();
    config.node.wait_time_for_microblocks = 10_000;
    config.node.rpc_bind = "127.0.0.1:30443".into();
    config.node.p2p_bind = "127.0.0.1:30444".into();
    let l2_rpc_origin = format!("http://{}", &config.node.rpc_bind);
    let mut l2_nonce = 0;

    config.burnchain.contract_identifier =
        QualifiedContractIdentifier::new(user_addr.into(), "hyperchain-controller".into());

    config.node.miner = true;

    config.events_observers.push(EventObserverConfig {
        endpoint: format!("localhost:{}", test_observer::EVENT_OBSERVER_PORT),
        events_keys: vec![EventKeyType::AnyEvent],
    });

    test_observer::spawn();

    let mut run_loop = neon::RunLoop::new(config.clone());
    let termination_switch = run_loop.get_termination_switch();
    let run_loop_thread = thread::spawn(move || run_loop.start(None, 0));

    // Give the run loop time to start.
    thread::sleep(Duration::from_millis(2_000));

    // The burnchain should have registered what the listener recorded.
    let burnchain = Burnchain::new(&config.get_burn_db_path(), &config.burnchain.chain).unwrap();
    let (sortition_db, burndb) = burnchain.open_db(true).unwrap();

    let mut stacks_l1_controller = StacksL1Controller::new(l1_toml_file.to_string(), true);
    let _stacks_res = stacks_l1_controller
        .start_process()
        .expect("stacks l1 controller didn't start");
    let mut l1_nonce = 0;

    // Sleep to give the L1 chain time to start
    thread::sleep(Duration::from_millis(10_000));

    // Publish the NFT/FT/mint-from-hyperchain traits onto L1
    let trait_content =
        include_str!("../../../../core-contracts/contracts/helper/trait-standards.clar");
    let trait_publish = make_contract_publish(
        &MOCKNET_PRIVATE_KEY_1,
        LAYER_1_CHAIN_ID_TESTNET,
        l1_nonce,
        1_000_000,
        &trait_standards_contract_name,
        &trait_content,
    );
    l1_nonce += 1;

    // Publish a simple NFT onto L1
    let nft_content = include_str!("../../../../core-contracts/contracts/helper/simple-nft.clar");
    let nft_publish = make_contract_publish(
        &MOCKNET_PRIVATE_KEY_1,
        LAYER_1_CHAIN_ID_TESTNET,
        l1_nonce,
        1_000_000,
        "simple-nft",
        &nft_content,
    );
    l1_nonce += 1;
    let nft_contract_name = ContractName::from("simple-nft");
    let nft_contract_id = QualifiedContractIdentifier::new(user_addr.into(), nft_contract_name);

    // Publish the default hyperchains contract on the L1 chain
    let contract_content = include_str!("../../../../core-contracts/contracts/hyperchains.clar");
    let hc_contract_publish = make_contract_publish(
        &MOCKNET_PRIVATE_KEY_1,
        LAYER_1_CHAIN_ID_TESTNET,
        l1_nonce,
        1_000_000,
        config.burnchain.contract_identifier.name.as_str(),
        &contract_content,
    );
    l1_nonce += 1;

    submit_tx(l1_rpc_origin, &trait_publish);
    submit_tx(l1_rpc_origin, &nft_publish);
    // Because the nonce ensures that the trait contracts
    // are published before the HC contract, we can broadcast them
    // all at once, even though the HC contract depends on those
    // contracts.
    submit_tx(l1_rpc_origin, &hc_contract_publish);

    println!("Submitted NFT and Hyperchain contracts onto L1!");

    // Sleep to give the run loop time to listen to blocks,
    //  and start mining L2 blocks
    wait_for_next_stacks_block(&sortition_db);
    wait_for_next_stacks_block(&sortition_db);

    let tip = burndb
        .get_canonical_chain_tip()
        .expect("couldn't get chain tip");

    // Ensure that the tip height has moved beyond height 0.
    // We check that we have moved past 3 just to establish we are reliably getting blocks.
    assert!(tip.block_height > 3);

    // test the miner's nonce has incremented: this shows that L2 blocks have
    //  been mined (because the coinbase transactions bump the miner's nonce)
    let account = get_account(&l2_rpc_origin, &miner_account);
    assert!(
        account.nonce >= 2,
        "Miner should have produced at least 2 coinbase transactions"
    );

    // Publish the traits onto the hyperchain
    let l2_trait_publish = make_contract_publish(
        &MOCKNET_PRIVATE_KEY_1,
        config.node.chain_id,
        l2_nonce,
        1_000_000,
        &trait_standards_contract_name,
        &trait_content,
    );
    l2_nonce += 1;

    // Publish hyperchains contract for nft-token
    let hyperchain_simple_nft = "
    (impl-trait .trait-standards.nft-trait)

    (define-constant ERR_NOT_AUTHORIZED (err u1001))

    (define-non-fungible-token nft-token uint)
    (define-data-var lastId uint u0)

    ;; NFT trait implementation
    (define-read-only (get-last-token-id)
      (ok (var-get lastId))
    )

    (define-read-only (get-owner (id uint))
      (ok (nft-get-owner? nft-token id))
    )

    (define-read-only (get-token-uri (id uint))
      (ok none)
    )

    (define-public (transfer (id uint) (sender principal) (recipient principal))
      (begin
        (asserts! (is-eq tx-sender sender) ERR_NOT_AUTHORIZED)
        (nft-transfer? nft-token id sender recipient)
      )
    )

    ;; Other methods
    (define-public (mint-on-hc (id uint) (recipient principal))
        (begin
            (var-set lastId id)
            (nft-mint? nft-token id recipient)
        )
    )

    (define-public (hyperchain-deposit-nft-token (id uint) (recipient principal))
      (begin
          (var-set lastId id)
          (nft-mint? nft-token id recipient)
      )
    )

    (define-public (hyperchain-withdraw-nft-token (id uint) (recipient principal))
      (nft-withdraw? nft-token id recipient)
    )

    (define-read-only (get-token-owner (id uint))
        (nft-get-owner? nft-token id)
    )
    ";
    let hyperchain_nft_publish = make_contract_publish(
        &MOCKNET_PRIVATE_KEY_1,
        config.node.chain_id,
        l2_nonce,
        1_000_000,
        "simple-nft",
        hyperchain_simple_nft,
    );
    l2_nonce += 1;
    let hc_nft_contract_id =
        QualifiedContractIdentifier::new(user_addr.into(), ContractName::from("simple-nft"));

    submit_tx(&l2_rpc_origin, &l2_trait_publish);
    submit_tx(&l2_rpc_origin, &hyperchain_nft_publish);

    // Sleep to give the run loop time to mine a block
    wait_for_next_stacks_block(&sortition_db);
    wait_for_next_stacks_block(&sortition_db);

    // Mint a nft-token for user on L1 chain (ID = 1)
    let l1_mint_nft_tx = make_contract_call(
        &MOCKNET_PRIVATE_KEY_1,
        LAYER_1_CHAIN_ID_TESTNET,
        l1_nonce,
        1_000_000,
        &user_addr,
        "simple-nft",
        "test-mint",
        &[Value::Principal(user_addr.into())],
    );
    l1_nonce += 1;

    // Mint a nft-token for user on hyperchain (ID = 5)
    let l2_mint_nft_tx = make_contract_call(
        &MOCKNET_PRIVATE_KEY_1,
        config.node.chain_id,
        l2_nonce,
        1_000_000,
        &user_addr,
        "simple-nft",
        "mint-on-hc",
        &[Value::UInt(5), Value::Principal(user_addr.into())],
    );
    l2_nonce += 1;

    // Setup hyperchains contract on L1
    let hc_setup_tx = make_contract_call(
        &MOCKNET_PRIVATE_KEY_1,
        LAYER_1_CHAIN_ID_TESTNET,
        l1_nonce,
        1_000_000,
        &user_addr,
        config.burnchain.contract_identifier.name.as_str(),
        "setup-allowed-contracts",
        &[],
    );
    l1_nonce += 1;

    submit_tx(&l2_rpc_origin, &l2_mint_nft_tx);
    submit_tx(l1_rpc_origin, &l1_mint_nft_tx);
    submit_tx(l1_rpc_origin, &hc_setup_tx);

    // Sleep to give the run loop time to mine a block
    wait_for_next_stacks_block(&sortition_db);
    wait_for_next_stacks_block(&sortition_db);

    // Check that the user does not own the L1 native NFT on the hyperchain now
    let res = call_read_only(
        &l2_rpc_origin,
        &user_addr,
        "simple-nft",
        "get-token-owner",
        vec![Value::UInt(1).serialize()],
    );
    assert!(res.get("cause").is_none());
    assert!(res["okay"].as_bool().unwrap());
    let result = res["result"]
        .as_str()
        .unwrap()
        .strip_prefix("0x")
        .unwrap()
        .to_string();
    let addr = Value::deserialize(
        &result,
        &TypeSignature::OptionalType(Box::new(TypeSignature::PrincipalType)),
    );
    assert_eq!(addr, Value::none());

    let l1_deposit_nft_tx = make_contract_call(
        &MOCKNET_PRIVATE_KEY_1,
        LAYER_1_CHAIN_ID_TESTNET,
        l1_nonce,
        1_000_000,
        &user_addr,
        config.burnchain.contract_identifier.name.as_str(),
        "deposit-nft-asset",
        &[
            Value::UInt(1),
            Value::Principal(user_addr.into()),
            Value::Principal(PrincipalData::Contract(nft_contract_id.clone())),
            Value::Principal(PrincipalData::Contract(hc_nft_contract_id.clone())),
        ],
    );
    l1_nonce += 1;

    // deposit nft-token into hyperchains contract on L1
    submit_tx(&l1_rpc_origin, &l1_deposit_nft_tx);

    // Sleep to give the run loop time to mine a block
    wait_for_next_stacks_block(&sortition_db);
    wait_for_next_stacks_block(&sortition_db);

    // Check that the user owns the L1 native NFT on the hyperchain now
    let res = call_read_only(
        &l2_rpc_origin,
        &user_addr,
        "simple-nft",
        "get-token-owner",
        vec![Value::UInt(1).serialize()],
    );
    assert!(res.get("cause").is_none());
    assert!(res["okay"].as_bool().unwrap());
    let result = res["result"]
        .as_str()
        .unwrap()
        .strip_prefix("0x")
        .unwrap()
        .to_string();
    let addr = Value::deserialize(
        &result,
        &TypeSignature::OptionalType(Box::new(TypeSignature::PrincipalType)),
    );
    assert_eq!(
        addr,
        Value::some(Value::Principal(user_addr.into())).unwrap()
    );

    // Check that the user does not own the L1 native NFT on the L1 anymore (the contract should own it)
    let res = call_read_only(
        &l1_rpc_origin,
        &user_addr,
        "simple-nft",
        "get-owner",
        vec![Value::UInt(1).serialize()],
    );
    assert!(res.get("cause").is_none());
    assert!(res["okay"].as_bool().unwrap());
    let result = res["result"]
        .as_str()
        .unwrap()
        .strip_prefix("0x")
        .unwrap()
        .to_string();
    let owner = Value::deserialize(
        &result,
        &TypeSignature::ResponseType(Box::new((
            TypeSignature::OptionalType(Box::new(TypeSignature::PrincipalType)),
            TypeSignature::UIntType,
        ))),
    );
    let hc_contract_principal = Value::okay(
        Value::some(Value::Principal(PrincipalData::Contract(
            QualifiedContractIdentifier::new(
                user_addr.into(),
                ContractName::from("hyperchain-controller"),
            ),
        )))
        .unwrap(),
    )
    .unwrap();
    assert_eq!(owner, hc_contract_principal);

    // Check that the no one owns the hyperchain native NFT on the L1
    let res = call_read_only(
        &l1_rpc_origin,
        &user_addr,
        "simple-nft",
        "get-owner",
        vec![Value::UInt(5).serialize()],
    );
    assert!(res.get("cause").is_none());
    assert!(res["okay"].as_bool().unwrap());
    let result = res["result"]
        .as_str()
        .unwrap()
        .strip_prefix("0x")
        .unwrap()
        .to_string();
    let owner = Value::deserialize(
        &result,
        &TypeSignature::ResponseType(Box::new((
            TypeSignature::OptionalType(Box::new(TypeSignature::PrincipalType)),
            TypeSignature::UIntType,
        ))),
    );
    assert_eq!(owner, Value::okay(Value::none()).unwrap());

    // Withdraw the L1 native NFT from the L2 (with `nft-withdraw?`)
    let l2_withdraw_nft_tx = make_contract_call(
        &MOCKNET_PRIVATE_KEY_1,
        config.node.chain_id,
        l2_nonce,
        1_000_000,
        &user_addr,
        "simple-nft",
        "hyperchain-withdraw-nft-token",
        &[Value::UInt(1), Value::Principal(user_addr.into())],
    );
    l2_nonce += 1;
    // Withdraw the hyperchain native nft from the L2 (with `nft-withdraw?`)
    let l2_withdraw_native_nft_tx = make_contract_call(
        &MOCKNET_PRIVATE_KEY_1,
        config.node.chain_id,
        l2_nonce,
        1_000_000,
        &user_addr,
        "simple-nft",
        "hyperchain-withdraw-nft-token",
        &[Value::UInt(5), Value::Principal(user_addr.into())],
    );
    l2_nonce += 1;
    // Submit withdrawal function calls
    submit_tx(&l2_rpc_origin, &l2_withdraw_nft_tx);
    submit_tx(&l2_rpc_origin, &l2_withdraw_native_nft_tx);

    // Sleep to give the run loop time to mine a block
    wait_for_next_stacks_block(&sortition_db);
    wait_for_next_stacks_block(&sortition_db);

    // Check that user no longer owns the l1 native NFT on L2 chain
    let res = call_read_only(
        &l2_rpc_origin,
        &user_addr,
        "simple-nft",
        "get-token-owner",
        vec![Value::UInt(1).serialize()],
    );
    assert!(res.get("cause").is_none());
    assert!(res["okay"].as_bool().unwrap());
    let result = res["result"]
        .as_str()
        .unwrap()
        .strip_prefix("0x")
        .unwrap()
        .to_string();
    let addr = Value::deserialize(
        &result,
        &TypeSignature::OptionalType(Box::new(TypeSignature::PrincipalType)),
    );
    assert_eq!(addr, Value::none());
    // Check that user no longer owns the hyperchain native NFT on L2 chain
    let res = call_read_only(
        &l2_rpc_origin,
        &user_addr,
        "simple-nft",
        "get-token-owner",
        vec![Value::UInt(5).serialize()],
    );
    assert!(res.get("cause").is_none());
    assert!(res["okay"].as_bool().unwrap());
    let result = res["result"]
        .as_str()
        .unwrap()
        .strip_prefix("0x")
        .unwrap()
        .to_string();
    let addr = Value::deserialize(
        &result,
        &TypeSignature::OptionalType(Box::new(TypeSignature::PrincipalType)),
    );
    assert_eq!(addr, Value::none());

    // Check that the user does not *yet* own the L1 native NFT on the L1 (the contract should still own it)
    let res = call_read_only(
        &l1_rpc_origin,
        &user_addr,
        "simple-nft",
        "get-owner",
        vec![Value::UInt(1).serialize()],
    );
    assert!(res.get("cause").is_none());
    assert!(res["okay"].as_bool().unwrap());
    let result = res["result"]
        .as_str()
        .unwrap()
        .strip_prefix("0x")
        .unwrap()
        .to_string();
    let owner = Value::deserialize(
        &result,
        &TypeSignature::ResponseType(Box::new((
            TypeSignature::OptionalType(Box::new(TypeSignature::PrincipalType)),
            TypeSignature::UIntType,
        ))),
    );
    let hc_contract_principal = Value::okay(
        Value::some(Value::Principal(PrincipalData::Contract(
            QualifiedContractIdentifier::new(
                user_addr.into(),
                ContractName::from("hyperchain-controller"),
            ),
        )))
        .unwrap(),
    )
    .unwrap();
    assert_eq!(owner, hc_contract_principal);
    // Check that the user does not *yet* own the hyperchain native NFT on the L1 (no one should own it)
    let res = call_read_only(
        &l1_rpc_origin,
        &user_addr,
        "simple-nft",
        "get-owner",
        vec![Value::UInt(5).serialize()],
    );
    assert!(res.get("cause").is_none());
    assert!(res["okay"].as_bool().unwrap());
    let result = res["result"]
        .as_str()
        .unwrap()
        .strip_prefix("0x")
        .unwrap()
        .to_string();
    let owner = Value::deserialize(
        &result,
        &TypeSignature::ResponseType(Box::new((
            TypeSignature::OptionalType(Box::new(TypeSignature::PrincipalType)),
            TypeSignature::UIntType,
        ))),
    );
    assert_eq!(owner, Value::okay(Value::none()).unwrap());

    let block_data = test_observer::get_blocks();
    let mut withdraw_events = filter_map_events(&block_data, |height, event| {
        let ev_type = event.get("type").unwrap().as_str().unwrap();
        if ev_type == "nft_withdraw_event" {
            Some((height, event.get("nft_withdraw_event").unwrap().clone()))
        } else {
            None
        }
    });
    assert_eq!(withdraw_events.len(), 2);
    let (withdrawal_height, _withdrawal_json) = withdraw_events.pop().unwrap();

    let l1_native_nft_withdrawal_entry = get_nft_withdrawal_entry(
        &l2_rpc_origin,
        withdrawal_height,
        &user_addr,
        0,
        AssetIdentifier {
            contract_identifier: QualifiedContractIdentifier::new(
                user_addr.into(),
                ContractName::from("simple-nft"),
            ),
            asset_name: ClarityName::from("nft-token"),
        },
        1,
    );
    let hc_native_nft_withdrawal_entry = get_nft_withdrawal_entry(
        &l2_rpc_origin,
        withdrawal_height,
        &user_addr,
        1,
        AssetIdentifier {
            contract_identifier: QualifiedContractIdentifier::new(
                user_addr.into(),
                ContractName::from("simple-nft"),
            ),
            asset_name: ClarityName::from("nft-token"),
        },
        5,
    );

    // Create the withdrawal merkle tree by mocking both nft withdraw events (if the root hash of
    // this constructed merkle tree is not identical to the root hash published by the HC node,
    // then the test will fail).
    let mut spending_condition = TransactionSpendingCondition::new_singlesig_p2pkh(
        StacksPublicKey::from_private(&MOCKNET_PRIVATE_KEY_1),
    )
    .expect("Failed to create p2pkh spending condition from public key.");
    spending_condition.set_nonce(l2_nonce - 1);
    spending_condition.set_tx_fee(1000);
    let auth = TransactionAuth::Standard(spending_condition);
    let mut l1_native_nft_withdraw_event =
        StacksTransactionEvent::NFTEvent(NFTWithdrawEvent(NFTWithdrawEventData {
            asset_identifier: AssetIdentifier {
                contract_identifier: QualifiedContractIdentifier::new(
                    user_addr.into(),
                    ContractName::from("simple-nft"),
                ),
                asset_name: ClarityName::from("nft-token"),
            },
            sender: user_addr.into(),
            id: 1,
            withdrawal_id: None,
        }));
    let mut hc_native_nft_withdraw_event =
        StacksTransactionEvent::NFTEvent(NFTWithdrawEvent(NFTWithdrawEventData {
            asset_identifier: AssetIdentifier {
                contract_identifier: QualifiedContractIdentifier::new(
                    user_addr.into(),
                    ContractName::from("simple-nft"),
                ),
                asset_name: ClarityName::from("nft-token"),
            },
            sender: user_addr.into(),
            id: 5,
            withdrawal_id: None,
        }));
    let withdrawal_receipt = StacksTransactionReceipt {
        transaction: TransactionOrigin::Stacks(StacksTransaction::new(
            TransactionVersion::Testnet,
            auth.clone(),
            TransactionPayload::Coinbase(CoinbasePayload([0u8; 32])),
        )),
        events: vec![
            l1_native_nft_withdraw_event.clone(),
            hc_native_nft_withdraw_event.clone(),
        ],
        post_condition_aborted: false,
        result: Value::err_none(),
        stx_burned: 0,
        contract_analysis: None,
        execution_cost: ExecutionCost::zero(),
        microblock_header: None,
        tx_index: 0,
    };
    let withdrawal_tree =
        create_withdrawal_merkle_tree(&mut vec![withdrawal_receipt], withdrawal_height);
    let root_hash = withdrawal_tree.root().as_bytes().to_vec();

    let l1_native_nft_withdrawal_key =
        generate_key_from_event(&mut l1_native_nft_withdraw_event, 0, withdrawal_height).unwrap();
    let l1_native_nft_withdrawal_key_bytes =
        convert_withdrawal_key_to_bytes(&l1_native_nft_withdrawal_key);
    let l1_native_nft_withdrawal_leaf_hash = MerkleTree::<Sha512Trunc256Sum>::get_leaf_hash(
        l1_native_nft_withdrawal_key_bytes.as_slice(),
    )
    .as_bytes()
    .to_vec();
    let l1_native_nft_path = withdrawal_tree
        .path(&l1_native_nft_withdrawal_key_bytes)
        .unwrap();

    let mut l1_native_nft_sib_data = Vec::new();
    for (i, sib) in l1_native_nft_path.iter().enumerate() {
        let sib_hash = Value::buff_from(sib.hash.as_bytes().to_vec()).unwrap();
        // the sibling's side is the opposite of what PathOrder is set to
        let sib_is_left = Value::Bool(sib.order == MerklePathOrder::Right);
        let curr_sib_data = vec![
            (ClarityName::from("hash"), sib_hash),
            (ClarityName::from("is-left-side"), sib_is_left),
        ];
        let sib_tuple = Value::Tuple(TupleData::from_data(curr_sib_data).unwrap());
        l1_native_nft_sib_data.push(sib_tuple);
    }

    let l1_native_root_hash_val = Value::buff_from(root_hash.clone()).unwrap();
    let l1_native_leaf_hash_val =
        Value::buff_from(l1_native_nft_withdrawal_leaf_hash.clone()).unwrap();
    let l1_native_siblings_val = Value::list_from(l1_native_nft_sib_data.clone()).unwrap();

    assert_eq!(
        &l1_native_root_hash_val, &l1_native_nft_withdrawal_entry.root_hash,
        "Root hash should match value returned via RPC"
    );
    assert_eq!(
        &l1_native_leaf_hash_val, &l1_native_nft_withdrawal_entry.leaf_hash,
        "Leaf hash should match value returned via RPC"
    );
    assert_eq!(
        &l1_native_siblings_val, &l1_native_nft_withdrawal_entry.siblings,
        "Sibling hashes should match value returned via RPC"
    );

    let hc_native_nft_withdrawal_key =
        generate_key_from_event(&mut hc_native_nft_withdraw_event, 1, withdrawal_height).unwrap();
    let hc_native_nft_withdrawal_key_bytes =
        convert_withdrawal_key_to_bytes(&hc_native_nft_withdrawal_key);
    let hc_native_nft_withdrawal_leaf_hash = MerkleTree::<Sha512Trunc256Sum>::get_leaf_hash(
        hc_native_nft_withdrawal_key_bytes.as_slice(),
    )
    .as_bytes()
    .to_vec();
    let hc_native_nft_path = withdrawal_tree
        .path(&hc_native_nft_withdrawal_key_bytes)
        .unwrap();

    let mut hc_native_nft_sib_data = Vec::new();
    for (i, sib) in hc_native_nft_path.iter().enumerate() {
        let sib_hash = Value::buff_from(sib.hash.as_bytes().to_vec()).unwrap();
        // the sibling's side is the opposite of what PathOrder is set to
        let sib_is_left = Value::Bool(sib.order == MerklePathOrder::Right);
        let curr_sib_data = vec![
            (ClarityName::from("hash"), sib_hash),
            (ClarityName::from("is-left-side"), sib_is_left),
        ];
        let sib_tuple = Value::Tuple(TupleData::from_data(curr_sib_data).unwrap());
        hc_native_nft_sib_data.push(sib_tuple);
    }

    let hc_native_root_hash_val = Value::buff_from(root_hash.clone()).unwrap();
    let hc_native_leaf_hash_val =
        Value::buff_from(hc_native_nft_withdrawal_leaf_hash.clone()).unwrap();
    let hc_native_siblings_val = Value::list_from(hc_native_nft_sib_data.clone()).unwrap();

    assert_eq!(
        &hc_native_root_hash_val, &hc_native_nft_withdrawal_entry.root_hash,
        "Root hash should match value returned via RPC"
    );
    assert_eq!(
        &hc_native_leaf_hash_val, &hc_native_nft_withdrawal_entry.leaf_hash,
        "Leaf hash should match value returned via RPC"
    );
    assert_eq!(
        &hc_native_siblings_val, &hc_native_nft_withdrawal_entry.siblings,
        "Sibling hashes should match value returned via RPC"
    );

    // TODO: call withdraw from unauthorized principal once leaf verification is added to the HC contract

    let l1_withdraw_l1_native_nft_tx = make_contract_call(
        &MOCKNET_PRIVATE_KEY_1,
        LAYER_1_CHAIN_ID_TESTNET,
        l1_nonce,
        1_000_000,
        &user_addr,
        config.burnchain.contract_identifier.name.as_str(),
        "withdraw-nft-asset",
        &[
            Value::UInt(1),
            Value::Principal(user_addr.into()),
            Value::Principal(PrincipalData::Contract(nft_contract_id.clone())),
            Value::Principal(PrincipalData::Contract(nft_contract_id.clone())),
            Value::buff_from(root_hash.clone()).unwrap(),
            Value::buff_from(l1_native_nft_withdrawal_leaf_hash).unwrap(),
            Value::list_from(l1_native_nft_sib_data).unwrap(),
        ],
    );
    l1_nonce += 1;
    let l1_withdraw_hc_native_nft_tx = make_contract_call(
        &MOCKNET_PRIVATE_KEY_1,
        LAYER_1_CHAIN_ID_TESTNET,
        l1_nonce,
        1_000_000,
        &user_addr,
        config.burnchain.contract_identifier.name.as_str(),
        "withdraw-nft-asset",
        &[
            Value::UInt(5),
            Value::Principal(user_addr.into()),
            Value::Principal(PrincipalData::Contract(nft_contract_id.clone())),
            Value::Principal(PrincipalData::Contract(nft_contract_id.clone())),
            Value::buff_from(root_hash).unwrap(),
            Value::buff_from(hc_native_nft_withdrawal_leaf_hash).unwrap(),
            Value::list_from(hc_native_nft_sib_data).unwrap(),
        ],
    );
    l1_nonce += 1;
    // Withdraw nft-token from hyperchains contract on L1
    submit_tx(&l1_rpc_origin, &l1_withdraw_l1_native_nft_tx);
    submit_tx(&l1_rpc_origin, &l1_withdraw_hc_native_nft_tx);

    // Sleep to give the run loop time to mine a block
    wait_for_next_stacks_block(&sortition_db);
    wait_for_next_stacks_block(&sortition_db);

    // Check that the user owns the L1 native NFT on the L1 chain now
    let res = call_read_only(
        &l1_rpc_origin,
        &user_addr,
        "simple-nft",
        "get-owner",
        vec![Value::UInt(1).serialize()],
    );
    assert!(res.get("cause").is_none());
    assert!(res["okay"].as_bool().unwrap());
    let result = res["result"]
        .as_str()
        .unwrap()
        .strip_prefix("0x")
        .unwrap()
        .to_string();
    let owner = Value::deserialize(
        &result,
        &TypeSignature::ResponseType(Box::new((
            TypeSignature::OptionalType(Box::new(TypeSignature::PrincipalType)),
            TypeSignature::UIntType,
        ))),
    );
    assert_eq!(
        owner,
        Value::okay(Value::some(Value::Principal(user_addr.into())).unwrap()).unwrap()
    );
    // Check that the user owns the hyperchain native NFT on the L1 chain now
    let res = call_read_only(
        &l1_rpc_origin,
        &user_addr,
        "simple-nft",
        "get-owner",
        vec![Value::UInt(5).serialize()],
    );
    assert!(res.get("cause").is_none());
    assert!(res["okay"].as_bool().unwrap());
    let result = res["result"]
        .as_str()
        .unwrap()
        .strip_prefix("0x")
        .unwrap()
        .to_string();
    let owner = Value::deserialize(
        &result,
        &TypeSignature::ResponseType(Box::new((
            TypeSignature::OptionalType(Box::new(TypeSignature::PrincipalType)),
            TypeSignature::UIntType,
        ))),
    );
    assert_eq!(
        owner,
        Value::okay(Value::some(Value::Principal(user_addr.into())).unwrap()).unwrap()
    );

    termination_switch.store(false, Ordering::SeqCst);
    stacks_l1_controller.kill_process();
    run_loop_thread.join().expect("Failed to join run loop.");
}<|MERGE_RESOLUTION|>--- conflicted
+++ resolved
@@ -241,31 +241,18 @@
 /// Uses MOCKNET_PRIVATE_KEY_1 to publish the hyperchains contract and supporting
 ///  trait contracts
 pub fn publish_hc_contracts_to_l1(mut l1_nonce: u64, config: &Config, miner: PrincipalData) -> u64 {
-    let nft_trait_name = "nft-trait-standard";
-    let ft_trait_name = "ft-trait-standard";
+    let trait_standard_contract_name = "trait-standards";
     let l1_rpc_origin = config.burnchain.get_rpc_url();
     // Publish the NFT/FT traits
-    let ft_trait_content =
-        include_str!("../../../../core-contracts/contracts/helper/ft-trait-standard.clar");
-    let ft_trait_publish = make_contract_publish(
+    let trait_content =
+        include_str!("../../../../core-contracts/contracts/helper/trait-standards.clar");
+    let trait_publish = make_contract_publish(
         &MOCKNET_PRIVATE_KEY_1,
         LAYER_1_CHAIN_ID_TESTNET,
-        l1_nonce,
-        1_000_000,
-        &ft_trait_name,
-        &ft_trait_content,
-    );
-    l1_nonce += 1;
-
-    let nft_trait_content =
-        include_str!("../../../../core-contracts/contracts/helper/nft-trait-standard.clar");
-    let nft_trait_publish = make_contract_publish(
-        &MOCKNET_PRIVATE_KEY_1,
-        LAYER_1_CHAIN_ID_TESTNET,
-        l1_nonce,
-        1_000_000,
-        &nft_trait_name,
-        &nft_trait_content,
+        0,
+        1_000_000,
+        &trait_standard_contract_name,
+        &trait_content,
     );
     l1_nonce += 1;
 
@@ -289,12 +276,10 @@
     );
     l1_nonce += 1;
 
-    submit_tx(&l1_rpc_origin, &ft_trait_publish);
-    submit_tx(&l1_rpc_origin, &nft_trait_publish);
-    // Because the nonce ensures that the FT contract and NFT contract
-    // are published before the HC contract, we can broadcast them
-    // all at once, even though the HC contract depends on those
-    // contracts.
+    submit_tx(&l1_rpc_origin, &trait_publish);
+    // Because the nonce ensures that the trait contract is published
+    // before the HC contract, we can broadcast them all at once, even
+    // though the HC contract depends on that contract.
     submit_tx(&l1_rpc_origin, &hc_contract_publish);
 
     println!("Submitted FT, NFT, and Hyperchain contracts!");
@@ -366,11 +351,6 @@
 
     // Start Stacks L1.
     let l1_toml_file = "../../contrib/conf/stacks-l1-mocknet.toml";
-<<<<<<< HEAD
-=======
-    let l1_rpc_origin = "http://127.0.0.1:20443";
-    let trait_standard_contract_name = "trait-standards";
->>>>>>> a23bd40c
 
     // Start the L2 run loop.
     let config = super::new_l1_test_conf(&*MOCKNET_PRIVATE_KEY_2, &*MOCKNET_PRIVATE_KEY_1);
@@ -395,41 +375,7 @@
     // Sleep to give the L1 chain time to start
     thread::sleep(Duration::from_millis(10_000));
 
-<<<<<<< HEAD
     publish_hc_contracts_to_l1(0, &config, miner_account.clone().into());
-=======
-    // Publish the NFT/FT traits
-    let trait_content =
-        include_str!("../../../../core-contracts/contracts/helper/trait-standards.clar");
-    let trait_publish = make_contract_publish(
-        &MOCKNET_PRIVATE_KEY_1,
-        LAYER_1_CHAIN_ID_TESTNET,
-        0,
-        1_000_000,
-        &trait_standard_contract_name,
-        &trait_content,
-    );
-
-    // Publish the default hyperchains contract on the L1 chain
-    let contract_content = include_str!("../../../../core-contracts/contracts/hyperchains.clar");
-    let hc_contract_publish = make_contract_publish(
-        &MOCKNET_PRIVATE_KEY_1,
-        LAYER_1_CHAIN_ID_TESTNET,
-        1,
-        1_000_000,
-        config.burnchain.contract_identifier.name.as_str(),
-        &contract_content,
-    );
-
-    submit_tx(l1_rpc_origin, &trait_publish);
-    // Because the nonce ensures that the FT contract and NFT contract
-    // are published before the HC contract, we can broadcast them
-    // all at once, even though the HC contract depends on those
-    // contracts.
-    submit_tx(l1_rpc_origin, &hc_contract_publish);
-
-    println!("Submitted FT, NFT, and Hyperchain contracts!");
->>>>>>> a23bd40c
 
     // Wait for exactly two stacks blocks.
     wait_for_next_stacks_block(&sortition_db);
@@ -1671,12 +1617,6 @@
 
     // Start Stacks L1.
     let l1_toml_file = "../../contrib/conf/stacks-l1-mocknet.toml";
-<<<<<<< HEAD
-=======
-    let l1_rpc_origin = "http://127.0.0.1:20443";
-
-    let trait_standard_contract_name = "trait-standards";
->>>>>>> a23bd40c
 
     // Start the L2 run loop.
     let mut config = super::new_l1_test_conf(&*MOCKNET_PRIVATE_KEY_2, &*MOCKNET_PRIVATE_KEY_1);
@@ -1711,35 +1651,7 @@
     // Sleep to give the L1 chain time to start
     thread::sleep(Duration::from_millis(10_000));
 
-<<<<<<< HEAD
     publish_hc_contracts_to_l1(0, &config, miner_account.clone().into());
-=======
-    // Publish the NFT/FT/HC traits
-    let trait_content =
-        include_str!("../../../../core-contracts/contracts/helper/trait-standards.clar");
-    let trait_publish = make_contract_publish(
-        &MOCKNET_PRIVATE_KEY_1,
-        LAYER_1_CHAIN_ID_TESTNET,
-        0,
-        1_000_000,
-        &trait_standard_contract_name,
-        &trait_content,
-    );
-    // Publish the default hyperchains contract on the L1 chain
-    let contract_content = include_str!("../../../../core-contracts/contracts/hyperchains.clar");
-    let hc_contract_publish = make_contract_publish(
-        &MOCKNET_PRIVATE_KEY_1,
-        LAYER_1_CHAIN_ID_TESTNET,
-        1,
-        1_000_000,
-        config.burnchain.contract_identifier.name.as_str(),
-        &contract_content,
-    );
-
-    submit_tx(l1_rpc_origin, &trait_publish);
-    submit_tx(l1_rpc_origin, &hc_contract_publish);
-    println!("Submitted FT, NFT, and Hyperchain contracts!");
->>>>>>> a23bd40c
 
     wait_for_next_stacks_block(&sortition_db);
     wait_for_next_stacks_block(&sortition_db);
