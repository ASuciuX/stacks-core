use std::cmp;
use std::fs;
use std::path::Path;
use std::sync::mpsc;
use std::sync::Arc;
use std::time::{Duration, Instant};
use std::{
    collections::HashMap,
    collections::HashSet,
    sync::atomic::{AtomicU64, Ordering},
};
use std::{env, thread};

use rusqlite::types::ToSql;

use stacks::burnchains::bitcoin::address::{BitcoinAddress, LegacyBitcoinAddressType};
use stacks::burnchains::bitcoin::BitcoinNetworkType;
use stacks::burnchains::Txid;
use stacks::chainstate::burn::operations::{
<<<<<<< HEAD
    BlockstackOperationType, PegInOp, PreStxOp, TransferStxOp,
=======
    BlockstackOperationType, DelegateStxOp, PegInOp, PreStxOp, TransferStxOp,
>>>>>>> fd770ece
};
use stacks::chainstate::coordinator::comm::CoordinatorChannels;
use stacks::chainstate::stacks::address;
use stacks::clarity_cli::vm_execute as execute;
use stacks::codec::StacksMessageCodec;
use stacks::core;
use stacks::core::{
    StacksEpoch, StacksEpochId, BLOCK_LIMIT_MAINNET_20, BLOCK_LIMIT_MAINNET_205,
    BLOCK_LIMIT_MAINNET_21, CHAIN_ID_TESTNET, HELIUM_BLOCK_LIMIT_20, PEER_VERSION_EPOCH_1_0,
    PEER_VERSION_EPOCH_2_0, PEER_VERSION_EPOCH_2_05, PEER_VERSION_EPOCH_2_1,
};
use stacks::net::atlas::{AtlasConfig, AtlasDB, MAX_ATTACHMENT_INV_PAGES_PER_REQUEST};
use stacks::net::BurnchainOps;
use stacks::net::{
    AccountEntryResponse, ContractSrcResponse, GetAttachmentResponse, GetAttachmentsInvResponse,
    PostTransactionRequestBody, RPCPeerInfoData, StacksBlockAcceptedData,
    UnconfirmedTransactionResponse,
};
use stacks::types::chainstate::{
    BlockHeaderHash, BurnchainHeaderHash, StacksAddress, StacksBlockId,
};
use stacks::util::hash::Hash160;
use stacks::util::hash::{bytes_to_hex, hex_bytes, to_hex};
use stacks::util::secp256k1::Secp256k1PublicKey;
use stacks::util::{get_epoch_time_ms, get_epoch_time_secs, sleep_ms};
use stacks::util_lib::boot::boot_code_id;
use stacks::vm::database::ClarityDeserializable;
use stacks::vm::types::PrincipalData;
use stacks::vm::types::QualifiedContractIdentifier;
use stacks::vm::types::StandardPrincipalData;
use stacks::vm::ClarityVersion;
use stacks::vm::Value;
use stacks::{
    burnchains::db::BurnchainDB,
    chainstate::{burn::ConsensusHash, stacks::StacksMicroblock},
};
use stacks::{
    burnchains::{Address, Burnchain, PoxConstants},
    vm::costs::ExecutionCost,
};
use stacks::{
    chainstate::stacks::{
        db::StacksChainState, StacksBlock, StacksBlockHeader, StacksMicroblockHeader,
        StacksPrivateKey, StacksPublicKey, StacksTransaction, TransactionContractCall,
        TransactionPayload,
    },
    net::RPCPoxInfoData,
    util_lib::db::query_row_columns,
    util_lib::db::query_rows,
    util_lib::db::u64_to_sql,
};

use crate::{
    burnchains::bitcoin_regtest_controller::UTXO, config::EventKeyType,
    config::EventObserverConfig, config::InitialBalance, neon, operations::BurnchainOpSigner,
    syncctl::PoxSyncWatchdogComms, BitcoinRegtestController, BurnchainController, Config,
    ConfigFile, Keychain,
};

use crate::util::hash::{MerkleTree, Sha512Trunc256Sum};
use crate::util::secp256k1::MessageSignature;

use crate::neon_node::StacksNode;

use rand::Rng;

use super::bitcoin_regtest::BitcoinCoreController;
use super::{
    make_contract_call, make_contract_publish, make_contract_publish_microblock_only,
    make_microblock, make_stacks_transfer, make_stacks_transfer_mblock_only, to_addr, ADDR_4, SK_1,
    SK_2,
};

use crate::config::FeeEstimatorName;
use crate::tests::SK_3;
use clarity::vm::ast::stack_depth_checker::AST_CALL_STACK_DEPTH_BUFFER;
use clarity::vm::ast::ASTRules;
use clarity::vm::MAX_CALL_STACK_DEPTH;
use stacks::chainstate::burn::db::sortdb::SortitionDB;
use stacks::chainstate::stacks::miner::{
    signal_mining_blocked, signal_mining_ready, TransactionErrorEvent, TransactionEvent,
    TransactionSuccessEvent,
};
use stacks::net::RPCFeeEstimateResponse;
use stacks::vm::ClarityName;
use stacks::vm::ContractName;
use std::convert::TryFrom;

use crate::stacks_common::types::PrivateKey;

fn inner_neon_integration_test_conf(seed: Option<Vec<u8>>) -> (Config, StacksAddress) {
    let mut conf = super::new_test_conf();

    // tests can override this, but these tests run with epoch 2.05 by default
    conf.burnchain.epochs = Some(vec![
        StacksEpoch {
            epoch_id: StacksEpochId::Epoch10,
            start_height: 0,
            end_height: 0,
            block_limit: ExecutionCost::max_value(),
            network_epoch: PEER_VERSION_EPOCH_1_0,
        },
        StacksEpoch {
            epoch_id: StacksEpochId::Epoch20,
            start_height: 0,
            end_height: 1000,
            block_limit: HELIUM_BLOCK_LIMIT_20.clone(),
            network_epoch: PEER_VERSION_EPOCH_2_0,
        },
        StacksEpoch {
            epoch_id: StacksEpochId::Epoch2_05,
            start_height: 1000,
            end_height: 1000000 - 1,
            block_limit: HELIUM_BLOCK_LIMIT_20.clone(),
            network_epoch: PEER_VERSION_EPOCH_2_05,
        },
        StacksEpoch {
            epoch_id: StacksEpochId::Epoch21,
            start_height: 1000000 - 1,
            end_height: 9223372036854775807,
            block_limit: HELIUM_BLOCK_LIMIT_20.clone(),
            network_epoch: PEER_VERSION_EPOCH_2_1,
        },
    ]);

    let seed = seed.unwrap_or(conf.node.seed.clone());
    conf.node.seed = seed;

    let keychain = Keychain::default(conf.node.seed.clone());

    conf.node.miner = true;
    conf.node.wait_time_for_microblocks = 500;
    conf.burnchain.burn_fee_cap = 20000;

    conf.burnchain.mode = "neon".into();
    conf.burnchain.username = Some("neon-tester".into());
    conf.burnchain.password = Some("neon-tester-pass".into());
    conf.burnchain.peer_host = "127.0.0.1".into();
    conf.burnchain.local_mining_public_key =
        Some(keychain.generate_op_signer().get_public_key().to_hex());
    conf.burnchain.commit_anchor_block_within = 0;

    // test to make sure config file parsing is correct
    let mut cfile = ConfigFile::xenon();
    if let Some(burnchain) = cfile.burnchain.as_mut() {
        burnchain.peer_host = Some("127.0.0.1".to_string());
    }

    let magic_bytes = Config::from_config_file(cfile)
        .unwrap()
        .burnchain
        .magic_bytes;
    assert_eq!(magic_bytes.as_bytes(), &['T' as u8, '2' as u8]);
    conf.burnchain.magic_bytes = magic_bytes;
    conf.burnchain.poll_time_secs = 1;
    conf.node.pox_sync_sample_secs = 0;

    conf.miner.min_tx_fee = 1;
    conf.miner.first_attempt_time_ms = i64::max_value() as u64;
    conf.miner.subsequent_attempt_time_ms = i64::max_value() as u64;

    // if there's just one node, then this must be true for tests to pass
    conf.miner.wait_for_block_download = false;

    conf.node.mine_microblocks = true;
    conf.miner.microblock_attempt_time_ms = 2_000;
    conf.node.microblock_frequency = 0;
    conf.burnchain.max_rbf = 1000000;
    conf.node.wait_time_for_blocks = 1_000;

    let miner_account = keychain.origin_address(conf.is_mainnet()).unwrap();

    (conf, miner_account)
}

pub fn neon_integration_test_conf() -> (Config, StacksAddress) {
    inner_neon_integration_test_conf(None)
}

pub fn neon_integration_test_conf_with_seed(seed: Vec<u8>) -> (Config, StacksAddress) {
    inner_neon_integration_test_conf(Some(seed))
}

pub mod test_observer {
    use std::convert::Infallible;
    use std::sync::Mutex;
    use std::thread;

    use tokio;
    use warp;
    use warp::Filter;

    use crate::event_dispatcher::{MinedBlockEvent, MinedMicroblockEvent};

    pub const EVENT_OBSERVER_PORT: u16 = 50303;

    lazy_static! {
        pub static ref NEW_BLOCKS: Mutex<Vec<serde_json::Value>> = Mutex::new(Vec::new());
        pub static ref MINED_BLOCKS: Mutex<Vec<MinedBlockEvent>> = Mutex::new(Vec::new());
        pub static ref MINED_MICROBLOCKS: Mutex<Vec<MinedMicroblockEvent>> = Mutex::new(Vec::new());
        pub static ref NEW_MICROBLOCKS: Mutex<Vec<serde_json::Value>> = Mutex::new(Vec::new());
        pub static ref BURN_BLOCKS: Mutex<Vec<serde_json::Value>> = Mutex::new(Vec::new());
        pub static ref MEMTXS: Mutex<Vec<String>> = Mutex::new(Vec::new());
        pub static ref MEMTXS_DROPPED: Mutex<Vec<(String, String)>> = Mutex::new(Vec::new());
        pub static ref ATTACHMENTS: Mutex<Vec<serde_json::Value>> = Mutex::new(Vec::new());
    }

    async fn handle_burn_block(
        burn_block: serde_json::Value,
    ) -> Result<impl warp::Reply, Infallible> {
        let mut blocks = BURN_BLOCKS.lock().unwrap();
        blocks.push(burn_block);
        Ok(warp::http::StatusCode::OK)
    }

    async fn handle_block(block: serde_json::Value) -> Result<impl warp::Reply, Infallible> {
        let mut blocks = NEW_BLOCKS.lock().unwrap();
        blocks.push(block);
        Ok(warp::http::StatusCode::OK)
    }

    async fn handle_microblocks(
        microblocks: serde_json::Value,
    ) -> Result<impl warp::Reply, Infallible> {
        let mut microblock_events = NEW_MICROBLOCKS.lock().unwrap();
        microblock_events.push(microblocks);
        Ok(warp::http::StatusCode::OK)
    }

    async fn handle_mined_block(block: serde_json::Value) -> Result<impl warp::Reply, Infallible> {
        let mut mined_blocks = MINED_BLOCKS.lock().unwrap();
        // assert that the mined transaction events have string-y txids
        block
            .as_object()
            .expect("Expected JSON object for mined block event")
            .get("tx_events")
            .expect("Expected tx_events key in mined block event")
            .as_array()
            .expect("Expected tx_events key to be an array in mined block event")
            .iter()
            .for_each(|txevent| {
                let txevent_obj = txevent.as_object().expect("TransactionEvent should be object");
                let inner_obj = if let Some(inner_obj) = txevent_obj.get("Success") {
                    inner_obj
                } else if let Some(inner_obj) = txevent_obj.get("ProcessingError") {
                    inner_obj
                } else if let Some(inner_obj) = txevent_obj.get("Skipped") {
                    inner_obj
                } else {
                    panic!("TransactionEvent object should have one of Success, ProcessingError, or Skipped")
                };
                inner_obj
                    .as_object()
                    .expect("TransactionEvent should be an object")
                    .get("txid")
                    .expect("Should have txid key")
                    .as_str()
                    .expect("Expected txid to be a string");
            });

        mined_blocks.push(serde_json::from_value(block).unwrap());
        Ok(warp::http::StatusCode::OK)
    }

    /// Called by the process listening to events on a mined microblock event. The event is added
    /// to the mutex-guarded vector `MINED_MICROBLOCKS`.
    async fn handle_mined_microblock(
        tx_event: serde_json::Value,
    ) -> Result<impl warp::Reply, Infallible> {
        let mut mined_txs = MINED_MICROBLOCKS.lock().unwrap();
        mined_txs.push(serde_json::from_value(tx_event).unwrap());
        Ok(warp::http::StatusCode::OK)
    }

    async fn handle_mempool_txs(txs: serde_json::Value) -> Result<impl warp::Reply, Infallible> {
        let new_rawtxs = txs
            .as_array()
            .unwrap()
            .into_iter()
            .map(|x| x.as_str().unwrap().to_string());
        let mut memtxs = MEMTXS.lock().unwrap();
        for new_tx in new_rawtxs {
            memtxs.push(new_tx);
        }
        Ok(warp::http::StatusCode::OK)
    }

    async fn handle_mempool_drop_txs(
        txs: serde_json::Value,
    ) -> Result<impl warp::Reply, Infallible> {
        let dropped_txids = txs
            .get("dropped_txids")
            .unwrap()
            .as_array()
            .unwrap()
            .into_iter()
            .map(|x| x.as_str().unwrap().to_string());
        let reason = txs.get("reason").unwrap().as_str().unwrap().to_string();

        let mut memtxs = MEMTXS_DROPPED.lock().unwrap();
        for new_tx in dropped_txids {
            memtxs.push((new_tx, reason.clone()));
        }
        Ok(warp::http::StatusCode::OK)
    }

    async fn handle_attachments(
        attachments: serde_json::Value,
    ) -> Result<impl warp::Reply, Infallible> {
        let new_attachments = attachments.as_array().unwrap();
        let mut attachments = ATTACHMENTS.lock().unwrap();
        for new_attachment in new_attachments {
            attachments.push(new_attachment.clone());
        }
        Ok(warp::http::StatusCode::OK)
    }

    pub fn get_memtxs() -> Vec<String> {
        MEMTXS.lock().unwrap().clone()
    }

    pub fn get_memtx_drops() -> Vec<(String, String)> {
        MEMTXS_DROPPED.lock().unwrap().clone()
    }

    pub fn get_blocks() -> Vec<serde_json::Value> {
        NEW_BLOCKS.lock().unwrap().clone()
    }

    pub fn get_microblocks() -> Vec<serde_json::Value> {
        NEW_MICROBLOCKS.lock().unwrap().clone()
    }

    pub fn get_burn_blocks() -> Vec<serde_json::Value> {
        BURN_BLOCKS.lock().unwrap().clone()
    }

    pub fn get_attachments() -> Vec<serde_json::Value> {
        ATTACHMENTS.lock().unwrap().clone()
    }

    pub fn get_mined_blocks() -> Vec<MinedBlockEvent> {
        MINED_BLOCKS.lock().unwrap().clone()
    }

    pub fn get_mined_microblocks() -> Vec<MinedMicroblockEvent> {
        MINED_MICROBLOCKS.lock().unwrap().clone()
    }

    /// each path here should correspond to one of the paths listed in `event_dispatcher.rs`
    async fn serve() {
        let new_blocks = warp::path!("new_block")
            .and(warp::post())
            .and(warp::body::json())
            .and_then(handle_block);
        let mempool_txs = warp::path!("new_mempool_tx")
            .and(warp::post())
            .and(warp::body::json())
            .and_then(handle_mempool_txs);
        let mempool_drop_txs = warp::path!("drop_mempool_tx")
            .and(warp::post())
            .and(warp::body::json())
            .and_then(handle_mempool_drop_txs);
        let new_burn_blocks = warp::path!("new_burn_block")
            .and(warp::post())
            .and(warp::body::json())
            .and_then(handle_burn_block);
        let new_attachments = warp::path!("attachments" / "new")
            .and(warp::post())
            .and(warp::body::json())
            .and_then(handle_attachments);
        let new_microblocks = warp::path!("new_microblocks")
            .and(warp::post())
            .and(warp::body::json())
            .and_then(handle_microblocks);
        let mined_blocks = warp::path!("mined_block")
            .and(warp::post())
            .and(warp::body::json())
            .and_then(handle_mined_block);
        let mined_microblocks = warp::path!("mined_microblock")
            .and(warp::post())
            .and(warp::body::json())
            .and_then(handle_mined_microblock);

        info!("Spawning warp server");
        warp::serve(
            new_blocks
                .or(mempool_txs)
                .or(mempool_drop_txs)
                .or(new_burn_blocks)
                .or(new_attachments)
                .or(new_microblocks)
                .or(mined_blocks)
                .or(mined_microblocks),
        )
        .run(([127, 0, 0, 1], EVENT_OBSERVER_PORT))
        .await
    }

    pub fn spawn() {
        clear();
        thread::spawn(|| {
            let rt = tokio::runtime::Runtime::new().expect("Failed to initialize tokio");
            rt.block_on(serve());
        });
    }

    pub fn clear() {
        ATTACHMENTS.lock().unwrap().clear();
        BURN_BLOCKS.lock().unwrap().clear();
        NEW_BLOCKS.lock().unwrap().clear();
        MEMTXS.lock().unwrap().clear();
        MEMTXS_DROPPED.lock().unwrap().clear();
        MINED_BLOCKS.lock().unwrap().clear();
    }
}

const PANIC_TIMEOUT_SECS: u64 = 600;

/// Returns `false` on a timeout, true otherwise.
pub fn next_block_and_wait(
    btc_controller: &mut BitcoinRegtestController,
    blocks_processed: &Arc<AtomicU64>,
) -> bool {
    next_block_and_wait_with_timeout(btc_controller, blocks_processed, PANIC_TIMEOUT_SECS)
}

/// Returns `false` on a timeout, true otherwise.
pub fn next_block_and_wait_with_timeout(
    btc_controller: &mut BitcoinRegtestController,
    blocks_processed: &Arc<AtomicU64>,
    timeout: u64,
) -> bool {
    let current = blocks_processed.load(Ordering::SeqCst);
    eprintln!(
        "Issuing block at {}, waiting for bump ({})",
        get_epoch_time_secs(),
        current
    );
    btc_controller.build_next_block(1);
    let start = Instant::now();
    while blocks_processed.load(Ordering::SeqCst) <= current {
        if start.elapsed() > Duration::from_secs(timeout) {
            error!("Timed out waiting for block to process, trying to continue test");
            return false;
        }
        thread::sleep(Duration::from_millis(100));
    }
    eprintln!(
        "Block bumped at {} ({})",
        get_epoch_time_secs(),
        blocks_processed.load(Ordering::SeqCst)
    );
    true
}

/// Returns `false` on a timeout, true otherwise.
pub fn next_block_and_iterate(
    btc_controller: &mut BitcoinRegtestController,
    blocks_processed: &Arc<AtomicU64>,
    iteration_delay_ms: u64,
) -> bool {
    let current = blocks_processed.load(Ordering::SeqCst);
    eprintln!(
        "Issuing block at {}, waiting for bump ({})",
        get_epoch_time_secs(),
        current
    );
    btc_controller.build_next_block(1);
    let start = Instant::now();
    while blocks_processed.load(Ordering::SeqCst) <= current {
        if start.elapsed() > Duration::from_secs(PANIC_TIMEOUT_SECS) {
            error!("Timed out waiting for block to process, trying to continue test");
            return false;
        }
        thread::sleep(Duration::from_millis(iteration_delay_ms));
        btc_controller.build_next_block(1);
    }
    eprintln!(
        "Block bumped at {} ({})",
        get_epoch_time_secs(),
        blocks_processed.load(Ordering::SeqCst)
    );
    true
}

/// This function will call `next_block_and_wait` until the burnchain height underlying `BitcoinRegtestController`
/// reaches *exactly* `target_height`.
///
/// Returns `false` if `next_block_and_wait` times out.
fn run_until_burnchain_height(
    btc_regtest_controller: &mut BitcoinRegtestController,
    blocks_processed: &Arc<AtomicU64>,
    target_height: u64,
    conf: &Config,
) -> bool {
    let tip_info = get_chain_info(&conf);
    let mut current_height = tip_info.burn_block_height;

    while current_height < target_height {
        eprintln!(
            "run_until_burnchain_height: Issuing block at {}, current_height burnchain height is ({})",
            get_epoch_time_secs(),
            current_height
        );
        let next_result = next_block_and_wait(btc_regtest_controller, &blocks_processed);
        if !next_result {
            return false;
        }
        let tip_info = get_chain_info(&conf);
        current_height = tip_info.burn_block_height;
    }

    assert_eq!(current_height, target_height);
    true
}

pub fn wait_for_runloop(blocks_processed: &Arc<AtomicU64>) {
    let start = Instant::now();
    while blocks_processed.load(Ordering::SeqCst) == 0 {
        if start.elapsed() > Duration::from_secs(PANIC_TIMEOUT_SECS) {
            panic!("Timed out waiting for run loop to start");
        }
        thread::sleep(Duration::from_millis(100));
    }
}

/// Wait for at least one microblock to be mined, up to a given timeout (in seconds).
/// Returns true if the microblock was mined; false if we timed out.
pub fn wait_for_microblocks(microblocks_processed: &Arc<AtomicU64>, timeout: u64) -> bool {
    let mut current = microblocks_processed.load(Ordering::SeqCst);
    let start = Instant::now();
    info!("Waiting for next microblock (current = {})", &current);
    loop {
        let now = microblocks_processed.load(Ordering::SeqCst);
        if now == 0 && current != 0 {
            // wrapped around -- a new epoch started
            info!(
                "New microblock epoch started while waiting (originally {})",
                current
            );
            current = 0;
        }

        if now > current {
            break;
        }

        if start.elapsed() > Duration::from_secs(timeout) {
            warn!("Timed out waiting for microblocks to process ({})", timeout);
            return false;
        }

        thread::sleep(Duration::from_millis(100));
    }
    info!("Next microblock acknowledged");
    return true;
}

/// returns Txid string
pub fn submit_tx(http_origin: &str, tx: &Vec<u8>) -> String {
    let client = reqwest::blocking::Client::new();
    let path = format!("{}/v2/transactions", http_origin);
    let res = client
        .post(&path)
        .header("Content-Type", "application/octet-stream")
        .body(tx.clone())
        .send()
        .unwrap();
    if res.status().is_success() {
        let res: String = res.json().unwrap();
        assert_eq!(
            res,
            StacksTransaction::consensus_deserialize(&mut &tx[..])
                .unwrap()
                .txid()
                .to_string()
        );
        return res;
    } else {
        eprintln!("{}", res.text().unwrap());
        panic!("");
    }
}

pub fn get_unconfirmed_tx(http_origin: &str, txid: &Txid) -> Option<String> {
    let client = reqwest::blocking::Client::new();
    let path = format!("{}/v2/transactions/unconfirmed/{}", http_origin, txid);
    let res = client.get(&path).send().unwrap();

    if res.status().is_success() {
        let res: UnconfirmedTransactionResponse = res.json().unwrap();
        Some(res.tx)
    } else {
        None
    }
}

pub fn submit_block(
    http_origin: &str,
    consensus_hash: &ConsensusHash,
    block: &Vec<u8>,
) -> StacksBlockAcceptedData {
    let client = reqwest::blocking::Client::new();
    let path = format!("{}/v2/blocks/upload/{}", http_origin, consensus_hash);
    let res = client
        .post(&path)
        .header("Content-Type", "application/octet-stream")
        .body(block.clone())
        .send()
        .unwrap();

    if res.status().is_success() {
        let res: StacksBlockAcceptedData = res.json().unwrap();
        assert_eq!(
            res.stacks_block_id,
            StacksBlockId::new(
                consensus_hash,
                &StacksBlock::consensus_deserialize(&mut &block[..])
                    .unwrap()
                    .block_hash()
            )
        );
        return res;
    } else {
        eprintln!("{}", res.text().unwrap());
        panic!("");
    }
}

pub fn submit_microblock(http_origin: &str, mblock: &Vec<u8>) -> BlockHeaderHash {
    let client = reqwest::blocking::Client::new();
    let microblock = StacksMicroblock::consensus_deserialize(&mut &mblock[..]).unwrap();
    let path = format!("{}/v2/microblocks/{}", http_origin, microblock.block_hash());
    let res = client
        .post(&path)
        .header("Content-Type", "application/octet-stream")
        .body(mblock.clone())
        .send()
        .unwrap();

    if res.status().is_success() {
        let res: BlockHeaderHash = res.json().unwrap();
        assert_eq!(
            res,
            StacksMicroblock::consensus_deserialize(&mut &mblock[..])
                .unwrap()
                .block_hash()
        );
        return res;
    } else {
        eprintln!("{}", res.text().unwrap());
        panic!("");
    }
}

pub fn get_block(http_origin: &str, block_id: &StacksBlockId) -> Option<StacksBlock> {
    let client = reqwest::blocking::Client::new();
    let path = format!("{}/v2/blocks/{}", http_origin, block_id);
    let res = client.get(&path).send().unwrap();

    if res.status().is_success() {
        let res: Vec<u8> = res.bytes().unwrap().to_vec();
        let block = StacksBlock::consensus_deserialize(&mut &res[..]).unwrap();
        Some(block)
    } else {
        None
    }
}

pub fn get_chain_info(conf: &Config) -> RPCPeerInfoData {
    let http_origin = format!("http://{}", &conf.node.rpc_bind);
    let client = reqwest::blocking::Client::new();

    // get the canonical chain tip
    let path = format!("{}/v2/info", &http_origin);
    let tip_info = client
        .get(&path)
        .send()
        .unwrap()
        .json::<RPCPeerInfoData>()
        .unwrap();

    tip_info
}

pub fn get_chain_info_opt(conf: &Config) -> Option<RPCPeerInfoData> {
    let http_origin = format!("http://{}", &conf.node.rpc_bind);
    let client = reqwest::blocking::Client::new();

    // get the canonical chain tip
    let path = format!("{}/v2/info", &http_origin);
    let tip_info_opt = client
        .get(&path)
        .send()
        .unwrap()
        .json::<RPCPeerInfoData>()
        .ok();

    tip_info_opt
}

fn get_tip_anchored_block(conf: &Config) -> (ConsensusHash, StacksBlock) {
    let tip_info = get_chain_info(conf);

    // get the canonical chain tip
    let stacks_tip = tip_info.stacks_tip;
    let stacks_tip_consensus_hash = tip_info.stacks_tip_consensus_hash;

    let stacks_id_tip =
        StacksBlockHeader::make_index_block_hash(&stacks_tip_consensus_hash, &stacks_tip);

    // get the associated anchored block
    let http_origin = format!("http://{}", &conf.node.rpc_bind);
    let client = reqwest::blocking::Client::new();
    let path = format!("{}/v2/blocks/{}", &http_origin, &stacks_id_tip);
    let block_bytes = client.get(&path).send().unwrap().bytes().unwrap();
    let block = StacksBlock::consensus_deserialize(&mut block_bytes.as_ref()).unwrap();

    (stacks_tip_consensus_hash, block)
}

fn get_peg_in_ops(conf: &Config, height: u64) -> BurnchainOps {
    let http_origin = format!("http://{}", &conf.node.rpc_bind);
    let path = format!("{}/v2/burn_ops/{}/peg_in", &http_origin, height);
    let client = reqwest::blocking::Client::new();

    let response: serde_json::Value = client.get(&path).send().unwrap().json().unwrap();

    eprintln!("{}", response);

    serde_json::from_value(response).unwrap()
}

fn find_microblock_privkey(
    conf: &Config,
    pubkey_hash: &Hash160,
    max_tries: u64,
) -> Option<StacksPrivateKey> {
    let mut keychain = Keychain::default(conf.node.seed.clone());
    for ix in 0..max_tries {
        // the first rotation occurs at 203.
        let privk =
            keychain.make_microblock_secret_key(203 + ix, &((203 + ix) as u64).to_be_bytes());
        let pubkh = Hash160::from_node_public_key(&StacksPublicKey::from_private(&privk));
        if pubkh == *pubkey_hash {
            return Some(privk);
        }
    }
    return None;
}

/// Returns true iff `b` is within `0.1%` of `a`.
fn is_close_f64(a: f64, b: f64) -> bool {
    let error = (a - b).abs() / a.abs();
    error < 0.001
}

#[test]
#[ignore]
fn bitcoind_integration_test() {
    if env::var("BITCOIND_TEST") != Ok("1".into()) {
        return;
    }

    let (mut conf, miner_account) = neon_integration_test_conf();
    let prom_bind = format!("{}:{}", "127.0.0.1", 6000);
    conf.node.prometheus_bind = Some(prom_bind.clone());

    conf.burnchain.max_rbf = 1000000;

    let mut btcd_controller = BitcoinCoreController::new(conf.clone());
    btcd_controller
        .start_bitcoind()
        .map_err(|_e| ())
        .expect("Failed starting bitcoind");

    let mut btc_regtest_controller = BitcoinRegtestController::new(conf.clone(), None);
    let http_origin = format!("http://{}", &conf.node.rpc_bind);

    btc_regtest_controller.bootstrap_chain(201);

    eprintln!("Chain bootstrapped...");

    let mut run_loop = neon::RunLoop::new(conf);
    let blocks_processed = run_loop.get_blocks_processed_arc();

    let channel = run_loop.get_coordinator_channel().unwrap();

    thread::spawn(move || run_loop.start(None, 0));

    // give the run loop some time to start up!
    wait_for_runloop(&blocks_processed);

    // first block wakes up the run loop
    next_block_and_wait(&mut btc_regtest_controller, &blocks_processed);

    // first block will hold our VRF registration
    next_block_and_wait(&mut btc_regtest_controller, &blocks_processed);

    // second block will be the first mined Stacks block
    next_block_and_wait(&mut btc_regtest_controller, &blocks_processed);

    // let's query the miner's account nonce:

    eprintln!("Miner account: {}", miner_account);

    let account = get_account(&http_origin, &miner_account);
    assert_eq!(account.balance, 0);
    assert_eq!(account.nonce, 1);

    // query for prometheus metrics
    #[cfg(feature = "monitoring_prom")]
    {
        let prom_http_origin = format!("http://{}", prom_bind);
        let client = reqwest::blocking::Client::new();
        let res = client
            .get(&prom_http_origin)
            .send()
            .unwrap()
            .text()
            .unwrap();
        assert!(res.contains("stacks_node_computed_miner_commitment_high 0"));
        assert!(res.contains("stacks_node_computed_miner_commitment_low 1"));
        assert!(res.contains("stacks_node_computed_relative_miner_score 100"));
        assert!(res.contains("stacks_node_miner_current_median_commitment_high 0"));
        assert!(res.contains("stacks_node_miner_current_median_commitment_low 1"));
        assert!(res.contains("stacks_node_active_miners_total 1"));
    }

    channel.stop_chains_coordinator();
}

#[test]
#[ignore]
fn most_recent_utxo_integration_test() {
    if env::var("BITCOIND_TEST") != Ok("1".into()) {
        return;
    }

    let (conf, _) = neon_integration_test_conf();

    let mut btcd_controller = BitcoinCoreController::new(conf.clone());
    btcd_controller
        .start_bitcoind()
        .map_err(|_e| ())
        .expect("Failed starting bitcoind");

    let mut btc_regtest_controller = BitcoinRegtestController::new(conf.clone(), None);

    btc_regtest_controller.bootstrap_chain(201);

    eprintln!("Chain bootstrapped...");

    let mut run_loop = neon::RunLoop::new(conf.clone());
    let blocks_processed = run_loop.get_blocks_processed_arc();

    let channel = run_loop.get_coordinator_channel().unwrap();

    thread::spawn(move || run_loop.start(None, 0));

    // give the run loop some time to start up!
    wait_for_runloop(&blocks_processed);

    // first block wakes up the run loop
    next_block_and_wait(&mut btc_regtest_controller, &blocks_processed);

    // first block will hold our VRF registration
    next_block_and_wait(&mut btc_regtest_controller, &blocks_processed);

    // second block will be the first mined Stacks block
    next_block_and_wait(&mut btc_regtest_controller, &blocks_processed);

    let mut miner_signer = Keychain::default(conf.node.seed.clone()).generate_op_signer();
    let pubkey = miner_signer.get_public_key();
    let utxos_before = btc_regtest_controller.get_all_utxos(&pubkey);

    let mut last_utxo: Option<UTXO> = None;
    let mut smallest_utxo: Option<UTXO> = None; // smallest non-dust UTXO
    let mut biggest_utxo: Option<UTXO> = None;
    for utxo in utxos_before.iter() {
        if let Some(last) = last_utxo {
            if utxo.confirmations < last.confirmations {
                last_utxo = Some(utxo.clone());
            } else {
                last_utxo = Some(last);
            }
        } else {
            last_utxo = Some(utxo.clone());
        }

        if let Some(smallest) = smallest_utxo {
            if utxo.amount > 5500 && utxo.amount < smallest.amount {
                smallest_utxo = Some(utxo.clone());
            } else {
                smallest_utxo = Some(smallest);
            }
        } else {
            smallest_utxo = Some(utxo.clone());
        }

        if let Some(biggest) = biggest_utxo {
            if utxo.amount > biggest.amount {
                biggest_utxo = Some(utxo.clone());
            } else {
                biggest_utxo = Some(biggest);
            }
        } else {
            biggest_utxo = Some(utxo.clone());
        }
    }

    let last_utxo = last_utxo.unwrap();
    let smallest_utxo = smallest_utxo.unwrap();
    let mut biggest_utxo = biggest_utxo.unwrap();

    eprintln!("Last-spent UTXO is {:?}", &last_utxo);
    eprintln!("Smallest UTXO is {:?}", &smallest_utxo);
    eprintln!("Biggest UTXO is {:?}", &biggest_utxo);

    assert_eq!(last_utxo, smallest_utxo);
    assert_ne!(biggest_utxo, last_utxo);
    assert_ne!(biggest_utxo, smallest_utxo);

    // third block will be the second mined Stacks block, and mining it should *not* spend the
    // biggest UTXO, but should spend the *smallest non-dust* UTXO
    next_block_and_wait(&mut btc_regtest_controller, &blocks_processed);

    let utxos_after = btc_regtest_controller.get_all_utxos(&pubkey);

    // last UTXO was spent, which would also have been the smallest.
    let mut has_biggest = false;
    for utxo in utxos_after.into_iter() {
        assert_ne!(utxo, last_utxo);
        assert_ne!(utxo, smallest_utxo);

        // don't care about confirmations here
        biggest_utxo.confirmations = utxo.confirmations;
        if utxo == biggest_utxo {
            has_biggest = true;
        }
    }

    // biggest UTXO is *not* spent
    assert!(has_biggest);

    channel.stop_chains_coordinator();
}

pub fn get_balance<F: std::fmt::Display>(http_origin: &str, account: &F) -> u128 {
    get_account(http_origin, account).balance
}

#[derive(Debug)]
pub struct Account {
    pub balance: u128,
    pub locked: u128,
    pub nonce: u64,
}

pub fn get_account<F: std::fmt::Display>(http_origin: &str, account: &F) -> Account {
    let client = reqwest::blocking::Client::new();
    let path = format!("{}/v2/accounts/{}?proof=0", http_origin, account);
    let res = client
        .get(&path)
        .send()
        .unwrap()
        .json::<AccountEntryResponse>()
        .unwrap();
    info!("Account response: {:#?}", res);
    Account {
        balance: u128::from_str_radix(&res.balance[2..], 16).unwrap(),
        locked: u128::from_str_radix(&res.locked[2..], 16).unwrap(),
        nonce: res.nonce,
    }
}

pub fn get_pox_info(http_origin: &str) -> RPCPoxInfoData {
    let client = reqwest::blocking::Client::new();
    let path = format!("{}/v2/pox", http_origin);
    client
        .get(&path)
        .send()
        .unwrap()
        .json::<RPCPoxInfoData>()
        .unwrap()
}

fn get_chain_tip(http_origin: &str) -> (ConsensusHash, BlockHeaderHash) {
    let client = reqwest::blocking::Client::new();
    let path = format!("{}/v2/info", http_origin);
    let res = client
        .get(&path)
        .send()
        .unwrap()
        .json::<serde_json::Value>()
        .unwrap();
    (
        ConsensusHash::from_hex(
            res.get("stacks_tip_consensus_hash")
                .unwrap()
                .as_str()
                .unwrap(),
        )
        .unwrap(),
        BlockHeaderHash::from_hex(res.get("stacks_tip").unwrap().as_str().unwrap()).unwrap(),
    )
}

fn get_chain_tip_height(http_origin: &str) -> u64 {
    let client = reqwest::blocking::Client::new();
    let path = format!("{}/v2/info", http_origin);
    let res = client
        .get(&path)
        .send()
        .unwrap()
        .json::<RPCPeerInfoData>()
        .unwrap();

    res.stacks_tip_height
}

pub fn get_contract_src(
    http_origin: &str,
    contract_addr: StacksAddress,
    contract_name: String,
    use_latest_tip: bool,
) -> Result<String, String> {
    let client = reqwest::blocking::Client::new();
    let query_string = if use_latest_tip {
        "?tip=latest".to_string()
    } else {
        "".to_string()
    };
    let path = format!(
        "{}/v2/contracts/source/{}/{}{}",
        http_origin, contract_addr, contract_name, query_string
    );
    let res = client.get(&path).send().unwrap();

    if res.status().is_success() {
        let contract_src_res = res.json::<ContractSrcResponse>().unwrap();
        Ok(contract_src_res.source)
    } else {
        let err_str = res.text().unwrap();
        Err(err_str)
    }
}

#[test]
#[ignore]
fn deep_contract() {
    if env::var("BITCOIND_TEST") != Ok("1".into()) {
        return;
    }

    let stack_limit = (AST_CALL_STACK_DEPTH_BUFFER + (MAX_CALL_STACK_DEPTH as u64) + 1) as usize;
    let exceeds_stack_depth_list = format!(
        "{}u1 {}",
        "(list ".repeat(stack_limit + 1),
        ")".repeat(stack_limit + 1)
    );

    let spender_sk = StacksPrivateKey::new();
    let spender_addr = to_addr(&spender_sk);
    let spender_princ: PrincipalData = spender_addr.into();

    let (mut conf, _miner_account) = neon_integration_test_conf();

    test_observer::spawn();

    conf.events_observers.push(EventObserverConfig {
        endpoint: format!("localhost:{}", test_observer::EVENT_OBSERVER_PORT),
        events_keys: vec![EventKeyType::AnyEvent],
    });

    let spender_bal = 10_000_000_000 * (core::MICROSTACKS_PER_STACKS as u64);

    conf.initial_balances.push(InitialBalance {
        address: spender_princ.clone(),
        amount: spender_bal,
    });

    let mut btcd_controller = BitcoinCoreController::new(conf.clone());
    btcd_controller
        .start_bitcoind()
        .map_err(|_e| ())
        .expect("Failed starting bitcoind");

    let burnchain_config = Burnchain::regtest(&conf.get_burn_db_path());

    let mut btc_regtest_controller = BitcoinRegtestController::with_burnchain(
        conf.clone(),
        None,
        Some(burnchain_config.clone()),
        None,
    );
    let http_origin = format!("http://{}", &conf.node.rpc_bind);

    btc_regtest_controller.bootstrap_chain(201);

    eprintln!("Chain bootstrapped...");

    let mut run_loop = neon::RunLoop::new(conf.clone());
    let blocks_processed = run_loop.get_blocks_processed_arc();
    let _client = reqwest::blocking::Client::new();
    let channel = run_loop.get_coordinator_channel().unwrap();

    thread::spawn(move || run_loop.start(Some(burnchain_config), 0));

    // give the run loop some time to start up!
    wait_for_runloop(&blocks_processed);

    // first block wakes up the run loop
    next_block_and_wait(&mut btc_regtest_controller, &blocks_processed);

    // first block will hold our VRF registration
    next_block_and_wait(&mut btc_regtest_controller, &blocks_processed);

    // second block will be the first mined Stacks block
    next_block_and_wait(&mut btc_regtest_controller, &blocks_processed);

    let _sort_height = channel.get_sortitions_processed();

    let publish = make_contract_publish(
        &spender_sk,
        0,
        1000,
        "test-publish",
        &exceeds_stack_depth_list,
    );
    submit_tx(&http_origin, &publish);

    test_observer::clear();

    next_block_and_wait(&mut btc_regtest_controller, &blocks_processed);
    next_block_and_wait(&mut btc_regtest_controller, &blocks_processed);
    next_block_and_wait(&mut btc_regtest_controller, &blocks_processed);

    let blocks = test_observer::get_blocks();
    let mut included_smart_contract = false;
    for block in blocks {
        let transactions = block.get("transactions").unwrap().as_array().unwrap();
        for tx in transactions.iter() {
            let raw_tx = tx.get("raw_tx").unwrap().as_str().unwrap();
            if raw_tx == "0x00" {
                continue;
            }
            let tx_bytes = hex_bytes(&raw_tx[2..]).unwrap();
            let parsed = StacksTransaction::consensus_deserialize(&mut &tx_bytes[..]).unwrap();
            if let TransactionPayload::SmartContract(..) = parsed.payload {
                included_smart_contract = true;
            }
        }
    }

    assert!(
        !included_smart_contract,
        "No smart contract publish transaction should be included"
    );

    test_observer::clear();
}

#[test]
#[ignore]
fn bad_microblock_pubkey() {
    if env::var("BITCOIND_TEST") != Ok("1".into()) {
        return;
    }

    let (mut conf, _miner_account) = neon_integration_test_conf();

    test_observer::spawn();

    conf.events_observers.push(EventObserverConfig {
        endpoint: format!("localhost:{}", test_observer::EVENT_OBSERVER_PORT),
        events_keys: vec![EventKeyType::AnyEvent],
    });

    let mut btcd_controller = BitcoinCoreController::new(conf.clone());
    btcd_controller
        .start_bitcoind()
        .map_err(|_e| ())
        .expect("Failed starting bitcoind");

    let burnchain_config = Burnchain::regtest(&conf.get_burn_db_path());

    let mut btc_regtest_controller = BitcoinRegtestController::with_burnchain(
        conf.clone(),
        None,
        Some(burnchain_config.clone()),
        None,
    );

    btc_regtest_controller.bootstrap_chain(201);

    eprintln!("Chain bootstrapped...");

    let mut run_loop = neon::RunLoop::new(conf.clone());
    let blocks_processed = run_loop.get_blocks_processed_arc();
    let channel = run_loop.get_coordinator_channel().unwrap();

    thread::spawn(move || run_loop.start(Some(burnchain_config), 0));

    // give the run loop some time to start up!
    wait_for_runloop(&blocks_processed);

    // first block wakes up the run loop
    next_block_and_wait(&mut btc_regtest_controller, &blocks_processed);

    // first block will hold our VRF registration
    next_block_and_wait(&mut btc_regtest_controller, &blocks_processed);

    // second block will be the first mined Stacks block
    next_block_and_wait(&mut btc_regtest_controller, &blocks_processed);

    // fault injection
    env::set_var(
        "STACKS_MICROBLOCK_PUBKEY_HASH",
        "0000000000000000000000000000000000000000",
    );
    for _i in 0..10 {
        next_block_and_wait(&mut btc_regtest_controller, &blocks_processed);
    }
    env::set_var("STACKS_MICROBLOCK_PUBKEY_HASH", "");

    next_block_and_wait(&mut btc_regtest_controller, &blocks_processed);
    next_block_and_wait(&mut btc_regtest_controller, &blocks_processed);
    next_block_and_wait(&mut btc_regtest_controller, &blocks_processed);

    let blocks = test_observer::get_blocks();
    assert!(blocks.len() >= 5);
    assert!(blocks.len() <= 6);

    channel.stop_chains_coordinator();
    test_observer::clear();
}

#[test]
#[ignore]
fn liquid_ustx_integration() {
    if env::var("BITCOIND_TEST") != Ok("1".into()) {
        return;
    }

    // the contract that we'll test the costs of
    let caller_src = "
    (define-public (execute)
       (ok stx-liquid-supply))
    ";

    let spender_sk = StacksPrivateKey::new();
    let spender_addr = to_addr(&spender_sk);
    let spender_princ: PrincipalData = spender_addr.into();

    let (mut conf, _miner_account) = neon_integration_test_conf();

    test_observer::spawn();

    conf.events_observers.push(EventObserverConfig {
        endpoint: format!("localhost:{}", test_observer::EVENT_OBSERVER_PORT),
        events_keys: vec![EventKeyType::AnyEvent],
    });

    let spender_bal = 10_000_000_000 * (core::MICROSTACKS_PER_STACKS as u64);

    conf.initial_balances.push(InitialBalance {
        address: spender_princ.clone(),
        amount: spender_bal,
    });

    let mut btcd_controller = BitcoinCoreController::new(conf.clone());
    btcd_controller
        .start_bitcoind()
        .map_err(|_e| ())
        .expect("Failed starting bitcoind");

    let burnchain_config = Burnchain::regtest(&conf.get_burn_db_path());

    let mut btc_regtest_controller = BitcoinRegtestController::with_burnchain(
        conf.clone(),
        None,
        Some(burnchain_config.clone()),
        None,
    );
    let http_origin = format!("http://{}", &conf.node.rpc_bind);

    btc_regtest_controller.bootstrap_chain(201);

    eprintln!("Chain bootstrapped...");

    let mut run_loop = neon::RunLoop::new(conf.clone());
    let blocks_processed = run_loop.get_blocks_processed_arc();
    let _client = reqwest::blocking::Client::new();
    let channel = run_loop.get_coordinator_channel().unwrap();

    thread::spawn(move || run_loop.start(Some(burnchain_config), 0));

    // give the run loop some time to start up!
    wait_for_runloop(&blocks_processed);

    // first block wakes up the run loop
    next_block_and_wait(&mut btc_regtest_controller, &blocks_processed);

    // first block will hold our VRF registration
    next_block_and_wait(&mut btc_regtest_controller, &blocks_processed);

    // second block will be the first mined Stacks block
    next_block_and_wait(&mut btc_regtest_controller, &blocks_processed);

    let _sort_height = channel.get_sortitions_processed();

    let publish = make_contract_publish(&spender_sk, 0, 1000, "caller", caller_src);

    let replaced_txid = submit_tx(&http_origin, &publish);

    let publish = make_contract_publish(&spender_sk, 0, 1100, "caller", caller_src);
    submit_tx(&http_origin, &publish);

    let dropped_txs = test_observer::get_memtx_drops();
    assert_eq!(dropped_txs.len(), 1);
    assert_eq!(&dropped_txs[0].1, "ReplaceByFee");
    assert_eq!(&dropped_txs[0].0, &format!("0x{}", replaced_txid));

    // mine 1 burn block for the miner to issue the next block
    next_block_and_wait(&mut btc_regtest_controller, &blocks_processed);
    // mine next burn block for the miner to win
    next_block_and_wait(&mut btc_regtest_controller, &blocks_processed);

    let call_tx = make_contract_call(
        &spender_sk,
        1,
        1000,
        &spender_addr,
        "caller",
        "execute",
        &[],
    );

    submit_tx(&http_origin, &call_tx);

    next_block_and_wait(&mut btc_regtest_controller, &blocks_processed);

    // clear and mine another burnchain block, so that the new winner is seen by the observer
    //   (the observer is logically "one block behind" the miner
    test_observer::clear();
    next_block_and_wait(&mut btc_regtest_controller, &blocks_processed);

    let mut blocks = test_observer::get_blocks();
    // should have produced 1 new block
    assert_eq!(blocks.len(), 1);
    let block = blocks.pop().unwrap();
    let transactions = block.get("transactions").unwrap().as_array().unwrap();
    eprintln!("{}", transactions.len());
    let mut tested = false;
    for tx in transactions.iter() {
        let raw_tx = tx.get("raw_tx").unwrap().as_str().unwrap();
        if raw_tx == "0x00" {
            continue;
        }
        let tx_bytes = hex_bytes(&raw_tx[2..]).unwrap();
        let parsed = StacksTransaction::consensus_deserialize(&mut &tx_bytes[..]).unwrap();
        if let TransactionPayload::ContractCall(contract_call) = parsed.payload {
            eprintln!("{}", contract_call.function_name.as_str());
            if contract_call.function_name.as_str() == "execute" {
                let raw_result = tx.get("raw_result").unwrap().as_str().unwrap();
                let parsed = <Value as ClarityDeserializable<Value>>::deserialize(&raw_result[2..]);
                let liquid_ustx = parsed.expect_result_ok().expect_u128();
                assert!(liquid_ustx > 0, "Should be more liquid ustx than 0");
                tested = true;
            }
        }
    }
    assert!(tested, "Should have found a contract call tx");
}

#[test]
#[ignore]
fn lockup_integration() {
    if env::var("BITCOIND_TEST") != Ok("1".into()) {
        return;
    }

    let (mut conf, _miner_account) = neon_integration_test_conf();

    test_observer::spawn();

    conf.events_observers.push(EventObserverConfig {
        endpoint: format!("localhost:{}", test_observer::EVENT_OBSERVER_PORT),
        events_keys: vec![EventKeyType::AnyEvent],
    });

    let mut btcd_controller = BitcoinCoreController::new(conf.clone());
    btcd_controller
        .start_bitcoind()
        .map_err(|_e| ())
        .expect("Failed starting bitcoind");

    let burnchain_config = Burnchain::regtest(&conf.get_burn_db_path());

    let mut btc_regtest_controller = BitcoinRegtestController::with_burnchain(
        conf.clone(),
        None,
        Some(burnchain_config.clone()),
        None,
    );
    let http_origin = format!("http://{}", &conf.node.rpc_bind);

    btc_regtest_controller.bootstrap_chain(201);

    eprintln!("Chain bootstrapped...");

    let mut run_loop = neon::RunLoop::new(conf.clone());
    let blocks_processed = run_loop.get_blocks_processed_arc();
    let _client = reqwest::blocking::Client::new();

    thread::spawn(move || run_loop.start(Some(burnchain_config), 0));

    // give the run loop some time to start up!
    wait_for_runloop(&blocks_processed);

    // first block wakes up the run loop
    next_block_and_wait(&mut btc_regtest_controller, &blocks_processed);

    // let's query an account that unlocked STX
    // Looking at chainstate-test.txt,
    // 3QsabRcGFfw3B9rNpEcW9rN6twjZGwNz5s,13888888889,1
    // 3QsabRcGFfw3B9rNpEcW9rN6twjZGwNz5s,13888888889,3
    // 3QsabRcGFfw3B9rNpEcW9rN6twjZGwNz5s,13888888889,3
    // 3QsabRcGFfw3B9rNpEcW9rN6twjZGwNz5s -> SN3Z4MMRJ29FVZB38FGYPE94N1D8ZGF55R7YWH00A
    let recipient_addr_str = "SN3Z4MMRJ29FVZB38FGYPE94N1D8ZGF55R7YWH00A";
    let recipient = StacksAddress::from_string(recipient_addr_str).unwrap();

    // first block will hold our VRF registration
    next_block_and_wait(&mut btc_regtest_controller, &blocks_processed);

    // block #1 should be unlocking STX
    next_block_and_wait(&mut btc_regtest_controller, &blocks_processed);
    assert_eq!(get_balance(&http_origin, &recipient), 13888888889);
    let blocks = test_observer::get_blocks();
    let chain_tip = blocks.last().unwrap();

    let events = chain_tip.get("events").unwrap().as_array().unwrap();
    let mut found = false;
    for event in events.iter() {
        if event.get("type").unwrap().as_str().unwrap() == "stx_mint_event" {
            let payload = event.get("stx_mint_event").unwrap().as_object().unwrap();
            let address = payload.get("recipient").unwrap().as_str().unwrap();
            let amount = payload.get("amount").unwrap().as_str().unwrap();
            if address == recipient_addr_str && amount == "13888888889" {
                found = true;
            }
        }
    }
    assert_eq!(found, true);

    // block #2 won't unlock STX
    next_block_and_wait(&mut btc_regtest_controller, &blocks_processed);

    // block #3 should be unlocking STX
    next_block_and_wait(&mut btc_regtest_controller, &blocks_processed);
    assert_eq!(get_balance(&http_origin, &recipient), 13888888889 * 3);

    // now let's ensure that the last block received by the event observer contains the lockup receipt
    let blocks = test_observer::get_blocks();
    let chain_tip = blocks.last().unwrap();

    let events = chain_tip.get("events").unwrap().as_array().unwrap();
    assert_eq!(events.len(), 2);
    for event in events {
        assert_eq!(
            event.get("type").unwrap().as_str().unwrap(),
            "stx_mint_event"
        );
    }

    test_observer::clear();
}

#[test]
#[ignore]
fn stx_transfer_btc_integration_test() {
    if env::var("BITCOIND_TEST") != Ok("1".into()) {
        return;
    }

    let spender_sk = StacksPrivateKey::from_hex(SK_1).unwrap();
    let spender_stx_addr: StacksAddress = to_addr(&spender_sk);
    let spender_addr: PrincipalData = spender_stx_addr.clone().into();
    let _spender_btc_addr = BitcoinAddress::from_bytes_legacy(
        BitcoinNetworkType::Regtest,
        LegacyBitcoinAddressType::PublicKeyHash,
        &spender_stx_addr.bytes.0,
    )
    .unwrap();

    let spender_2_sk = StacksPrivateKey::from_hex(SK_2).unwrap();
    let spender_2_stx_addr: StacksAddress = to_addr(&spender_2_sk);
    let spender_2_addr: PrincipalData = spender_2_stx_addr.clone().into();

    let (mut conf, _miner_account) = neon_integration_test_conf();

    test_observer::spawn();
    conf.events_observers.push(EventObserverConfig {
        endpoint: format!("localhost:{}", test_observer::EVENT_OBSERVER_PORT),
        events_keys: vec![EventKeyType::AnyEvent],
    });

    conf.initial_balances.push(InitialBalance {
        address: spender_addr.clone(),
        amount: 100300,
    });

    conf.initial_balances.push(InitialBalance {
        address: spender_2_addr.clone(),
        amount: 100300,
    });

    let mut btcd_controller = BitcoinCoreController::new(conf.clone());
    btcd_controller
        .start_bitcoind()
        .map_err(|_e| ())
        .expect("Failed starting bitcoind");

    let mut btc_regtest_controller = BitcoinRegtestController::new(conf.clone(), None);
    let http_origin = format!("http://{}", &conf.node.rpc_bind);

    btc_regtest_controller.bootstrap_chain(201);

    eprintln!("Chain bootstrapped...");

    let mut run_loop = neon::RunLoop::new(conf.clone());
    let blocks_processed = run_loop.get_blocks_processed_arc();

    let channel = run_loop.get_coordinator_channel().unwrap();

    thread::spawn(move || run_loop.start(None, 0));

    // give the run loop some time to start up!
    wait_for_runloop(&blocks_processed);

    // first block wakes up the run loop
    next_block_and_wait(&mut btc_regtest_controller, &blocks_processed);

    // first block will hold our VRF registration
    next_block_and_wait(&mut btc_regtest_controller, &blocks_processed);

    // second block will be the first mined Stacks block
    next_block_and_wait(&mut btc_regtest_controller, &blocks_processed);

    test_observer::clear();

    // let's query the spender's account:
    assert_eq!(get_balance(&http_origin, &spender_addr), 100300);

    // okay, let's send a pre-stx op.
    let pre_stx_op = PreStxOp {
        output: spender_stx_addr.clone(),
        // to be filled in
        txid: Txid([0u8; 32]),
        vtxindex: 0,
        block_height: 0,
        burn_header_hash: BurnchainHeaderHash([0u8; 32]),
    };

    let mut miner_signer = Keychain::default(conf.node.seed.clone()).generate_op_signer();

    assert!(
        btc_regtest_controller
            .submit_operation(
                StacksEpochId::Epoch2_05,
                BlockstackOperationType::PreStx(pre_stx_op),
                &mut miner_signer,
                1
            )
            .is_some(),
        "Pre-stx operation should submit successfully"
    );

    next_block_and_wait(&mut btc_regtest_controller, &blocks_processed);
    // let's fire off our transfer op.
    let recipient_sk = StacksPrivateKey::new();
    let recipient_addr = to_addr(&recipient_sk);
    let transfer_stx_op = TransferStxOp {
        sender: spender_stx_addr.clone(),
        recipient: recipient_addr.clone(),
        transfered_ustx: 100_000,
        memo: vec![],
        // to be filled in
        txid: Txid([0u8; 32]),
        vtxindex: 0,
        block_height: 0,
        burn_header_hash: BurnchainHeaderHash([0u8; 32]),
    };

    let mut spender_signer = BurnchainOpSigner::new(spender_sk.clone(), false);

    assert!(
        btc_regtest_controller
            .submit_operation(
                StacksEpochId::Epoch2_05,
                BlockstackOperationType::TransferStx(transfer_stx_op),
                &mut spender_signer,
                1
            )
            .is_some(),
        "Transfer operation should submit successfully"
    );
    // should be elected in the same block as the transfer, so balances should be unchanged.
    next_block_and_wait(&mut btc_regtest_controller, &blocks_processed);
    assert_eq!(get_balance(&http_origin, &spender_addr), 100300);
    assert_eq!(get_balance(&http_origin, &recipient_addr), 0);

    // this block should process the transfer
    next_block_and_wait(&mut btc_regtest_controller, &blocks_processed);

    assert_eq!(get_balance(&http_origin, &spender_addr), 300);
    assert_eq!(get_balance(&http_origin, &recipient_addr), 100_000);
    assert_eq!(get_balance(&http_origin, &spender_2_addr), 100_300);

    // now let's do a pre-stx-op and a transfer op in the same burnchain block...
    // NOTE: bitcoind really doesn't want to return the utxo from the first op for some reason,
    //    so we have to get a little creative...

    // okay, let's send a pre-stx op.
    let pre_stx_op = PreStxOp {
        output: spender_2_stx_addr.clone(),
        // to be filled in
        txid: Txid([0u8; 32]),
        vtxindex: 0,
        block_height: 0,
        burn_header_hash: BurnchainHeaderHash([0u8; 32]),
    };

    let mut miner_signer = Keychain::default(conf.node.seed.clone()).generate_op_signer();

    let pre_stx_tx = btc_regtest_controller
        .submit_manual(
            StacksEpochId::Epoch2_05,
            BlockstackOperationType::PreStx(pre_stx_op),
            &mut miner_signer,
            None,
        )
        .expect("Pre-stx operation should submit successfully");

    let transfer_stx_utxo = UTXO {
        txid: pre_stx_tx.txid(),
        vout: 1,
        script_pub_key: pre_stx_tx.output[1].script_pubkey.clone(),
        amount: pre_stx_tx.output[1].value,
        confirmations: 0,
    };

    // let's fire off our transfer op.
    let transfer_stx_op = TransferStxOp {
        sender: spender_2_stx_addr.clone(),
        recipient: recipient_addr.clone(),
        transfered_ustx: 100_000,
        memo: vec![],
        // to be filled in
        txid: Txid([0u8; 32]),
        vtxindex: 0,
        block_height: 0,
        burn_header_hash: BurnchainHeaderHash([0u8; 32]),
    };

    let mut spender_signer = BurnchainOpSigner::new(spender_2_sk.clone(), false);

    btc_regtest_controller
        .submit_manual(
            StacksEpochId::Epoch2_05,
            BlockstackOperationType::TransferStx(transfer_stx_op),
            &mut spender_signer,
            Some(transfer_stx_utxo),
        )
        .expect("Transfer operation should submit successfully");

    // should be elected in the same block as the transfer, so balances should be unchanged.
    next_block_and_wait(&mut btc_regtest_controller, &blocks_processed);

    assert_eq!(get_balance(&http_origin, &spender_addr), 300);
    assert_eq!(get_balance(&http_origin, &recipient_addr), 100_000);
    assert_eq!(get_balance(&http_origin, &spender_2_addr), 100_300);

    // should process the transfer
    next_block_and_wait(&mut btc_regtest_controller, &blocks_processed);

    assert_eq!(get_balance(&http_origin, &spender_addr), 300);
    assert_eq!(get_balance(&http_origin, &recipient_addr), 200_000);
    assert_eq!(get_balance(&http_origin, &spender_2_addr), 300);

    let mut found_btc_tx = false;
    let blocks = test_observer::get_blocks();
    for block in blocks {
        let transactions = block.get("transactions").unwrap().as_array().unwrap();
        for tx in transactions.iter() {
            let raw_tx = tx.get("raw_tx").unwrap().as_str().unwrap();
            if raw_tx == "0x00" {
                let burnchain_op = tx.get("burnchain_op").unwrap().as_object().unwrap();
                if !burnchain_op.contains_key("transfer_stx") {
                    panic!("unexpected btc transaction type");
                }
                found_btc_tx = true;
            }
        }
    }
    assert!(found_btc_tx);

    channel.stop_chains_coordinator();
}

#[test]
#[ignore]
fn stx_delegate_btc_integration_test() {
    if env::var("BITCOIND_TEST") != Ok("1".into()) {
        return;
    }

    let spender_sk = StacksPrivateKey::from_hex(SK_1).unwrap();
    let spender_stx_addr: StacksAddress = to_addr(&spender_sk);
    let spender_addr: PrincipalData = spender_stx_addr.clone().into();

    let recipient_sk = StacksPrivateKey::new();
    let recipient_addr = to_addr(&recipient_sk);
    let pox_pubkey = Secp256k1PublicKey::from_hex(
        "02f006a09b59979e2cb8449f58076152af6b124aa29b948a3714b8d5f15aa94ede",
    )
    .unwrap();
    let pox_pubkey_hash = bytes_to_hex(
        &Hash160::from_node_public_key(&pox_pubkey)
            .to_bytes()
            .to_vec(),
    );

    let (mut conf, _miner_account) = neon_integration_test_conf();

    conf.initial_balances.push(InitialBalance {
        address: spender_addr.clone(),
        amount: 100300,
    });
    conf.initial_balances.push(InitialBalance {
        address: recipient_addr.clone().into(),
        amount: 300,
    });

    // update epoch info so that Epoch 2.1 takes effect
    conf.burnchain.epochs = Some(vec![
        StacksEpoch {
            epoch_id: StacksEpochId::Epoch20,
            start_height: 0,
            end_height: 1,
            block_limit: BLOCK_LIMIT_MAINNET_20.clone(),
            network_epoch: PEER_VERSION_EPOCH_2_0,
        },
        StacksEpoch {
            epoch_id: StacksEpochId::Epoch2_05,
            start_height: 1,
            end_height: 2,
            block_limit: BLOCK_LIMIT_MAINNET_205.clone(),
            network_epoch: PEER_VERSION_EPOCH_2_05,
        },
        StacksEpoch {
            epoch_id: StacksEpochId::Epoch21,
            start_height: 2,
            end_height: 9223372036854775807,
            block_limit: BLOCK_LIMIT_MAINNET_21.clone(),
            network_epoch: PEER_VERSION_EPOCH_2_1,
        },
    ]);
    conf.burnchain.pox_2_activation = Some(3);

    test_observer::spawn();
    conf.events_observers.push(EventObserverConfig {
        endpoint: format!("localhost:{}", test_observer::EVENT_OBSERVER_PORT),
        events_keys: vec![EventKeyType::AnyEvent],
    });

    let mut btcd_controller = BitcoinCoreController::new(conf.clone());
    btcd_controller
        .start_bitcoind()
        .map_err(|_e| ())
        .expect("Failed starting bitcoind");

    let mut burnchain_config = Burnchain::regtest(&conf.get_burn_db_path());

    // reward cycle length = 5, so 3 reward cycle slots + 2 prepare-phase burns
    let reward_cycle_len = 5;
    let prepare_phase_len = 2;
    let pox_constants = PoxConstants::new(
        reward_cycle_len,
        prepare_phase_len,
        2,
        5,
        15,
        (16 * reward_cycle_len - 1).into(),
        (17 * reward_cycle_len).into(),
        u32::MAX,
    );
    burnchain_config.pox_constants = pox_constants.clone();

    let mut btc_regtest_controller = BitcoinRegtestController::with_burnchain(
        conf.clone(),
        None,
        Some(burnchain_config.clone()),
        None,
    );
    let http_origin = format!("http://{}", &conf.node.rpc_bind);

    btc_regtest_controller.bootstrap_chain(201);

    eprintln!("Chain bootstrapped...");

    let mut run_loop = neon::RunLoop::new(conf.clone());
    let blocks_processed = run_loop.get_blocks_processed_arc();

    let channel = run_loop.get_coordinator_channel().unwrap();

    thread::spawn(move || run_loop.start(None, 0));

    // give the run loop some time to start up!
    wait_for_runloop(&blocks_processed);

    next_block_and_wait(&mut btc_regtest_controller, &blocks_processed);
    next_block_and_wait(&mut btc_regtest_controller, &blocks_processed);
    next_block_and_wait(&mut btc_regtest_controller, &blocks_processed);

    test_observer::clear();

    // Mine a few more blocks so that Epoch 2.1 (and thus pox-2) can take effect.
    next_block_and_wait(&mut btc_regtest_controller, &blocks_processed);
    next_block_and_wait(&mut btc_regtest_controller, &blocks_processed);
    next_block_and_wait(&mut btc_regtest_controller, &blocks_processed);

    // okay, let's send a pre-stx op.
    let pre_stx_op = PreStxOp {
        output: spender_stx_addr.clone(),
        // to be filled in
        txid: Txid([0u8; 32]),
        vtxindex: 0,
        block_height: 0,
        burn_header_hash: BurnchainHeaderHash([0u8; 32]),
    };

    let mut miner_signer = Keychain::default(conf.node.seed.clone()).generate_op_signer();

    assert!(
        btc_regtest_controller
            .submit_operation(
                StacksEpochId::Epoch21,
                BlockstackOperationType::PreStx(pre_stx_op),
                &mut miner_signer,
                1
            )
            .is_some(),
        "Pre-stx operation should submit successfully"
    );

    next_block_and_wait(&mut btc_regtest_controller, &blocks_processed);

    // let's fire off our delegate op.
    let del_stx_op = DelegateStxOp {
        sender: spender_stx_addr.clone(),
        delegate_to: recipient_addr.clone(),
        reward_addr: None,
        delegated_ustx: 100_000,
        // to be filled in
        txid: Txid([0u8; 32]),
        vtxindex: 0,
        block_height: 0,
        burn_header_hash: BurnchainHeaderHash([0u8; 32]),
        until_burn_height: None,
    };

    let mut spender_signer = BurnchainOpSigner::new(spender_sk.clone(), false);
    assert!(
        btc_regtest_controller
            .submit_operation(
                StacksEpochId::Epoch21,
                BlockstackOperationType::DelegateStx(del_stx_op),
                &mut spender_signer,
                1
            )
            .is_some(),
        "Delegate operation should submit successfully"
    );

    // the second block should process the delegation, after which the balaces should be unchanged
    next_block_and_wait(&mut btc_regtest_controller, &blocks_processed);
    next_block_and_wait(&mut btc_regtest_controller, &blocks_processed);

    assert_eq!(get_balance(&http_origin, &spender_addr), 100300);
    assert_eq!(get_balance(&http_origin, &recipient_addr), 300);

    // send a delegate-stack-stx transaction
    let sort_height = channel.get_sortitions_processed();
    let tx = make_contract_call(
        &recipient_sk,
        0,
        293,
        &StacksAddress::from_string("ST000000000000000000002AMW42H").unwrap(),
        "pox-2",
        "delegate-stack-stx",
        &[
            Value::Principal(spender_addr.clone()),
            Value::UInt(100_000),
            execute(
                &format!("{{ hashbytes: 0x{}, version: 0x00 }}", pox_pubkey_hash),
                ClarityVersion::Clarity2,
            )
            .unwrap()
            .unwrap(),
            Value::UInt(sort_height as u128),
            Value::UInt(6),
        ],
    );

    // push the stacking transaction
    submit_tx(&http_origin, &tx);

    // let's mine until the next reward cycle starts ...
    next_block_and_wait(&mut btc_regtest_controller, &blocks_processed);
    next_block_and_wait(&mut btc_regtest_controller, &blocks_processed);
    next_block_and_wait(&mut btc_regtest_controller, &blocks_processed);
    next_block_and_wait(&mut btc_regtest_controller, &blocks_processed);
    next_block_and_wait(&mut btc_regtest_controller, &blocks_processed);

    // check the locked amount for the spender account
    let account = get_account(&http_origin, &spender_stx_addr);
    assert_eq!(account.locked, 100_000);

    let mut delegate_stack_stx_found = false;
    let mut delegate_stx_found = false;
    let blocks = test_observer::get_blocks();
    for block in blocks.iter() {
        let events = block.get("events").unwrap().as_array().unwrap();
        for event in events.iter() {
            let event_type = event.get("type").unwrap().as_str().unwrap();
            if event_type == "contract_event" {
                let contract_event = event.get("contract_event").unwrap().as_object().unwrap();

                // Check that it is a print event
                let sub_type = contract_event.get("topic").unwrap().as_str().unwrap();
                assert_eq!(sub_type, "print");

                // Ensure that the function name is as expected
                // This verifies that there were print events for delegate-stack-stx and delegate-stx
                let name_field =
                    &contract_event["value"]["Response"]["data"]["Tuple"]["data_map"]["name"];
                let name_data = name_field["Sequence"]["String"]["ASCII"]["data"]
                    .as_array()
                    .unwrap();
                let ascii_vec = name_data
                    .iter()
                    .map(|num| num.as_u64().unwrap() as u8)
                    .collect();
                let name = String::from_utf8(ascii_vec).unwrap();
                if name == "delegate-stack-stx" {
                    delegate_stack_stx_found = true;
                } else if name == "delegate-stx" {
                    delegate_stx_found = true;
                }
            }
        }
    }
    assert!(delegate_stx_found);
    assert!(delegate_stack_stx_found);

    test_observer::clear();
    channel.stop_chains_coordinator();
}

#[test]
#[ignore]
fn bitcoind_resubmission_test() {
    if env::var("BITCOIND_TEST") != Ok("1".into()) {
        return;
    }

    let (mut conf, _miner_account) = neon_integration_test_conf();

    let spender_sk = StacksPrivateKey::from_hex(SK_1).unwrap();
    let spender_addr: PrincipalData = to_addr(&spender_sk).into();

    conf.initial_balances.push(InitialBalance {
        address: spender_addr.clone(),
        amount: 100300,
    });

    let mut btcd_controller = BitcoinCoreController::new(conf.clone());
    btcd_controller
        .start_bitcoind()
        .map_err(|_e| ())
        .expect("Failed starting bitcoind");

    let mut btc_regtest_controller = BitcoinRegtestController::new(conf.clone(), None);
    let http_origin = format!("http://{}", &conf.node.rpc_bind);

    btc_regtest_controller.bootstrap_chain(201);

    eprintln!("Chain bootstrapped...");

    let mut run_loop = neon::RunLoop::new(conf.clone());
    let blocks_processed = run_loop.get_blocks_processed_arc();

    let channel = run_loop.get_coordinator_channel().unwrap();

    thread::spawn(move || run_loop.start(None, 0));

    // give the run loop some time to start up!
    wait_for_runloop(&blocks_processed);

    // first block wakes up the run loop
    next_block_and_wait(&mut btc_regtest_controller, &blocks_processed);

    // first block will hold our VRF registration
    next_block_and_wait(&mut btc_regtest_controller, &blocks_processed);

    // next block, issue a commit
    next_block_and_wait(&mut btc_regtest_controller, &blocks_processed);

    next_block_and_wait(&mut btc_regtest_controller, &blocks_processed);

    next_block_and_wait(&mut btc_regtest_controller, &blocks_processed);

    // let's figure out the current chain tip
    let chain_tip = get_chain_tip(&http_origin);

    // HACK: this test relies on manually inserting a bad microblock into the chain state.
    //  this behavior is not guaranteed to continue to work like this, so at some point this
    //  test will need to be updated to handle that.
    {
        let (mut chainstate, _) = StacksChainState::open(
            false,
            conf.burnchain.chain_id,
            &conf.get_chainstate_path_str(),
            None,
        )
        .unwrap();
        let mut tx = chainstate.db_tx_begin().unwrap();

        let (consensus_hash, stacks_block) = get_tip_anchored_block(&conf);

        //        let tip_hash = StacksBlockId::new(&consensus_hash, &stacks_block.header.block_hash());

        let ublock_privk =
            find_microblock_privkey(&conf, &stacks_block.header.microblock_pubkey_hash, 1024)
                .unwrap();

        let garbage_tx = make_stacks_transfer_mblock_only(
            &spender_sk,
            0,
            100,
            &PrincipalData::from(StacksAddress::burn_address(false)),
            1000,
        );
        let mut garbage_block = StacksMicroblock::first_unsigned(
            &chain_tip.1,
            vec![StacksTransaction::consensus_deserialize(&mut garbage_tx.as_slice()).unwrap()],
        );
        garbage_block.header.prev_block = BlockHeaderHash([3; 32]);
        garbage_block.header.sequence = 1;
        garbage_block.sign(&ublock_privk).unwrap();

        eprintln!("Minting microblock at {}/{}", &chain_tip.0, &chain_tip.1);
        StacksChainState::store_staging_microblock(
            &mut tx,
            &consensus_hash,
            &stacks_block.header.block_hash(),
            &garbage_block,
        )
        .unwrap();
        tx.commit().unwrap();
    }

    thread::sleep(Duration::from_secs(30));

    next_block_and_wait(&mut btc_regtest_controller, &blocks_processed);

    let burnchain_db = BurnchainDB::open(
        &btc_regtest_controller
            .get_burnchain()
            .get_burnchaindb_path(),
        false,
    )
    .unwrap();

    let burn_tip = burnchain_db.get_canonical_chain_tip().unwrap();
    let last_burn_block =
        BurnchainDB::get_burnchain_block(burnchain_db.conn(), &burn_tip.block_hash).unwrap();

    assert_eq!(
        last_burn_block.ops.len(),
        1,
        "Should only have ONE operation in the last burn block"
    );

    channel.stop_chains_coordinator();
}

#[test]
#[ignore]
fn bitcoind_forking_test() {
    if env::var("BITCOIND_TEST") != Ok("1".into()) {
        return;
    }

    let (conf, miner_account) = neon_integration_test_conf();

    let mut btcd_controller = BitcoinCoreController::new(conf.clone());
    btcd_controller
        .start_bitcoind()
        .map_err(|_e| ())
        .expect("Failed starting bitcoind");

    let mut btc_regtest_controller = BitcoinRegtestController::new(conf.clone(), None);
    let http_origin = format!("http://{}", &conf.node.rpc_bind);

    btc_regtest_controller.bootstrap_chain(201);

    eprintln!("Chain bootstrapped...");

    let mut run_loop = neon::RunLoop::new(conf);
    let blocks_processed = run_loop.get_blocks_processed_arc();

    let channel = run_loop.get_coordinator_channel().unwrap();

    thread::spawn(move || run_loop.start(None, 0));

    // give the run loop some time to start up!
    wait_for_runloop(&blocks_processed);

    // first block wakes up the run loop
    next_block_and_wait(&mut btc_regtest_controller, &blocks_processed);

    // first block will hold our VRF registration
    next_block_and_wait(&mut btc_regtest_controller, &blocks_processed);

    let mut sort_height = channel.get_sortitions_processed();
    eprintln!("Sort height: {}", sort_height);

    while sort_height < 210 {
        next_block_and_wait(&mut btc_regtest_controller, &blocks_processed);
        sort_height = channel.get_sortitions_processed();
        eprintln!("Sort height: {}", sort_height);
    }
    // let's query the miner's account nonce:

    eprintln!("Miner account: {}", miner_account);

    let account = get_account(&http_origin, &miner_account);

    // N.B. rewards mature after 2 confirmations...
    assert_eq!(account.balance, 4 * (1_000_000_000 + 20_400_000));
    assert_eq!(account.nonce, 7);

    // okay, let's figure out the burn block we want to fork away.
    let burn_header_hash_to_fork = btc_regtest_controller.get_block_hash(206);
    btc_regtest_controller.invalidate_block(&burn_header_hash_to_fork);
    btc_regtest_controller.build_next_block(5);

    thread::sleep(Duration::from_secs(50));
    eprintln!("Wait for block off of shallow fork");
    next_block_and_wait(&mut btc_regtest_controller, &blocks_processed);

    let account = get_account(&http_origin, &miner_account);

    // N.B. rewards mature after 2 confirmations...
    assert_eq!(account.balance, 0);
    assert_eq!(account.nonce, 2);

    next_block_and_wait(&mut btc_regtest_controller, &blocks_processed);

    let account = get_account(&http_origin, &miner_account);

    // N.B. rewards mature after 2 confirmations...
    assert_eq!(account.balance, 0);
    // but we're able to keep on mining
    assert_eq!(account.nonce, 3);

    // Let's create another fork, deeper
    let burn_header_hash_to_fork = btc_regtest_controller.get_block_hash(206);
    eprintln!("Instigate 10-block deep fork");
    btc_regtest_controller.invalidate_block(&burn_header_hash_to_fork);
    btc_regtest_controller.build_next_block(10);

    thread::sleep(Duration::from_secs(50));
    eprintln!("Wait for block off of deep fork");
    next_block_and_wait(&mut btc_regtest_controller, &blocks_processed);

    let account = get_account(&http_origin, &miner_account);
    assert_eq!(account.balance, 0);
    assert_eq!(account.nonce, 3);

    next_block_and_wait(&mut btc_regtest_controller, &blocks_processed);

    let account = get_account(&http_origin, &miner_account);

    // but we're able to keep on mining
    assert!(account.nonce >= 3);

    eprintln!("End of test");
    channel.stop_chains_coordinator();
}

#[test]
#[ignore]
fn should_fix_2771() {
    if env::var("BITCOIND_TEST") != Ok("1".into()) {
        return;
    }

    let (conf, _miner_account) = neon_integration_test_conf();

    let mut btcd_controller = BitcoinCoreController::new(conf.clone());
    btcd_controller
        .start_bitcoind()
        .map_err(|_e| ())
        .expect("Failed starting bitcoind");

    let mut btc_regtest_controller = BitcoinRegtestController::new(conf.clone(), None);

    btc_regtest_controller.bootstrap_chain(201);

    eprintln!("Chain bootstrapped...");

    let mut run_loop = neon::RunLoop::new(conf);
    let blocks_processed = run_loop.get_blocks_processed_arc();

    let channel = run_loop.get_coordinator_channel().unwrap();

    thread::spawn(move || run_loop.start(None, 0));

    // give the run loop some time to start up!
    wait_for_runloop(&blocks_processed);

    // first block wakes up the run loop
    next_block_and_wait(&mut btc_regtest_controller, &blocks_processed);

    // first block will hold our VRF registration
    next_block_and_wait(&mut btc_regtest_controller, &blocks_processed);

    let mut sort_height = channel.get_sortitions_processed();
    eprintln!("Sort height: {}", sort_height);

    while sort_height < 210 {
        next_block_and_wait(&mut btc_regtest_controller, &blocks_processed);
        sort_height = channel.get_sortitions_processed();
        eprintln!("Sort height: {}", sort_height);
    }

    // okay, let's figure out the burn block we want to fork away.
    let reorg_height = 208;
    warn!("Will trigger re-org at block {}", reorg_height);
    let burn_header_hash_to_fork = btc_regtest_controller.get_block_hash(reorg_height);
    btc_regtest_controller.invalidate_block(&burn_header_hash_to_fork);
    btc_regtest_controller.build_next_block(1);
    thread::sleep(Duration::from_secs(5));

    // The test here consists in producing a canonical chain with 210 blocks.
    // Once done, we invalidate the block 208, and instead of rebuilding directly
    // a longer fork with N blocks (as done in the bitcoind_forking_test)
    // we slowly add some more blocks.
    // Without the patch, this behavior ends up crashing the node with errors like:
    // WARN [1626791307.078061] [src/chainstate/coordinator/mod.rs:535] [chains-coordinator] ChainsCoordinator: could not retrieve  block burnhash=40bdbf0dda349642bdf4dd30dd31af4f0c9979ce12a7c17485245d0a6ddd970b
    // WARN [1626791307.078098] [src/chainstate/coordinator/mod.rs:308] [chains-coordinator] Error processing new burn block: NonContiguousBurnchainBlock(UnknownBlock(40bdbf0dda349642bdf4dd30dd31af4f0c9979ce12a7c17485245d0a6ddd970b))
    // And the burnchain db ends up in the same state we ended up while investigating 2771.
    // With this patch, the node is able to entirely register this new canonical fork, and then able to make progress and finish successfully.
    for _i in 0..3 {
        btc_regtest_controller.build_next_block(1);
        thread::sleep(Duration::from_secs(30));
    }

    channel.stop_chains_coordinator();
}

/// Returns a StacksMicroblock with the given transactions, sequence, and parent block that is
/// signed with the given private key.
fn make_signed_microblock(
    block_privk: &StacksPrivateKey,
    txs: Vec<StacksTransaction>,
    parent_block: BlockHeaderHash,
    seq: u16,
) -> StacksMicroblock {
    let mut rng = rand::thread_rng();

    let txid_vecs = txs.iter().map(|tx| tx.txid().as_bytes().to_vec()).collect();
    let merkle_tree = MerkleTree::<Sha512Trunc256Sum>::new(&txid_vecs);
    let tx_merkle_root = merkle_tree.root();

    let mut mblock = StacksMicroblock {
        header: StacksMicroblockHeader {
            version: rng.gen(),
            sequence: seq,
            prev_block: parent_block,
            tx_merkle_root: tx_merkle_root,
            signature: MessageSignature([0u8; 65]),
        },
        txs: txs,
    };
    mblock.sign(block_privk).unwrap();
    mblock
}

#[test]
#[ignore]
fn microblock_fork_poison_integration_test() {
    if env::var("BITCOIND_TEST") != Ok("1".into()) {
        return;
    }

    let spender_sk = StacksPrivateKey::from_hex(SK_1).unwrap();
    let spender_addr: PrincipalData = to_addr(&spender_sk).into();
    let second_spender_sk = StacksPrivateKey::from_hex(SK_2).unwrap();
    let second_spender_addr: PrincipalData = to_addr(&second_spender_sk).into();

    let (mut conf, _) = neon_integration_test_conf();

    conf.initial_balances.push(InitialBalance {
        address: spender_addr.clone(),
        amount: 100300,
    });
    conf.initial_balances.push(InitialBalance {
        address: second_spender_addr.clone(),
        amount: 10000,
    });

    // we'll manually post a forked stream to the node
    conf.node.mine_microblocks = false;
    conf.burnchain.max_rbf = 1000000;
    conf.node.wait_time_for_microblocks = 0;
    conf.node.microblock_frequency = 1_000;
    conf.miner.first_attempt_time_ms = 2_000;
    conf.miner.subsequent_attempt_time_ms = 5_000;
    conf.node.wait_time_for_blocks = 1_000;

    conf.miner.min_tx_fee = 1;
    conf.miner.first_attempt_time_ms = i64::max_value() as u64;
    conf.miner.subsequent_attempt_time_ms = i64::max_value() as u64;

    test_observer::spawn();

    conf.events_observers.push(EventObserverConfig {
        endpoint: format!("localhost:{}", test_observer::EVENT_OBSERVER_PORT),
        events_keys: vec![EventKeyType::AnyEvent],
    });

    let mut btcd_controller = BitcoinCoreController::new(conf.clone());
    btcd_controller
        .start_bitcoind()
        .map_err(|_e| ())
        .expect("Failed starting bitcoind");

    let mut btc_regtest_controller = BitcoinRegtestController::new(conf.clone(), None);
    let http_origin = format!("http://{}", &conf.node.rpc_bind);

    btc_regtest_controller.bootstrap_chain(201);

    eprintln!("Chain bootstrapped...");

    let mut run_loop = neon::RunLoop::new(conf.clone());
    let blocks_processed = run_loop.get_blocks_processed_arc();
    let client = reqwest::blocking::Client::new();
    let miner_status = run_loop.get_miner_status();

    let channel = run_loop.get_coordinator_channel().unwrap();

    thread::spawn(move || run_loop.start(None, 0));

    // give the run loop some time to start up!
    wait_for_runloop(&blocks_processed);

    // first block wakes up the run loop
    next_block_and_wait(&mut btc_regtest_controller, &blocks_processed);

    // first block will hold our VRF registration
    next_block_and_wait(&mut btc_regtest_controller, &blocks_processed);

    // second block will be the first mined Stacks block
    next_block_and_wait(&mut btc_regtest_controller, &blocks_processed);
    sleep_ms(10_000);

    // turn off the miner for now, so we can ensure both of these get accepted and preprocessed
    // before we try and mine an anchor block that confirms them
    eprintln!("Disable miner");
    signal_mining_blocked(miner_status.clone());
    sleep_ms(10_000);

    // our first spender
    let account = get_account(&http_origin, &spender_addr);
    assert_eq!(account.balance, 100300);
    assert_eq!(account.nonce, 0);

    // our second spender
    let account = get_account(&http_origin, &second_spender_addr);
    assert_eq!(account.balance, 10000);
    assert_eq!(account.nonce, 0);

    info!("Test microblock");

    let recipient = StacksAddress::from_string(ADDR_4).unwrap();
    let unconfirmed_tx_bytes =
        make_stacks_transfer_mblock_only(&spender_sk, 0, 1000, &recipient.into(), 1000);
    let unconfirmed_tx =
        StacksTransaction::consensus_deserialize(&mut &unconfirmed_tx_bytes[..]).unwrap();
    let second_unconfirmed_tx_bytes =
        make_stacks_transfer_mblock_only(&second_spender_sk, 0, 1000, &recipient.into(), 1500);
    let second_unconfirmed_tx =
        StacksTransaction::consensus_deserialize(&mut &second_unconfirmed_tx_bytes[..]).unwrap();

    // TODO (hack) instantiate the sortdb in the burnchain
    let _ = btc_regtest_controller.sortdb_mut();

    // put each into a microblock
    let (first_microblock, second_microblock) = {
        let tip_info = get_chain_info(&conf);
        let stacks_tip = tip_info.stacks_tip;

        let (consensus_hash, stacks_block) = get_tip_anchored_block(&conf);
        let tip_hash =
            StacksBlockHeader::make_index_block_hash(&consensus_hash, &stacks_block.block_hash());
        let privk =
            find_microblock_privkey(&conf, &stacks_block.header.microblock_pubkey_hash, 1024)
                .unwrap();
        let (mut chainstate, _) = StacksChainState::open(
            false,
            CHAIN_ID_TESTNET,
            &conf.get_chainstate_path_str(),
            None,
        )
        .unwrap();

        chainstate
            .reload_unconfirmed_state(&btc_regtest_controller.sortdb_ref().index_conn(), tip_hash)
            .unwrap();
        let first_microblock = make_microblock(
            &privk,
            &mut chainstate,
            &btc_regtest_controller.sortdb_ref().index_conn(),
            consensus_hash,
            stacks_block.clone(),
            vec![unconfirmed_tx],
        );

        eprintln!(
            "Created first microblock: {}: {:?}",
            &first_microblock.block_hash(),
            &first_microblock
        );

        // NOTE: this microblock conflicts because it has the same parent as the first microblock,
        // even though it's seq is different.
        let second_microblock =
            make_signed_microblock(&privk, vec![second_unconfirmed_tx], stacks_tip, 1);

        eprintln!(
            "Created second conflicting microblock: {}: {:?}",
            &second_microblock.block_hash(),
            &second_microblock
        );
        (first_microblock, second_microblock)
    };

    let mut microblock_bytes = vec![];
    first_microblock
        .consensus_serialize(&mut microblock_bytes)
        .unwrap();

    // post the first microblock
    let path = format!("{}/v2/microblocks", &http_origin);
    let res: String = client
        .post(&path)
        .header("Content-Type", "application/octet-stream")
        .body(microblock_bytes.clone())
        .send()
        .unwrap()
        .json()
        .unwrap();

    assert_eq!(res, format!("{}", &first_microblock.block_hash()));

    let mut second_microblock_bytes = vec![];
    second_microblock
        .consensus_serialize(&mut second_microblock_bytes)
        .unwrap();

    // post the second microblock
    let path = format!("{}/v2/microblocks", &http_origin);
    let res: String = client
        .post(&path)
        .header("Content-Type", "application/octet-stream")
        .body(second_microblock_bytes.clone())
        .send()
        .unwrap()
        .json()
        .unwrap();

    assert_eq!(res, format!("{}", &second_microblock.block_hash()));

    eprintln!("Wait 10s and re-enable miner");
    sleep_ms(10_000);

    // resume mining
    eprintln!("Enable miner");
    signal_mining_ready(miner_status.clone());
    sleep_ms(10_000);

    eprintln!("Attempt to mine poison-microblock");
    let mut found = false;
    for _i in 0..10 {
        if found {
            break;
        }
        next_block_and_wait(&mut btc_regtest_controller, &blocks_processed);
        let blocks = test_observer::get_blocks();
        for block in blocks.iter() {
            let transactions = block.get("transactions").unwrap().as_array().unwrap();
            for tx in transactions.iter() {
                let raw_tx = tx.get("raw_tx").unwrap().as_str().unwrap();
                if raw_tx == "0x00" {
                    continue;
                }
                let tx_bytes = hex_bytes(&raw_tx[2..]).unwrap();
                let parsed = StacksTransaction::consensus_deserialize(&mut &tx_bytes[..]).unwrap();

                if let TransactionPayload::PoisonMicroblock(..) = &parsed.payload {
                    found = true;
                    break;
                }
            }
        }
    }

    assert!(
        found,
        "Did not find poison microblock tx in any mined block"
    );

    test_observer::clear();
    channel.stop_chains_coordinator();
}

#[test]
#[ignore]
fn microblock_integration_test() {
    if env::var("BITCOIND_TEST") != Ok("1".into()) {
        return;
    }

    let spender_sk = StacksPrivateKey::from_hex(SK_1).unwrap();
    let spender_addr: PrincipalData = to_addr(&spender_sk).into();
    let second_spender_sk = StacksPrivateKey::from_hex(SK_2).unwrap();
    let second_spender_addr: PrincipalData = to_addr(&second_spender_sk).into();

    let (mut conf, miner_account) = neon_integration_test_conf();

    conf.miner.wait_for_block_download = false;
    conf.initial_balances.push(InitialBalance {
        address: spender_addr.clone(),
        amount: 100300,
    });
    conf.initial_balances.push(InitialBalance {
        address: second_spender_addr.clone(),
        amount: 10000,
    });

    conf.node.mine_microblocks = true;
    conf.node.microblock_frequency = 1_000;
    conf.miner.microblock_attempt_time_ms = 1_000;
    conf.node.wait_time_for_microblocks = 0;

    test_observer::spawn();

    conf.events_observers.push(EventObserverConfig {
        endpoint: format!("localhost:{}", test_observer::EVENT_OBSERVER_PORT),
        events_keys: vec![EventKeyType::AnyEvent],
    });

    let mut btcd_controller = BitcoinCoreController::new(conf.clone());
    btcd_controller
        .start_bitcoind()
        .map_err(|_e| ())
        .expect("Failed starting bitcoind");

    let mut btc_regtest_controller = BitcoinRegtestController::new(conf.clone(), None);
    let http_origin = format!("http://{}", &conf.node.rpc_bind);

    btc_regtest_controller.bootstrap_chain(201);

    eprintln!("Chain bootstrapped...");

    let mut run_loop = neon::RunLoop::new(conf.clone());
    let blocks_processed = run_loop.get_blocks_processed_arc();
    let client = reqwest::blocking::Client::new();

    let channel = run_loop.get_coordinator_channel().unwrap();

    thread::spawn(move || run_loop.start(None, 0));

    // give the run loop some time to start up!
    wait_for_runloop(&blocks_processed);

    // first block wakes up the run loop
    next_block_and_wait(&mut btc_regtest_controller, &blocks_processed);

    // first block will hold our VRF registration
    next_block_and_wait(&mut btc_regtest_controller, &blocks_processed);

    // second block will be the first mined Stacks block
    next_block_and_wait(&mut btc_regtest_controller, &blocks_processed);

    // let's query the miner's account nonce:
    info!("Miner account: {}", miner_account);
    let account = get_account(&http_origin, &miner_account);
    assert_eq!(account.balance, 0);
    assert_eq!(account.nonce, 1);

    // and our first spender
    let account = get_account(&http_origin, &spender_addr);
    assert_eq!(account.balance, 100300);
    assert_eq!(account.nonce, 0);

    // and our second spender
    let account = get_account(&http_origin, &second_spender_addr);
    assert_eq!(account.balance, 10000);
    assert_eq!(account.nonce, 0);

    // okay, let's push a transaction that is marked microblock only!
    let recipient = StacksAddress::from_string(ADDR_4).unwrap();
    let tx = make_stacks_transfer_mblock_only(&spender_sk, 0, 1000, &recipient.into(), 1000);
    submit_tx(&http_origin, &tx);

    info!("Try to mine a microblock-only tx");

    // now let's mine a couple blocks, and then check the sender's nonce.
    // this one wakes up our node, so that it'll mine a microblock _and_ an anchor block.
    next_block_and_wait(&mut btc_regtest_controller, &blocks_processed);
    sleep_ms(10_000);

    // this one will contain the sortition from above anchor block,
    //    which *should* have also confirmed the microblock.
    info!("Wait for second block");
    next_block_and_wait(&mut btc_regtest_controller, &blocks_processed);
    sleep_ms(10_000);

    // I guess let's push another block for good measure?
    info!("Wait for third block");
    next_block_and_wait(&mut btc_regtest_controller, &blocks_processed);
    sleep_ms(10_000);

    info!("Test microblock");

    // microblock must have bumped our nonce
    // and our spender
    let account = get_account(&http_origin, &spender_addr);
    assert_eq!(account.nonce, 1);

    // push another two transactions that are marked microblock only
    let recipient = StacksAddress::from_string(ADDR_4).unwrap();
    let unconfirmed_tx_bytes =
        make_stacks_transfer_mblock_only(&spender_sk, 1, 1000, &recipient.into(), 1000);
    let unconfirmed_tx =
        StacksTransaction::consensus_deserialize(&mut &unconfirmed_tx_bytes[..]).unwrap();
    let second_unconfirmed_tx_bytes =
        make_stacks_transfer_mblock_only(&second_spender_sk, 0, 1000, &recipient.into(), 1500);
    let second_unconfirmed_tx =
        StacksTransaction::consensus_deserialize(&mut &second_unconfirmed_tx_bytes[..]).unwrap();

    // TODO (hack) instantiate the sortdb in the burnchain
    let _ = btc_regtest_controller.sortdb_mut();

    // put each into a microblock
    let (first_microblock, second_microblock) = {
        let (consensus_hash, stacks_block) = get_tip_anchored_block(&conf);
        let tip_hash =
            StacksBlockHeader::make_index_block_hash(&consensus_hash, &stacks_block.block_hash());
        let privk =
            find_microblock_privkey(&conf, &stacks_block.header.microblock_pubkey_hash, 1024)
                .unwrap();
        let (mut chainstate, _) = StacksChainState::open(
            false,
            CHAIN_ID_TESTNET,
            &conf.get_chainstate_path_str(),
            None,
        )
        .unwrap();

        chainstate
            .reload_unconfirmed_state(&btc_regtest_controller.sortdb_ref().index_conn(), tip_hash)
            .unwrap();
        let first_microblock = make_microblock(
            &privk,
            &mut chainstate,
            &btc_regtest_controller.sortdb_ref().index_conn(),
            consensus_hash,
            stacks_block.clone(),
            vec![unconfirmed_tx],
        );

        eprintln!(
            "Created first microblock: {}: {:?}",
            &first_microblock.block_hash(),
            &first_microblock
        );
        /*
        let second_microblock =
            make_signed_microblock(&privk, vec![second_unconfirmed_tx], stacks_tip, 1);
        */
        let second_microblock = make_signed_microblock(
            &privk,
            vec![second_unconfirmed_tx],
            first_microblock.block_hash(),
            1,
        );
        eprintln!(
            "Created second microblock: {}: {:?}",
            &second_microblock.block_hash(),
            &second_microblock
        );
        (first_microblock, second_microblock)
    };

    let mut microblock_bytes = vec![];
    first_microblock
        .consensus_serialize(&mut microblock_bytes)
        .unwrap();

    // post the first microblock
    let path = format!("{}/v2/microblocks", &http_origin);
    let res: String = client
        .post(&path)
        .header("Content-Type", "application/octet-stream")
        .body(microblock_bytes.clone())
        .send()
        .unwrap()
        .json()
        .unwrap();

    assert_eq!(res, format!("{}", &first_microblock.block_hash()));

    eprintln!("\n\nBegin testing\nmicroblock: {:?}\n\n", &first_microblock);

    let account = get_account(&http_origin, &spender_addr);
    assert_eq!(account.nonce, 1);
    assert_eq!(account.balance, 98300);

    let mut second_microblock_bytes = vec![];
    second_microblock
        .consensus_serialize(&mut second_microblock_bytes)
        .unwrap();

    // post the second microblock
    let path = format!("{}/v2/microblocks", &http_origin);
    let res: String = client
        .post(&path)
        .header("Content-Type", "application/octet-stream")
        .body(second_microblock_bytes.clone())
        .send()
        .unwrap()
        .json()
        .unwrap();

    assert_eq!(res, format!("{}", &second_microblock.block_hash()));

    sleep_ms(5_000);

    let mut iter_count = 0;
    let tip_info = loop {
        let tip_info = get_chain_info(&conf);
        eprintln!("{:#?}", tip_info);
        match tip_info.unanchored_tip {
            None => {
                iter_count += 1;
                assert!(
                    iter_count < 10,
                    "Hit retry count while waiting for net module to process pushed microblock"
                );
                sleep_ms(5_000);
                continue;
            }
            Some(_tip) => break tip_info,
        }
    };

    assert!(tip_info.stacks_tip_height >= 3);
    let stacks_tip = tip_info.stacks_tip;
    let stacks_tip_consensus_hash = tip_info.stacks_tip_consensus_hash;
    let stacks_id_tip =
        StacksBlockHeader::make_index_block_hash(&stacks_tip_consensus_hash, &stacks_tip);

    // todo - pipe in the PoxSyncWatchdog to the RunLoop struct to avoid flakiness here
    // wait at least two p2p refreshes so it can produce the microblock
    for i in 0..30 {
        info!(
            "wait {} more seconds for microblock miner to find our transaction...",
            30 - i
        );
        sleep_ms(1000);
    }

    // check event observer for new microblock event (expect at least 2)
    let mut microblock_events = test_observer::get_microblocks();
    assert!(microblock_events.len() >= 2);

    // this microblock should correspond to `second_microblock`
    let microblock = microblock_events.pop().unwrap();
    let transactions = microblock.get("transactions").unwrap().as_array().unwrap();
    assert_eq!(transactions.len(), 1);
    let tx_sequence = transactions[0]
        .get("microblock_sequence")
        .unwrap()
        .as_u64()
        .unwrap();
    assert_eq!(tx_sequence, 1);
    let microblock_hash = transactions[0]
        .get("microblock_hash")
        .unwrap()
        .as_str()
        .unwrap();
    assert_eq!(
        microblock_hash[2..],
        format!("{}", second_microblock.header.block_hash())
    );
    let microblock_associated_hash = microblock
        .get("parent_index_block_hash")
        .unwrap()
        .as_str()
        .unwrap();
    let index_block_hash_bytes = hex_bytes(&microblock_associated_hash[2..]).unwrap();
    assert_eq!(
        StacksBlockId::from_vec(&index_block_hash_bytes),
        Some(stacks_id_tip)
    );
    // make sure we have stats for the burn block
    let _burn_block_hash = microblock.get("burn_block_hash").unwrap().as_str().unwrap();
    let _burn_block_height = microblock
        .get("burn_block_height")
        .unwrap()
        .as_u64()
        .unwrap();
    let _burn_block_timestamp = microblock
        .get("burn_block_timestamp")
        .unwrap()
        .as_u64()
        .unwrap();

    // this microblock should correspond to the first microblock that was posted
    let microblock = microblock_events.pop().unwrap();
    let transactions = microblock.get("transactions").unwrap().as_array().unwrap();
    assert_eq!(transactions.len(), 1);
    let tx_sequence = transactions[0]
        .get("microblock_sequence")
        .unwrap()
        .as_u64()
        .unwrap();
    assert_eq!(tx_sequence, 0);

    // check mempool tx events
    let memtx_events = test_observer::get_memtxs();
    assert_eq!(memtx_events.len(), 1);
    assert_eq!(&memtx_events[0], &format!("0x{}", &bytes_to_hex(&tx)));

    // let's make sure the returned blocks all point at each other.
    let blocks_observed = test_observer::get_blocks();
    // we at least mined 5 blocks
    assert!(
        blocks_observed.len() >= 3,
        "Blocks observed {} should be >= 3",
        blocks_observed.len()
    );
    assert_eq!(blocks_observed.len() as u64, tip_info.stacks_tip_height + 1);

    let burn_blocks_observed = test_observer::get_burn_blocks();
    let burn_blocks_with_burns: Vec<_> = burn_blocks_observed
        .into_iter()
        .filter(|block| block.get("burn_amount").unwrap().as_u64().unwrap() > 0)
        .collect();
    assert!(
        burn_blocks_with_burns.len() >= 3,
        "Burn block sortitions {} should be >= 3",
        burn_blocks_with_burns.len()
    );
    for burn_block in burn_blocks_with_burns {
        eprintln!("{}", burn_block);
    }

    let mut prior = None;
    for block in blocks_observed.iter() {
        let parent_index_hash = block
            .get("parent_index_block_hash")
            .unwrap()
            .as_str()
            .unwrap()
            .to_string();
        let my_index_hash = block
            .get("index_block_hash")
            .unwrap()
            .as_str()
            .unwrap()
            .to_string();
        if let Some(ref previous_index_hash) = prior {
            assert_eq!(&parent_index_hash, previous_index_hash);
        }

        // make sure we have a burn_block_hash, burn_block_height and miner_txid

        let _burn_block_hash = block.get("burn_block_hash").unwrap().as_str().unwrap();

        let _burn_block_height = block.get("burn_block_height").unwrap().as_u64().unwrap();

        let _miner_txid = block.get("miner_txid").unwrap().as_str().unwrap();

        // make sure we have stats for the previous burn block
        let _parent_burn_block_hash = block
            .get("parent_burn_block_hash")
            .unwrap()
            .as_str()
            .unwrap();

        let _parent_burn_block_height = block
            .get("parent_burn_block_height")
            .unwrap()
            .as_u64()
            .unwrap();

        let _parent_burn_block_timestamp = block
            .get("parent_burn_block_timestamp")
            .unwrap()
            .as_u64()
            .unwrap();

        prior = Some(my_index_hash);
    }

    // we can query unconfirmed state from the microblock we announced
    let path = format!(
        "{}/v2/accounts/{}?proof=0&tip={}",
        &http_origin,
        &spender_addr,
        &tip_info.unanchored_tip.unwrap()
    );

    eprintln!("{:?}", &path);

    let mut iter_count = 0;
    let res = loop {
        let http_resp = client.get(&path).send().unwrap();

        info!("{:?}", http_resp);

        match http_resp.json::<AccountEntryResponse>() {
            Ok(x) => break x,
            Err(e) => {
                warn!("Failed to query {}; will try again. Err = {:?}", &path, e);
                iter_count += 1;
                assert!(iter_count < 10, "Retry limit reached querying account");
                sleep_ms(1000);
                continue;
            }
        };
    };

    info!("Account Response = {:#?}", res);
    assert_eq!(res.nonce, 2);
    assert_eq!(u128::from_str_radix(&res.balance[2..], 16).unwrap(), 96300);

    // limited by chaining
    for next_nonce in 2..5 {
        // verify that the microblock miner can automatically pick up transactions
        debug!(
            "Try to send unconfirmed tx from {} to {} nonce {}",
            &spender_addr, &recipient, next_nonce
        );
        let unconfirmed_tx_bytes = make_stacks_transfer_mblock_only(
            &spender_sk,
            next_nonce,
            1000,
            &recipient.into(),
            1000,
        );

        let path = format!("{}/v2/transactions", &http_origin);
        let res = client
            .post(&path)
            .header("Content-Type", "application/octet-stream")
            .body(unconfirmed_tx_bytes.clone())
            .send()
            .unwrap();
        eprintln!("{:#?}", res);
        if res.status().is_success() {
            let res: String = res.json().unwrap();
            assert_eq!(
                res,
                StacksTransaction::consensus_deserialize(&mut &unconfirmed_tx_bytes[..])
                    .unwrap()
                    .txid()
                    .to_string()
            );
            eprintln!("Sent {}", &res);
        } else {
            eprintln!("{}", res.text().unwrap());
            panic!("");
        }

        // wait at least two p2p refreshes
        // so it can produce the microblock
        for i in 0..30 {
            debug!(
                "wait {} more seconds for microblock miner to find our transaction...",
                30 - i
            );
            sleep_ms(1000);
        }

        // we can query _new_ unconfirmed state from the microblock we announced
        let path = format!(
            "{}/v2/accounts/{}?proof=0&tip={}",
            &http_origin,
            &spender_addr,
            &tip_info.unanchored_tip.unwrap()
        );

        let res_text = client.get(&path).send().unwrap().text().unwrap();

        eprintln!("text of {}\n{}", &path, &res_text);

        let res = client
            .get(&path)
            .send()
            .unwrap()
            .json::<AccountEntryResponse>()
            .unwrap();
        eprintln!("{:?}", &path);
        eprintln!("{:#?}", res);

        // advanced!
        assert_eq!(res.nonce, next_nonce + 1);
        assert_eq!(
            u128::from_str_radix(&res.balance[2..], 16).unwrap(),
            (96300 - 2000 * (next_nonce - 1)) as u128
        );
    }

    test_observer::clear();
    channel.stop_chains_coordinator();
}

#[test]
#[ignore]
fn filter_low_fee_tx_integration_test() {
    if env::var("BITCOIND_TEST") != Ok("1".into()) {
        return;
    }

    let spender_sks: Vec<_> = (0..10)
        .into_iter()
        .map(|_| StacksPrivateKey::new())
        .collect();
    let spender_addrs: Vec<PrincipalData> = spender_sks.iter().map(|x| to_addr(x).into()).collect();

    let txs: Vec<_> = spender_sks
        .iter()
        .enumerate()
        .map(|(ix, spender_sk)| {
            let recipient = StacksAddress::from_string(ADDR_4).unwrap();

            if ix < 5 {
                // low-fee
                make_stacks_transfer(&spender_sk, 0, 1000 + (ix as u64), &recipient.into(), 1000)
            } else {
                // high-fee
                make_stacks_transfer(&spender_sk, 0, 2000 + (ix as u64), &recipient.into(), 1000)
            }
        })
        .collect();

    let (mut conf, _) = neon_integration_test_conf();
    for spender_addr in spender_addrs.iter() {
        conf.initial_balances.push(InitialBalance {
            address: spender_addr.clone(),
            amount: 1049230,
        });
    }

    // exclude the first 5 transactions from miner consideration
    conf.miner.min_tx_fee = 1500;

    let mut btcd_controller = BitcoinCoreController::new(conf.clone());
    btcd_controller
        .start_bitcoind()
        .map_err(|_e| ())
        .expect("Failed starting bitcoind");

    let mut btc_regtest_controller = BitcoinRegtestController::new(conf.clone(), None);
    let http_origin = format!("http://{}", &conf.node.rpc_bind);

    btc_regtest_controller.bootstrap_chain(201);

    eprintln!("Chain bootstrapped...");

    let mut run_loop = neon::RunLoop::new(conf);
    let blocks_processed = run_loop.get_blocks_processed_arc();

    let channel = run_loop.get_coordinator_channel().unwrap();

    thread::spawn(move || run_loop.start(None, 0));

    // give the run loop some time to start up!
    wait_for_runloop(&blocks_processed);

    // first block wakes up the run loop
    next_block_and_wait(&mut btc_regtest_controller, &blocks_processed);

    // first block will hold our VRF registration
    next_block_and_wait(&mut btc_regtest_controller, &blocks_processed);

    // second block will be the first mined Stacks block
    next_block_and_wait(&mut btc_regtest_controller, &blocks_processed);

    for tx in txs.iter() {
        submit_tx(&http_origin, tx);
    }

    // mine a couple more blocks
    next_block_and_wait(&mut btc_regtest_controller, &blocks_processed);
    next_block_and_wait(&mut btc_regtest_controller, &blocks_processed);
    next_block_and_wait(&mut btc_regtest_controller, &blocks_processed);

    // First five accounts have a transaction. The miner will consider low fee transactions,
    //  but rank by estimated fee rate.
    for i in 0..5 {
        let account = get_account(&http_origin, &spender_addrs[i]);
        assert_eq!(account.nonce, 1);
    }

    // last five accounts have transaction
    for i in 5..10 {
        let account = get_account(&http_origin, &spender_addrs[i]);
        assert_eq!(account.nonce, 1);
    }

    channel.stop_chains_coordinator();
}

#[test]
#[ignore]
fn filter_long_runtime_tx_integration_test() {
    if env::var("BITCOIND_TEST") != Ok("1".into()) {
        return;
    }

    let spender_sks: Vec<_> = (0..10)
        .into_iter()
        .map(|_| StacksPrivateKey::new())
        .collect();
    let spender_addrs: Vec<PrincipalData> = spender_sks.iter().map(|x| to_addr(x).into()).collect();

    let txs: Vec<_> = spender_sks
        .iter()
        .enumerate()
        .map(|(ix, spender_sk)| {
            let recipient = StacksAddress::from_string(ADDR_4).unwrap();
            make_stacks_transfer(&spender_sk, 0, 1000 + (ix as u64), &recipient.into(), 1000)
        })
        .collect();

    let (mut conf, _) = neon_integration_test_conf();
    for spender_addr in spender_addrs.iter() {
        conf.initial_balances.push(InitialBalance {
            address: spender_addr.clone(),
            amount: 1049230,
        });
    }

    // all transactions have high-enough fees...
    conf.miner.min_tx_fee = 1;

    // ...but none of them will be mined since we allot zero ms to do so
    conf.miner.first_attempt_time_ms = 0;
    conf.miner.subsequent_attempt_time_ms = 0;

    let mut btcd_controller = BitcoinCoreController::new(conf.clone());
    btcd_controller
        .start_bitcoind()
        .map_err(|_e| ())
        .expect("Failed starting bitcoind");

    let mut btc_regtest_controller = BitcoinRegtestController::new(conf.clone(), None);
    let http_origin = format!("http://{}", &conf.node.rpc_bind);

    btc_regtest_controller.bootstrap_chain(201);

    eprintln!("Chain bootstrapped...");

    let mut run_loop = neon::RunLoop::new(conf);
    let blocks_processed = run_loop.get_blocks_processed_arc();

    let channel = run_loop.get_coordinator_channel().unwrap();

    thread::spawn(move || run_loop.start(None, 0));

    // give the run loop some time to start up!
    wait_for_runloop(&blocks_processed);

    // first block wakes up the run loop
    next_block_and_wait(&mut btc_regtest_controller, &blocks_processed);

    // first block will hold our VRF registration
    next_block_and_wait(&mut btc_regtest_controller, &blocks_processed);

    // second block will be the first mined Stacks block
    next_block_and_wait(&mut btc_regtest_controller, &blocks_processed);

    for tx in txs.iter() {
        submit_tx(&http_origin, tx);
    }

    // mine a couple more blocks
    next_block_and_wait(&mut btc_regtest_controller, &blocks_processed);
    next_block_and_wait(&mut btc_regtest_controller, &blocks_processed);
    next_block_and_wait(&mut btc_regtest_controller, &blocks_processed);

    // no transactions mined
    for i in 0..10 {
        let account = get_account(&http_origin, &spender_addrs[i]);
        assert_eq!(account.nonce, 0);
    }

    channel.stop_chains_coordinator();
}

#[test]
#[ignore]
fn miner_submit_twice() {
    if env::var("BITCOIND_TEST") != Ok("1".into()) {
        return;
    }

    let spender_sk = StacksPrivateKey::new();
    let spender_addr: PrincipalData = to_addr(&spender_sk).into();
    let contract_content = "
       (define-public (foo (a int))
         (ok (* 2 (+ a 1))))
       (define-private (bar)
         (foo 56))
    ";
    let tx_1 = make_contract_publish(&spender_sk, 0, 50_000, "first-contract", contract_content);
    let tx_2 = make_contract_publish(&spender_sk, 1, 50_000, "second-contract", contract_content);

    let (mut conf, _) = neon_integration_test_conf();
    conf.initial_balances.push(InitialBalance {
        address: spender_addr.clone(),
        amount: 1049230,
    });

    // all transactions have high-enough fees...
    conf.miner.min_tx_fee = 1;
    conf.node.mine_microblocks = false;
    // one should be mined in first attempt, and two should be in second attempt
    conf.miner.first_attempt_time_ms = 20;
    conf.miner.subsequent_attempt_time_ms = 30_000;

    // note: this test depends on timing of how long it takes to assemble a block,
    //  but it won't flake if the miner behaves correctly: a correct miner should
    //  always be able to mine both transactions by the end of this test. an incorrect
    //  miner may sometimes pass this test though, if they can successfully mine a
    //  2-transaction block in 20 ms *OR* if they are slow enough that they mine a
    //  0-transaction block in that time (because this would trigger a re-attempt, which
    //  is exactly what this test is measuring).
    //
    // The "fixed" behavior is the corner case where a miner did a "first attempt", which
    //  included 1 or more transaction, but they could have made a second attempt with
    //  more transactions.

    let mut btcd_controller = BitcoinCoreController::new(conf.clone());
    btcd_controller
        .start_bitcoind()
        .map_err(|_e| ())
        .expect("Failed starting bitcoind");

    let mut btc_regtest_controller = BitcoinRegtestController::new(conf.clone(), None);
    let http_origin = format!("http://{}", &conf.node.rpc_bind);

    btc_regtest_controller.bootstrap_chain(201);

    eprintln!("Chain bootstrapped...");

    let mut run_loop = neon::RunLoop::new(conf);
    let blocks_processed = run_loop.get_blocks_processed_arc();

    let channel = run_loop.get_coordinator_channel().unwrap();

    thread::spawn(move || run_loop.start(None, 0));

    // give the run loop some time to start up!
    wait_for_runloop(&blocks_processed);

    // first block wakes up the run loop
    next_block_and_wait(&mut btc_regtest_controller, &blocks_processed);

    // first block will hold our VRF registration
    next_block_and_wait(&mut btc_regtest_controller, &blocks_processed);

    // second block will be the first mined Stacks block
    next_block_and_wait(&mut btc_regtest_controller, &blocks_processed);

    submit_tx(&http_origin, &tx_1);
    submit_tx(&http_origin, &tx_2);

    // mine a couple more blocks
    // waiting enough time between them that a second attempt could be made.
    next_block_and_wait(&mut btc_regtest_controller, &blocks_processed);
    thread::sleep(Duration::from_secs(15));
    next_block_and_wait(&mut btc_regtest_controller, &blocks_processed);

    // 1 transaction mined
    let account = get_account(&http_origin, &spender_addr);
    assert_eq!(account.nonce, 2);

    channel.stop_chains_coordinator();
}

#[test]
#[ignore]
fn size_check_integration_test() {
    if env::var("BITCOIND_TEST") != Ok("1".into()) {
        return;
    }

    let mut giant_contract = "(define-public (f) (ok 1))".to_string();
    for _i in 0..(1024 * 1024 + 500) {
        giant_contract.push_str(" ");
    }

    let spender_sks: Vec<_> = (0..10)
        .into_iter()
        .map(|_| StacksPrivateKey::new())
        .collect();
    let spender_addrs: Vec<PrincipalData> = spender_sks.iter().map(|x| to_addr(x).into()).collect();

    // make a bunch of txs that will only fit one per block.
    let txs: Vec<_> = spender_sks
        .iter()
        .enumerate()
        .map(|(ix, spender_sk)| {
            if ix % 2 == 0 {
                make_contract_publish(spender_sk, 0, 1049230, "large-0", &giant_contract)
            } else {
                let tx = make_contract_publish_microblock_only(
                    spender_sk,
                    0,
                    1049230,
                    "large-0",
                    &giant_contract,
                );
                let parsed_tx = StacksTransaction::consensus_deserialize(&mut &tx[..]).unwrap();
                debug!("Mine transaction {} in a microblock", &parsed_tx.txid());
                tx
            }
        })
        .collect();

    let (mut conf, miner_account) = neon_integration_test_conf();

    for spender_addr in spender_addrs.iter() {
        conf.initial_balances.push(InitialBalance {
            address: spender_addr.clone(),
            amount: 1049230,
        });
    }

    conf.node.mine_microblocks = true;
    conf.node.wait_time_for_microblocks = 5000;
    conf.node.microblock_frequency = 5000;
    conf.miner.microblock_attempt_time_ms = 120_000;

    conf.miner.min_tx_fee = 1;
    conf.miner.first_attempt_time_ms = i64::max_value() as u64;
    conf.miner.subsequent_attempt_time_ms = i64::max_value() as u64;

    let mut btcd_controller = BitcoinCoreController::new(conf.clone());
    btcd_controller
        .start_bitcoind()
        .map_err(|_e| ())
        .expect("Failed starting bitcoind");

    let mut btc_regtest_controller = BitcoinRegtestController::new(conf.clone(), None);
    let http_origin = format!("http://{}", &conf.node.rpc_bind);

    btc_regtest_controller.bootstrap_chain(201);

    eprintln!("Chain bootstrapped...");

    let mut run_loop = neon::RunLoop::new(conf);
    let blocks_processed = run_loop.get_blocks_processed_arc();

    let channel = run_loop.get_coordinator_channel().unwrap();

    thread::spawn(move || run_loop.start(None, 0));

    // give the run loop some time to start up!
    wait_for_runloop(&blocks_processed);

    // first block wakes up the run loop
    next_block_and_wait(&mut btc_regtest_controller, &blocks_processed);

    // first block will hold our VRF registration
    next_block_and_wait(&mut btc_regtest_controller, &blocks_processed);

    // second block will be the first mined Stacks block
    next_block_and_wait(&mut btc_regtest_controller, &blocks_processed);

    // let's query the miner's account nonce:
    let account = get_account(&http_origin, &miner_account);
    assert_eq!(account.nonce, 1);
    assert_eq!(account.balance, 0);
    // and our potential spenders:

    for spender_addr in spender_addrs.iter() {
        let account = get_account(&http_origin, &spender_addr);
        assert_eq!(account.nonce, 0);
        assert_eq!(account.balance, 1049230);
    }

    for tx in txs.iter() {
        // okay, let's push a bunch of transactions that can only fit one per block!
        submit_tx(&http_origin, tx);
    }

    let mut micro_block_txs = 0;
    let mut anchor_block_txs = 0;

    for i in 0..100 {
        // now let's mine a couple blocks, and then check the sender's nonce.
        //  at the end of mining three blocks, there should be _at least one_ transaction from the microblock
        //  only set that got mined (since the block before this one was empty, a microblock can
        //  be added),
        //  and a number of transactions from equal to the number anchor blocks will get mined.
        //
        // this one wakes up our node, so that it'll mine a microblock _and_ an anchor block.
        next_block_and_wait(&mut btc_regtest_controller, &blocks_processed);
        // this one will contain the sortition from above anchor block,
        //    which *should* have also confirmed the microblock.
        sleep_ms(10_000 * i);

        micro_block_txs = 0;
        anchor_block_txs = 0;

        // let's figure out how many micro-only and anchor-only txs got accepted
        //   by examining our account nonces:
        for (ix, spender_addr) in spender_addrs.iter().enumerate() {
            let res = get_account(&http_origin, &spender_addr);
            if res.nonce == 1 {
                if ix % 2 == 0 {
                    anchor_block_txs += 1;
                } else {
                    micro_block_txs += 1;
                }
            } else if res.nonce != 0 {
                panic!("Spender address nonce incremented past 1");
            }

            debug!("Spender {},{}: {:?}", ix, &spender_addr, &res);
        }

        eprintln!(
            "anchor_block_txs: {}, micro_block_txs: {}",
            anchor_block_txs, micro_block_txs
        );

        if anchor_block_txs >= 2 && micro_block_txs >= 2 {
            break;
        }
    }

    assert!(anchor_block_txs >= 2);
    assert!(micro_block_txs >= 2);

    test_observer::clear();
    channel.stop_chains_coordinator();
}

// if a microblock consumes the majority of the block budget, then _only_ a microblock will be
// mined for an epoch.
#[test]
#[ignore]
fn size_overflow_unconfirmed_microblocks_integration_test() {
    if env::var("BITCOIND_TEST") != Ok("1".into()) {
        return;
    }

    // stuff a gigantic contract into the anchored block
    let mut giant_contract = "(define-public (f) (ok 1))".to_string();
    for _i in 0..(1024 * 1024 + 500) {
        giant_contract.push_str(" ");
    }

    // small-sized contracts for microblocks
    let mut small_contract = "(define-public (f) (ok 1))".to_string();
    for _i in 0..(1024 * 1024 + 500) {
        small_contract.push_str(" ");
    }

    let spender_sks: Vec<_> = (0..5)
        .into_iter()
        .map(|_| StacksPrivateKey::new())
        .collect();
    let spender_addrs: Vec<PrincipalData> = spender_sks.iter().map(|x| to_addr(x).into()).collect();

    let txs: Vec<Vec<_>> = spender_sks
        .iter()
        .enumerate()
        .map(|(ix, spender_sk)| {
            if ix % 2 == 0 {
                // almost fills a whole block
                vec![make_contract_publish(
                    spender_sk,
                    0,
                    1100000,
                    "large-0",
                    &giant_contract,
                )]
            } else {
                let mut ret = vec![];
                for i in 0..25 {
                    let tx = make_contract_publish_microblock_only(
                        spender_sk,
                        i as u64,
                        1100000,
                        &format!("small-{}", i),
                        &small_contract,
                    );
                    ret.push(tx);
                }
                ret
            }
        })
        .collect();

    let (mut conf, miner_account) = neon_integration_test_conf();

    for spender_addr in spender_addrs.iter() {
        conf.initial_balances.push(InitialBalance {
            address: spender_addr.clone(),
            amount: 10492300000,
        });
    }

    conf.node.mine_microblocks = true;
    conf.node.wait_time_for_microblocks = 5_000;
    conf.node.microblock_frequency = 5_000;
    conf.miner.microblock_attempt_time_ms = 120_000;

    conf.miner.min_tx_fee = 1;
    conf.miner.first_attempt_time_ms = i64::max_value() as u64;
    conf.miner.subsequent_attempt_time_ms = i64::max_value() as u64;

    test_observer::spawn();
    conf.events_observers.push(EventObserverConfig {
        endpoint: format!("localhost:{}", test_observer::EVENT_OBSERVER_PORT),
        events_keys: vec![EventKeyType::AnyEvent],
    });

    let mut btcd_controller = BitcoinCoreController::new(conf.clone());
    btcd_controller
        .start_bitcoind()
        .map_err(|_e| ())
        .expect("Failed starting bitcoind");

    let mut btc_regtest_controller = BitcoinRegtestController::new(conf.clone(), None);
    let http_origin = format!("http://{}", &conf.node.rpc_bind);

    btc_regtest_controller.bootstrap_chain(201);

    eprintln!("Chain bootstrapped...");

    let mut run_loop = neon::RunLoop::new(conf);
    let blocks_processed = run_loop.get_blocks_processed_arc();
    let microblocks_processed = run_loop.get_microblocks_processed_arc();

    let channel = run_loop.get_coordinator_channel().unwrap();

    thread::spawn(move || run_loop.start(None, 0));

    // give the run loop some time to start up!
    wait_for_runloop(&blocks_processed);

    // first block wakes up the run loop
    next_block_and_wait(&mut btc_regtest_controller, &blocks_processed);

    // first block will hold our VRF registration
    next_block_and_wait(&mut btc_regtest_controller, &blocks_processed);

    // second block will be the first mined Stacks block
    next_block_and_wait(&mut btc_regtest_controller, &blocks_processed);

    // let's query the miner's account nonce:
    let account = get_account(&http_origin, &miner_account);
    assert_eq!(account.nonce, 1);
    assert_eq!(account.balance, 0);
    // and our potential spenders:

    for spender_addr in spender_addrs.iter() {
        let account = get_account(&http_origin, &spender_addr);
        assert_eq!(account.nonce, 0);
        assert_eq!(account.balance, 10492300000);
    }

    for tx_batch in txs.iter() {
        for tx in tx_batch.iter() {
            // okay, let's push a bunch of transactions that can only fit one per block!
            submit_tx(&http_origin, tx);
        }
    }

    while wait_for_microblocks(&microblocks_processed, 120) {
        info!("Waiting for microblocks to no longer be processed");
    }

    // now let's mine a couple blocks, and then check the sender's nonce.
    //  at the end of mining three blocks, there should be _two_ transactions from the microblock
    //  only set that got mined (since the block before this one was empty, a microblock can
    //  be added),
    //  and _two_ transactions from the two anchor blocks that got mined (and processed)
    //
    // this one wakes up our node, so that it'll mine a microblock _and_ an anchor block.
    next_block_and_wait(&mut btc_regtest_controller, &blocks_processed);
    // this one will contain the sortition from above anchor block,
    //    which *should* have also confirmed the microblock.

    while wait_for_microblocks(&microblocks_processed, 120) {
        info!("Waiting for microblocks to no longer be processed");
    }

    next_block_and_wait(&mut btc_regtest_controller, &blocks_processed);

    sleep_ms(30_000);

    let blocks = test_observer::get_blocks();
    assert_eq!(blocks.len(), 4); // genesis block + 3 blocks

    let mut max_big_txs_per_block = 0;
    let mut max_big_txs_per_microblock = 0;
    let mut total_big_txs_per_block = 0;
    let mut total_big_txs_per_microblock = 0;

    for block in blocks {
        let transactions = block.get("transactions").unwrap().as_array().unwrap();
        eprintln!("{}", transactions.len());

        let mut num_big_anchored_txs = 0;
        let mut num_big_microblock_txs = 0;

        for tx in transactions.iter() {
            let raw_tx = tx.get("raw_tx").unwrap().as_str().unwrap();
            if raw_tx == "0x00" {
                continue;
            }
            let tx_bytes = hex_bytes(&raw_tx[2..]).unwrap();
            let parsed = StacksTransaction::consensus_deserialize(&mut &tx_bytes[..]).unwrap();
            if let TransactionPayload::SmartContract(tsc, ..) = parsed.payload {
                if tsc.name.to_string().find("large-").is_some() {
                    num_big_anchored_txs += 1;
                    total_big_txs_per_block += 1;
                } else if tsc.name.to_string().find("small").is_some() {
                    num_big_microblock_txs += 1;
                    total_big_txs_per_microblock += 1;
                }
            }
        }

        if num_big_anchored_txs > max_big_txs_per_block {
            max_big_txs_per_block = num_big_anchored_txs;
        }
        if num_big_microblock_txs > max_big_txs_per_microblock {
            max_big_txs_per_microblock = num_big_microblock_txs;
        }
    }

    eprintln!(
        "max_big_txs_per_microblock: {}, max_big_txs_per_block: {}, total_big_txs_per_block: {}, total_big_txs_per_microblock: {}",
        max_big_txs_per_microblock, max_big_txs_per_block, total_big_txs_per_block, total_big_txs_per_microblock
    );

    assert!(max_big_txs_per_block > 0);
    assert!(max_big_txs_per_microblock > 0);
    assert!(total_big_txs_per_block > 0);
    assert!(total_big_txs_per_microblock > 0);

    // can't have too many
    assert!(max_big_txs_per_microblock <= 3);
    assert!(max_big_txs_per_block <= 1);

    // NOTE: last-mined blocks aren't counted by the observer
    assert!(total_big_txs_per_block <= 2);
    assert!(total_big_txs_per_microblock <= 3);

    test_observer::clear();
    channel.stop_chains_coordinator();
}

// mine a stream of microblocks, and verify that the miner won't let us overflow the size
#[test]
#[ignore]
fn size_overflow_unconfirmed_stream_microblocks_integration_test() {
    if env::var("BITCOIND_TEST") != Ok("1".into()) {
        return;
    }

    let mut small_contract = "(define-public (f) (ok 1))".to_string();
    for _i in 0..((1024 * 1024 + 500) / 3) {
        small_contract.push_str(" ");
    }

    let spender_sks: Vec<_> = (0..20)
        .into_iter()
        .map(|_| StacksPrivateKey::new())
        .collect();
    let spender_addrs: Vec<PrincipalData> = spender_sks.iter().map(|x| to_addr(x).into()).collect();

    let txs: Vec<_> = spender_sks
        .iter()
        .map(|spender_sk| {
            let tx = make_contract_publish_microblock_only(
                spender_sk,
                0,
                600000,
                "small",
                &small_contract,
            );
            tx
        })
        .collect();

    let (mut conf, miner_account) = neon_integration_test_conf();

    for spender_addr in spender_addrs.iter() {
        conf.initial_balances.push(InitialBalance {
            address: spender_addr.clone(),
            amount: 10492300000,
        });
    }

    conf.node.mine_microblocks = true;
    conf.node.wait_time_for_microblocks = 1000;
    conf.node.microblock_frequency = 1000;
    conf.miner.microblock_attempt_time_ms = 120_000;
    conf.node.max_microblocks = 65536;
    conf.burnchain.max_rbf = 1000000;

    conf.miner.min_tx_fee = 1;
    conf.miner.first_attempt_time_ms = i64::max_value() as u64;
    conf.miner.subsequent_attempt_time_ms = i64::max_value() as u64;

    test_observer::spawn();
    conf.events_observers.push(EventObserverConfig {
        endpoint: format!("localhost:{}", test_observer::EVENT_OBSERVER_PORT),
        events_keys: vec![EventKeyType::AnyEvent],
    });

    let mut btcd_controller = BitcoinCoreController::new(conf.clone());
    btcd_controller
        .start_bitcoind()
        .map_err(|_e| ())
        .expect("Failed starting bitcoind");

    let mut btc_regtest_controller = BitcoinRegtestController::new(conf.clone(), None);
    let http_origin = format!("http://{}", &conf.node.rpc_bind);

    btc_regtest_controller.bootstrap_chain(201);

    eprintln!("Chain bootstrapped...");

    let mut run_loop = neon::RunLoop::new(conf);
    let blocks_processed = run_loop.get_blocks_processed_arc();
    let microblocks_processed = run_loop.get_microblocks_processed_arc();

    let channel = run_loop.get_coordinator_channel().unwrap();

    thread::spawn(move || run_loop.start(None, 0));

    // give the run loop some time to start up!
    wait_for_runloop(&blocks_processed);

    // first block wakes up the run loop
    next_block_and_wait(&mut btc_regtest_controller, &blocks_processed);

    // first block will hold our VRF registration
    next_block_and_wait(&mut btc_regtest_controller, &blocks_processed);

    // second block will be the first mined Stacks block
    next_block_and_wait(&mut btc_regtest_controller, &blocks_processed);

    // let's query the miner's account nonce:
    let account = get_account(&http_origin, &miner_account);
    assert_eq!(account.nonce, 1);
    assert_eq!(account.balance, 0);

    for spender_addr in spender_addrs.iter() {
        let account = get_account(&http_origin, &spender_addr);
        assert_eq!(account.nonce, 0);
        assert_eq!(account.balance, 10492300000);
    }

    let mut ctr = 0;
    while ctr < txs.len() {
        submit_tx(&http_origin, &txs[ctr]);
        if !wait_for_microblocks(&microblocks_processed, 60) {
            // we time out if we *can't* mine any more microblocks
            break;
        }
        ctr += 1;
    }

    // should be able to fit 5 transactions in, in 5 microblocks
    assert_eq!(ctr, 5);
    sleep_ms(5_000);

    next_block_and_wait(&mut btc_regtest_controller, &blocks_processed);

    eprintln!("First confirmed microblock stream!");

    microblocks_processed.store(0, Ordering::SeqCst);

    while ctr < txs.len() {
        submit_tx(&http_origin, &txs[ctr]);
        ctr += 1;
    }
    wait_for_microblocks(&microblocks_processed, 60);

    next_block_and_wait(&mut btc_regtest_controller, &blocks_processed);

    eprintln!("Second confirmed microblock stream!");

    wait_for_microblocks(&microblocks_processed, 60);

    // confirm it
    next_block_and_wait(&mut btc_regtest_controller, &blocks_processed);
    next_block_and_wait(&mut btc_regtest_controller, &blocks_processed);

    // this test can sometimes miss a mine block event.
    next_block_and_wait(&mut btc_regtest_controller, &blocks_processed);

    let blocks = test_observer::get_blocks();
    assert!(blocks.len() >= 5, "Should have produced at least 5 blocks");

    let mut max_big_txs_per_microblock = 0;
    let mut total_big_txs_per_microblock = 0;

    // NOTE: this only counts the number of txs per stream, not in each microblock
    for block in blocks {
        let transactions = block.get("transactions").unwrap().as_array().unwrap();
        eprintln!("{}", transactions.len());

        let mut num_big_microblock_txs = 0;

        for tx in transactions.iter() {
            let raw_tx = tx.get("raw_tx").unwrap().as_str().unwrap();
            if raw_tx == "0x00" {
                continue;
            }
            let tx_bytes = hex_bytes(&raw_tx[2..]).unwrap();
            let parsed = StacksTransaction::consensus_deserialize(&mut &tx_bytes[..]).unwrap();
            if let TransactionPayload::SmartContract(tsc, ..) = parsed.payload {
                if tsc.name.to_string().find("small").is_some() {
                    num_big_microblock_txs += 1;
                    total_big_txs_per_microblock += 1;
                }
            }
        }
        if num_big_microblock_txs > max_big_txs_per_microblock {
            max_big_txs_per_microblock = num_big_microblock_txs;
        }
    }

    eprintln!(
        "max_big_txs_per_microblock: {}, total_big_txs_per_microblock: {}",
        max_big_txs_per_microblock, total_big_txs_per_microblock
    );

    assert_eq!(max_big_txs_per_microblock, 5);
    assert!(total_big_txs_per_microblock >= 10);

    test_observer::clear();
    channel.stop_chains_coordinator();
}

// Mine a too-long microblock stream, and verify that the anchored block miner truncates it down to
// the longest prefix of the stream that can be mined.
#[test]
#[ignore]
fn size_overflow_unconfirmed_invalid_stream_microblocks_integration_test() {
    if env::var("BITCOIND_TEST") != Ok("1".into()) {
        return;
    }

    // create microblock streams that are too big
    env::set_var(core::FAULT_DISABLE_MICROBLOCKS_BYTES_CHECK, "1");
    env::set_var(core::FAULT_DISABLE_MICROBLOCKS_COST_CHECK, "1");

    let mut small_contract = "(define-public (f) (ok 1))".to_string();
    for _i in 0..((1024 * 1024 + 500) / 8) {
        small_contract.push_str(" ");
    }

    let spender_sks: Vec<_> = (0..25)
        .into_iter()
        .map(|_| StacksPrivateKey::new())
        .collect();
    let spender_addrs: Vec<PrincipalData> = spender_sks.iter().map(|x| to_addr(x).into()).collect();

    let txs: Vec<Vec<_>> = spender_sks
        .iter()
        .map(|spender_sk| {
            let tx = make_contract_publish_microblock_only(
                spender_sk,
                0,
                1149230,
                "small",
                &small_contract,
            );
            tx
        })
        .collect();

    let (mut conf, miner_account) = neon_integration_test_conf();

    for spender_addr in spender_addrs.iter() {
        conf.initial_balances.push(InitialBalance {
            address: spender_addr.clone(),
            amount: 10492300000,
        });
    }

    conf.node.mine_microblocks = true;
    conf.node.wait_time_for_microblocks = 5_000;
    conf.node.microblock_frequency = 1_000;
    conf.miner.microblock_attempt_time_ms = 120_000;
    conf.node.max_microblocks = 65536;
    conf.burnchain.max_rbf = 1000000;

    let mut epochs = core::STACKS_EPOCHS_REGTEST.to_vec();
    epochs[1].block_limit = core::BLOCK_LIMIT_MAINNET_20;
    conf.burnchain.epochs = Some(epochs);

    conf.miner.min_tx_fee = 1;
    conf.miner.first_attempt_time_ms = i64::max_value() as u64;
    conf.miner.subsequent_attempt_time_ms = i64::max_value() as u64;

    test_observer::spawn();
    conf.events_observers.push(EventObserverConfig {
        endpoint: format!("localhost:{}", test_observer::EVENT_OBSERVER_PORT),
        events_keys: vec![EventKeyType::AnyEvent],
    });

    let mut btcd_controller = BitcoinCoreController::new(conf.clone());
    btcd_controller
        .start_bitcoind()
        .map_err(|_e| ())
        .expect("Failed starting bitcoind");

    let mut btc_regtest_controller = BitcoinRegtestController::new(conf.clone(), None);
    let http_origin = format!("http://{}", &conf.node.rpc_bind);

    btc_regtest_controller.bootstrap_chain(201);

    eprintln!("Chain bootstrapped...");

    let mut run_loop = neon::RunLoop::new(conf);
    let blocks_processed = run_loop.get_blocks_processed_arc();
    let microblocks_processed = run_loop.get_microblocks_processed_arc();

    let channel = run_loop.get_coordinator_channel().unwrap();

    thread::spawn(move || run_loop.start(None, 0));

    // give the run loop some time to start up!
    wait_for_runloop(&blocks_processed);

    // first block wakes up the run loop
    next_block_and_wait(&mut btc_regtest_controller, &blocks_processed);

    // first block will hold our VRF registration
    next_block_and_wait(&mut btc_regtest_controller, &blocks_processed);

    // second block will be the first mined Stacks block
    next_block_and_wait(&mut btc_regtest_controller, &blocks_processed);

    // let's query the miner's account nonce:
    let account = get_account(&http_origin, &miner_account);
    assert_eq!(account.nonce, 1);
    assert_eq!(account.balance, 0);

    for spender_addr in spender_addrs.iter() {
        let account = get_account(&http_origin, &spender_addr);
        assert_eq!(account.nonce, 0);
        assert_eq!(account.balance, 10492300000);
    }

    let mut ctr = 0;
    for _i in 0..6 {
        submit_tx(&http_origin, &txs[ctr]);
        if !wait_for_microblocks(&microblocks_processed, 60) {
            break;
        }
        ctr += 1;
    }

    // confirm that we were able to use the fault-injection to *mine* 6 microblocks
    assert_eq!(ctr, 6);
    sleep_ms(5_000);

    next_block_and_wait(&mut btc_regtest_controller, &blocks_processed);

    eprintln!("First confirmed microblock stream!");

    // confirm it
    next_block_and_wait(&mut btc_regtest_controller, &blocks_processed);

    let blocks = test_observer::get_blocks();
    assert_eq!(blocks.len(), 4); // genesis block + 3 blocks

    let mut max_big_txs_per_microblock = 0;
    let mut total_big_txs_per_microblock = 0;

    // NOTE: this only counts the number of txs per stream, not in each microblock
    for block in blocks {
        let transactions = block.get("transactions").unwrap().as_array().unwrap();
        eprintln!("{}", transactions.len());

        let mut num_big_microblock_txs = 0;

        for tx in transactions.iter() {
            let raw_tx = tx.get("raw_tx").unwrap().as_str().unwrap();
            if raw_tx == "0x00" {
                continue;
            }
            let tx_bytes = hex_bytes(&raw_tx[2..]).unwrap();
            let parsed = StacksTransaction::consensus_deserialize(&mut &tx_bytes[..]).unwrap();
            if let TransactionPayload::SmartContract(tsc, ..) = parsed.payload {
                if tsc.name.to_string().find("small").is_some() {
                    num_big_microblock_txs += 1;
                    total_big_txs_per_microblock += 1;
                }
            }
        }
        if num_big_microblock_txs > max_big_txs_per_microblock {
            max_big_txs_per_microblock = num_big_microblock_txs;
        }
    }

    eprintln!(
        "max_big_txs_per_microblock: {}, total_big_txs_per_microblock: {}",
        max_big_txs_per_microblock, total_big_txs_per_microblock
    );

    assert_eq!(max_big_txs_per_microblock, 3);
    assert!(total_big_txs_per_microblock <= 6);

    test_observer::clear();
    channel.stop_chains_coordinator();
}

#[test]
#[ignore]
fn runtime_overflow_unconfirmed_microblocks_integration_test() {
    if env::var("BITCOIND_TEST") != Ok("1".into()) {
        return;
    }

    let spender_sks: Vec<_> = (0..4)
        .into_iter()
        .map(|_| StacksPrivateKey::new())
        .collect();
    let spender_addrs: Vec<PrincipalData> = spender_sks.iter().map(|x| to_addr(x).into()).collect();
    let spender_addrs_c32: Vec<StacksAddress> =
        spender_sks.iter().map(|x| to_addr(x).into()).collect();

    let txs: Vec<Vec<_>> = spender_sks
        .iter()
        .enumerate()
        .map(|(ix, spender_sk)| {
            if ix % 2 == 0 {
                // almost fills a whole block
                vec![make_contract_publish(
                    spender_sk,
                    0,
                    1049230,
                    &format!("large-{}", ix),
                    &format!("
                        ;; a single one of these transactions consumes over half the runtime budget
                        (define-constant BUFF_TO_BYTE (list 
                           0x00 0x01 0x02 0x03 0x04 0x05 0x06 0x07 0x08 0x09 0x0a 0x0b 0x0c 0x0d 0x0e 0x0f
                           0x10 0x11 0x12 0x13 0x14 0x15 0x16 0x17 0x18 0x19 0x1a 0x1b 0x1c 0x1d 0x1e 0x1f
                           0x20 0x21 0x22 0x23 0x24 0x25 0x26 0x27 0x28 0x29 0x2a 0x2b 0x2c 0x2d 0x2e 0x2f
                           0x30 0x31 0x32 0x33 0x34 0x35 0x36 0x37 0x38 0x39 0x3a 0x3b 0x3c 0x3d 0x3e 0x3f
                           0x40 0x41 0x42 0x43 0x44 0x45 0x46 0x47 0x48 0x49 0x4a 0x4b 0x4c 0x4d 0x4e 0x4f
                           0x50 0x51 0x52 0x53 0x54 0x55 0x56 0x57 0x58 0x59 0x5a 0x5b 0x5c 0x5d 0x5e 0x5f
                           0x60 0x61 0x62 0x63 0x64 0x65 0x66 0x67 0x68 0x69 0x6a 0x6b 0x6c 0x6d 0x6e 0x6f
                           0x70 0x71 0x72 0x73 0x74 0x75 0x76 0x77 0x78 0x79 0x7a 0x7b 0x7c 0x7d 0x7e 0x7f
                           0x80 0x81 0x82 0x83 0x84 0x85 0x86 0x87 0x88 0x89 0x8a 0x8b 0x8c 0x8d 0x8e 0x8f
                           0x90 0x91 0x92 0x93 0x94 0x95 0x96 0x97 0x98 0x99 0x9a 0x9b 0x9c 0x9d 0x9e 0x9f
                           0xa0 0xa1 0xa2 0xa3 0xa4 0xa5 0xa6 0xa7 0xa8 0xa9 0xaa 0xab 0xac 0xad 0xae 0xaf
                           0xb0 0xb1 0xb2 0xb3 0xb4 0xb5 0xb6 0xb7 0xb8 0xb9 0xba 0xbb 0xbc 0xbd 0xbe 0xbf
                           0xc0 0xc1 0xc2 0xc3 0xc4 0xc5 0xc6 0xc7 0xc8 0xc9 0xca 0xcb 0xcc 0xcd 0xce 0xcf
                           0xd0 0xd1 0xd2 0xd3 0xd4 0xd5 0xd6 0xd7 0xd8 0xd9 0xda 0xdb 0xdc 0xdd 0xde 0xdf
                           0xe0 0xe1 0xe2 0xe3 0xe4 0xe5 0xe6 0xe7 0xe8 0xe9 0xea 0xeb 0xec 0xed 0xee 0xef
                           0xf0 0xf1 0xf2 0xf3 0xf4 0xf5 0xf6 0xf7 0xf8 0xf9 0xfa 0xfb 0xfc 0xfd 0xfe 0xff
                        ))
                        (define-private (crash-me-folder (input (buff 1)) (ctr uint))
                            (begin
                                (unwrap-panic (index-of BUFF_TO_BYTE input))
                                (unwrap-panic (index-of BUFF_TO_BYTE input))
                                (unwrap-panic (index-of BUFF_TO_BYTE input))
                                (unwrap-panic (index-of BUFF_TO_BYTE input))
                                (unwrap-panic (index-of BUFF_TO_BYTE input))
                                (unwrap-panic (index-of BUFF_TO_BYTE input))
                                (unwrap-panic (index-of BUFF_TO_BYTE input))
                                (unwrap-panic (index-of BUFF_TO_BYTE input))
                                (+ u1 ctr)
                            )
                        )
                        (define-public (crash-me (name (string-ascii 128)))
                            (begin
                                (fold crash-me-folder BUFF_TO_BYTE u0)
                                (print name)
                                (ok u0)
                            )
                        )
                        (begin
                            (crash-me \"{}\"))
                        ",
                        &format!("large-contract-{}-{}", &spender_addrs_c32[ix], &ix)
                    )
                )]
            } else {
                let mut ret = vec![];
                for i in 0..1 {
                    let tx = make_contract_publish_microblock_only(
                        spender_sk,
                        i as u64,
                        210000,
                        &format!("small-{}-{}", ix, i),
                        &format!("
                            ;; a single one of these transactions consumes over half the runtime budget
                            (define-constant BUFF_TO_BYTE (list 
                               0x00 0x01 0x02 0x03 0x04 0x05 0x06 0x07 0x08 0x09 0x0a 0x0b 0x0c 0x0d 0x0e 0x0f
                               0x10 0x11 0x12 0x13 0x14 0x15 0x16 0x17 0x18 0x19 0x1a 0x1b 0x1c 0x1d 0x1e 0x1f
                               0x20 0x21 0x22 0x23 0x24 0x25 0x26 0x27 0x28 0x29 0x2a 0x2b 0x2c 0x2d 0x2e 0x2f
                               0x30 0x31 0x32 0x33 0x34 0x35 0x36 0x37 0x38 0x39 0x3a 0x3b 0x3c 0x3d 0x3e 0x3f
                               0x40 0x41 0x42 0x43 0x44 0x45 0x46 0x47 0x48 0x49 0x4a 0x4b 0x4c 0x4d 0x4e 0x4f
                               0x50 0x51 0x52 0x53 0x54 0x55 0x56 0x57 0x58 0x59 0x5a 0x5b 0x5c 0x5d 0x5e 0x5f
                               0x60 0x61 0x62 0x63 0x64 0x65 0x66 0x67 0x68 0x69 0x6a 0x6b 0x6c 0x6d 0x6e 0x6f
                               0x70 0x71 0x72 0x73 0x74 0x75 0x76 0x77 0x78 0x79 0x7a 0x7b 0x7c 0x7d 0x7e 0x7f
                               0x80 0x81 0x82 0x83 0x84 0x85 0x86 0x87 0x88 0x89 0x8a 0x8b 0x8c 0x8d 0x8e 0x8f
                               0x90 0x91 0x92 0x93 0x94 0x95 0x96 0x97 0x98 0x99 0x9a 0x9b 0x9c 0x9d 0x9e 0x9f
                               0xa0 0xa1 0xa2 0xa3 0xa4 0xa5 0xa6 0xa7 0xa8 0xa9 0xaa 0xab 0xac 0xad 0xae 0xaf
                               0xb0 0xb1 0xb2 0xb3 0xb4 0xb5 0xb6 0xb7 0xb8 0xb9 0xba 0xbb 0xbc 0xbd 0xbe 0xbf
                               0xc0 0xc1 0xc2 0xc3 0xc4 0xc5 0xc6 0xc7 0xc8 0xc9 0xca 0xcb 0xcc 0xcd 0xce 0xcf
                               0xd0 0xd1 0xd2 0xd3 0xd4 0xd5 0xd6 0xd7 0xd8 0xd9 0xda 0xdb 0xdc 0xdd 0xde 0xdf
                               0xe0 0xe1 0xe2 0xe3 0xe4 0xe5 0xe6 0xe7 0xe8 0xe9 0xea 0xeb 0xec 0xed 0xee 0xef
                               0xf0 0xf1 0xf2 0xf3 0xf4 0xf5 0xf6 0xf7 0xf8 0xf9 0xfa 0xfb 0xfc 0xfd 0xfe 0xff
                            ))
                            (define-private (crash-me-folder (input (buff 1)) (ctr uint))
                                (begin
                                    (unwrap-panic (index-of BUFF_TO_BYTE input))
                                    (unwrap-panic (index-of BUFF_TO_BYTE input))
                                    (unwrap-panic (index-of BUFF_TO_BYTE input))
                                    (unwrap-panic (index-of BUFF_TO_BYTE input))
                                    (unwrap-panic (index-of BUFF_TO_BYTE input))
                                    (unwrap-panic (index-of BUFF_TO_BYTE input))
                                    (unwrap-panic (index-of BUFF_TO_BYTE input))
                                    (unwrap-panic (index-of BUFF_TO_BYTE input))
                                    (+ u1 ctr)
                                )
                            )
                            (define-public (crash-me (name (string-ascii 128)))
                                (begin
                                    (fold crash-me-folder BUFF_TO_BYTE u0)
                                    (print name)
                                    (ok u0)
                                )
                            )
                            (begin
                                (crash-me \"{}\"))
                            ", &format!("small-contract-{}-{}-{}", &spender_addrs_c32[ix], &ix, i))
                    );
                    ret.push(tx);
                }
                ret
            }
        })
        .collect();

    let (mut conf, miner_account) = neon_integration_test_conf();

    for spender_addr in spender_addrs.iter() {
        conf.initial_balances.push(InitialBalance {
            address: spender_addr.clone(),
            amount: 1049230,
        });
    }

    conf.node.mine_microblocks = true;
    conf.node.wait_time_for_microblocks = 0;
    conf.node.microblock_frequency = 15000;
    conf.miner.microblock_attempt_time_ms = 120_000;

    conf.miner.min_tx_fee = 1;
    conf.miner.first_attempt_time_ms = i64::max_value() as u64;
    conf.miner.subsequent_attempt_time_ms = i64::max_value() as u64;

    let mut epochs = core::STACKS_EPOCHS_REGTEST.to_vec();
    epochs[1].block_limit = core::BLOCK_LIMIT_MAINNET_20;
    conf.burnchain.epochs = Some(epochs);

    test_observer::spawn();
    conf.events_observers.push(EventObserverConfig {
        endpoint: format!("localhost:{}", test_observer::EVENT_OBSERVER_PORT),
        events_keys: vec![EventKeyType::AnyEvent],
    });

    let mut btcd_controller = BitcoinCoreController::new(conf.clone());
    btcd_controller
        .start_bitcoind()
        .map_err(|_e| ())
        .expect("Failed starting bitcoind");

    let mut btc_regtest_controller = BitcoinRegtestController::new(conf.clone(), None);
    let http_origin = format!("http://{}", &conf.node.rpc_bind);

    btc_regtest_controller.bootstrap_chain(201);

    eprintln!("Chain bootstrapped...");

    let mut run_loop = neon::RunLoop::new(conf);
    let blocks_processed = run_loop.get_blocks_processed_arc();

    let channel = run_loop.get_coordinator_channel().unwrap();

    thread::spawn(move || run_loop.start(None, 0));

    // give the run loop some time to start up!
    wait_for_runloop(&blocks_processed);

    // first block wakes up the run loop
    next_block_and_wait(&mut btc_regtest_controller, &blocks_processed);

    // first block will hold our VRF registration
    next_block_and_wait(&mut btc_regtest_controller, &blocks_processed);

    // second block will be the first mined Stacks block
    next_block_and_wait(&mut btc_regtest_controller, &blocks_processed);

    // let's query the miner's account nonce:
    let account = get_account(&http_origin, &miner_account);
    assert_eq!(account.nonce, 1);
    assert_eq!(account.balance, 0);
    // and our potential spenders:

    for spender_addr in spender_addrs.iter() {
        let account = get_account(&http_origin, &spender_addr);
        assert_eq!(account.nonce, 0);
        assert_eq!(account.balance, 1049230);
    }

    for tx_batch in txs.iter() {
        for tx in tx_batch.iter() {
            // okay, let's push a bunch of transactions that can only fit one per block!
            submit_tx(&http_origin, tx);
        }
    }

    debug!("Wait for 1st microblock to be mined");
    sleep_ms(150_000);

    // now let's mine a couple blocks, and then check the sender's nonce.
    //  at the end of mining three blocks, there should be _two_ transactions from the microblock
    //  only set that got mined (since the block before this one was empty, a microblock can
    //  be added),
    //  and _two_ transactions from the two anchor blocks that got mined (and processed)
    //
    // this one wakes up our node, so that it'll mine a microblock _and_ an anchor block.
    next_block_and_wait(&mut btc_regtest_controller, &blocks_processed);
    // this one will contain the sortition from above anchor block,
    //    which *should* have also confirmed the microblock.

    debug!("Wait for 2nd microblock to be mined");
    sleep_ms(150_000);

    next_block_and_wait(&mut btc_regtest_controller, &blocks_processed);

    debug!("Wait for 3nd microblock to be mined");
    sleep_ms(150_000);

    next_block_and_wait(&mut btc_regtest_controller, &blocks_processed);

    let blocks = test_observer::get_blocks();
    assert_eq!(blocks.len(), 5); // genesis block + 4 blocks

    let mut max_big_txs_per_block = 0;
    let mut max_big_txs_per_microblock = 0;
    let mut total_big_txs_in_blocks = 0;
    let mut total_big_txs_in_microblocks = 0;

    for block in blocks {
        eprintln!("block {:?}", &block);
        let transactions = block.get("transactions").unwrap().as_array().unwrap();

        let mut num_big_anchored_txs = 0;
        let mut num_big_microblock_txs = 0;

        for tx in transactions.iter() {
            let raw_tx = tx.get("raw_tx").unwrap().as_str().unwrap();
            if raw_tx == "0x00" {
                continue;
            }
            let tx_bytes = hex_bytes(&raw_tx[2..]).unwrap();
            let parsed = StacksTransaction::consensus_deserialize(&mut &tx_bytes[..]).unwrap();
            eprintln!("tx: {:?}", &parsed);
            if let TransactionPayload::SmartContract(tsc, ..) = parsed.payload {
                if tsc.name.to_string().find("large-").is_some() {
                    num_big_anchored_txs += 1;
                    total_big_txs_in_blocks += 1;
                } else if tsc.name.to_string().find("small").is_some() {
                    num_big_microblock_txs += 1;
                    total_big_txs_in_microblocks += 1;
                }
            }
        }

        if num_big_anchored_txs > max_big_txs_per_block {
            max_big_txs_per_block = num_big_anchored_txs;
        }
        if num_big_microblock_txs > max_big_txs_per_microblock {
            max_big_txs_per_microblock = num_big_microblock_txs;
        }
    }

    info!(
        "max_big_txs_per_microblock: {}, max_big_txs_per_block: {}",
        max_big_txs_per_microblock, max_big_txs_per_block
    );
    info!(
        "total_big_txs_in_microblocks: {}, total_big_txs_in_blocks: {}",
        total_big_txs_in_microblocks, total_big_txs_in_blocks
    );

    // at most one big tx per block and at most one big tx per stream, always.
    assert_eq!(max_big_txs_per_microblock, 1);
    assert_eq!(max_big_txs_per_block, 1);

    // if the mblock stream has a big tx, the anchored block won't (and vice versa)
    // the changes for miner cost tracking (reset tracker between microblock and block, #2913)
    // altered this test so that one more big tx ends up in an anchored block and one fewer
    // ends up in a microblock
    assert_eq!(total_big_txs_in_blocks, 2);
    assert_eq!(total_big_txs_in_microblocks, 1);

    test_observer::clear();
    channel.stop_chains_coordinator();
}

#[test]
#[ignore]
fn block_replay_integration_test() {
    if env::var("BITCOIND_TEST") != Ok("1".into()) {
        return;
    }

    let spender_sk = StacksPrivateKey::from_hex(SK_1).unwrap();
    let spender_addr: PrincipalData = to_addr(&spender_sk).into();

    let (mut conf, miner_account) = neon_integration_test_conf();

    conf.initial_balances.push(InitialBalance {
        address: spender_addr.clone(),
        amount: 100300,
    });

    conf.node.mine_microblocks = true;
    conf.node.wait_time_for_microblocks = 30000;
    conf.node.microblock_frequency = 5_000;

    conf.miner.min_tx_fee = 1;
    conf.miner.first_attempt_time_ms = i64::max_value() as u64;
    conf.miner.subsequent_attempt_time_ms = i64::max_value() as u64;

    test_observer::spawn();

    conf.events_observers.push(EventObserverConfig {
        endpoint: format!("localhost:{}", test_observer::EVENT_OBSERVER_PORT),
        events_keys: vec![EventKeyType::AnyEvent],
    });

    let mut btcd_controller = BitcoinCoreController::new(conf.clone());
    btcd_controller
        .start_bitcoind()
        .map_err(|_e| ())
        .expect("Failed starting bitcoind");

    let mut btc_regtest_controller = BitcoinRegtestController::new(conf.clone(), None);
    let http_origin = format!("http://{}", &conf.node.rpc_bind);

    btc_regtest_controller.bootstrap_chain(201);

    eprintln!("Chain bootstrapped...");

    let mut run_loop = neon::RunLoop::new(conf.clone());
    let blocks_processed = run_loop.get_blocks_processed_arc();
    let client = reqwest::blocking::Client::new();

    let channel = run_loop.get_coordinator_channel().unwrap();

    thread::spawn(move || run_loop.start(None, 0));

    // give the run loop some time to start up!
    wait_for_runloop(&blocks_processed);

    // first block wakes up the run loop
    next_block_and_wait(&mut btc_regtest_controller, &blocks_processed);

    // first block will hold our VRF registration
    next_block_and_wait(&mut btc_regtest_controller, &blocks_processed);

    // second block will be the first mined Stacks block
    next_block_and_wait(&mut btc_regtest_controller, &blocks_processed);

    // let's query the miner's account nonce:

    info!("Miner account: {}", miner_account);
    let account = get_account(&http_origin, &miner_account);
    assert_eq!(account.balance, 0);
    assert_eq!(account.nonce, 1);

    // and our spender
    let account = get_account(&http_origin, &spender_addr);
    assert_eq!(account.balance, 100300);
    assert_eq!(account.nonce, 0);

    let recipient = StacksAddress::from_string(ADDR_4).unwrap();
    let tx = make_stacks_transfer(&spender_sk, 0, 1000, &recipient.into(), 1000);
    submit_tx(&http_origin, &tx);

    next_block_and_wait(&mut btc_regtest_controller, &blocks_processed);

    next_block_and_wait(&mut btc_regtest_controller, &blocks_processed);

    next_block_and_wait(&mut btc_regtest_controller, &blocks_processed);

    // try and push the mined block back at the node lots of times
    let (tip_consensus_hash, tip_block) = get_tip_anchored_block(&conf);
    let mut tip_block_bytes = vec![];
    tip_block.consensus_serialize(&mut tip_block_bytes).unwrap();

    for i in 0..1024 {
        let path = format!("{}/v2/blocks/upload/{}", &http_origin, &tip_consensus_hash);
        let res_text = client
            .post(&path)
            .header("Content-Type", "application/octet-stream")
            .body(tip_block_bytes.clone())
            .send()
            .unwrap()
            .text()
            .unwrap();

        eprintln!("{}: text of {}\n{}", i, &path, &res_text);
    }

    test_observer::clear();
    channel.stop_chains_coordinator();
}

#[test]
#[ignore]
fn cost_voting_integration() {
    if env::var("BITCOIND_TEST") != Ok("1".into()) {
        return;
    }

    // let's make `<` free...
    let cost_definer_src = "
    (define-read-only (cost-definition-le (size uint))
       {
         runtime: u0, write_length: u0, write_count: u0, read_count: u0, read_length: u0
       })
    ";

    // the contract that we'll test the costs of
    let caller_src = "
    (define-public (execute-2 (a uint))
       (ok (< a a)))
    ";

    let power_vote_src = "
    (define-public (propose-vote-confirm)
      (let
        ((proposal-id (unwrap-panic (contract-call? 'ST000000000000000000002AMW42H.cost-voting submit-proposal
                            'ST000000000000000000002AMW42H.costs \"cost_le\"
                            .cost-definer \"cost-definition-le\")))
         (vote-amount (* u9000000000 u1000000)))
        (try! (contract-call? 'ST000000000000000000002AMW42H.cost-voting vote-proposal proposal-id vote-amount))
        (try! (contract-call? 'ST000000000000000000002AMW42H.cost-voting confirm-votes proposal-id))
        (ok proposal-id)))
    ";

    let spender_sk = StacksPrivateKey::new();
    let spender_addr = to_addr(&spender_sk);
    let spender_princ: PrincipalData = spender_addr.into();

    let (mut conf, miner_account) = neon_integration_test_conf();

    conf.miner.microblock_attempt_time_ms = 1_000;
    conf.node.wait_time_for_microblocks = 0;
    conf.node.microblock_frequency = 1_000;
    conf.miner.first_attempt_time_ms = 2_000;
    conf.miner.subsequent_attempt_time_ms = 5_000;
    conf.burnchain.max_rbf = 10_000_000;
    conf.node.wait_time_for_blocks = 1_000;

    test_observer::spawn();

    conf.events_observers.push(EventObserverConfig {
        endpoint: format!("localhost:{}", test_observer::EVENT_OBSERVER_PORT),
        events_keys: vec![EventKeyType::AnyEvent],
    });

    let spender_bal = 10_000_000_000 * (core::MICROSTACKS_PER_STACKS as u64);

    conf.initial_balances.push(InitialBalance {
        address: spender_princ.clone(),
        amount: spender_bal,
    });

    let mut btcd_controller = BitcoinCoreController::new(conf.clone());
    btcd_controller
        .start_bitcoind()
        .map_err(|_e| ())
        .expect("Failed starting bitcoind");

    let burnchain_config = Burnchain::regtest(&conf.get_burn_db_path());

    let mut btc_regtest_controller = BitcoinRegtestController::with_burnchain(
        conf.clone(),
        None,
        Some(burnchain_config.clone()),
        None,
    );
    let http_origin = format!("http://{}", &conf.node.rpc_bind);

    btc_regtest_controller.bootstrap_chain(201);

    eprintln!("Chain bootstrapped...");

    let mut run_loop = neon::RunLoop::new(conf.clone());
    let blocks_processed = run_loop.get_blocks_processed_arc();
    let channel = run_loop.get_coordinator_channel().unwrap();

    thread::spawn(move || run_loop.start(Some(burnchain_config), 0));

    // give the run loop some time to start up!
    wait_for_runloop(&blocks_processed);

    // first block wakes up the run loop
    next_block_and_wait(&mut btc_regtest_controller, &blocks_processed);

    // first block will hold our VRF registration
    next_block_and_wait(&mut btc_regtest_controller, &blocks_processed);

    // second block will be the first mined Stacks block
    next_block_and_wait(&mut btc_regtest_controller, &blocks_processed);

    // let's query the miner's account nonce:
    let res = get_account(&http_origin, &miner_account);
    assert_eq!(res.balance, 0);
    assert_eq!(res.nonce, 1);

    // and our spender:
    let res = get_account(&http_origin, &spender_princ);
    assert_eq!(res.balance, spender_bal as u128);
    assert_eq!(res.nonce, 0);

    let transactions = vec![
        make_contract_publish(&spender_sk, 0, 1000, "cost-definer", cost_definer_src),
        make_contract_publish(&spender_sk, 1, 1000, "caller", caller_src),
        make_contract_publish(&spender_sk, 2, 1000, "voter", power_vote_src),
    ];

    for tx in transactions.into_iter() {
        submit_tx(&http_origin, &tx);
    }

    next_block_and_wait(&mut btc_regtest_controller, &blocks_processed);
    next_block_and_wait(&mut btc_regtest_controller, &blocks_processed);

    let vote_tx = make_contract_call(
        &spender_sk,
        3,
        1000,
        &spender_addr,
        "voter",
        "propose-vote-confirm",
        &[],
    );

    let call_le_tx = make_contract_call(
        &spender_sk,
        4,
        1000,
        &spender_addr,
        "caller",
        "execute-2",
        &[Value::UInt(1)],
    );

    submit_tx(&http_origin, &vote_tx);
    submit_tx(&http_origin, &call_le_tx);

    next_block_and_wait(&mut btc_regtest_controller, &blocks_processed);

    // clear and mine another burnchain block, so that the new winner is seen by the observer
    //   (the observer is logically "one block behind" the miner
    test_observer::clear();
    next_block_and_wait(&mut btc_regtest_controller, &blocks_processed);

    let mut blocks = test_observer::get_blocks();
    // should have produced 1 new block
    assert_eq!(blocks.len(), 1);
    let block = blocks.pop().unwrap();
    let transactions = block.get("transactions").unwrap().as_array().unwrap();
    eprintln!("{}", transactions.len());
    let mut tested = false;
    let mut exec_cost = ExecutionCost::zero();
    for tx in transactions.iter() {
        let raw_tx = tx.get("raw_tx").unwrap().as_str().unwrap();
        if raw_tx == "0x00" {
            continue;
        }
        let tx_bytes = hex_bytes(&raw_tx[2..]).unwrap();
        let parsed = StacksTransaction::consensus_deserialize(&mut &tx_bytes[..]).unwrap();
        if let TransactionPayload::ContractCall(contract_call) = parsed.payload {
            eprintln!("{}", contract_call.function_name.as_str());
            if contract_call.function_name.as_str() == "execute-2" {
                exec_cost =
                    serde_json::from_value(tx.get("execution_cost").cloned().unwrap()).unwrap();
            } else if contract_call.function_name.as_str() == "propose-vote-confirm" {
                let raw_result = tx.get("raw_result").unwrap().as_str().unwrap();
                let parsed = <Value as ClarityDeserializable<Value>>::deserialize(&raw_result[2..]);
                assert_eq!(parsed.to_string(), "(ok u0)");
                tested = true;
            }
        }
    }
    assert!(tested, "Should have found a contract call tx");

    // try to confirm the passed vote (this will fail)
    let confirm_proposal = make_contract_call(
        &spender_sk,
        5,
        1000,
        &StacksAddress::from_string("ST000000000000000000002AMW42H").unwrap(),
        "cost-voting",
        "confirm-miners",
        &[Value::UInt(0)],
    );

    submit_tx(&http_origin, &confirm_proposal);

    next_block_and_wait(&mut btc_regtest_controller, &blocks_processed);

    // clear and mine another burnchain block, so that the new winner is seen by the observer
    //   (the observer is logically "one block behind" the miner
    test_observer::clear();
    next_block_and_wait(&mut btc_regtest_controller, &blocks_processed);

    let mut blocks = test_observer::get_blocks();
    // should have produced 1 new block
    assert_eq!(blocks.len(), 1);
    let block = blocks.pop().unwrap();
    let transactions = block.get("transactions").unwrap().as_array().unwrap();
    eprintln!("{}", transactions.len());
    let mut tested = false;
    for tx in transactions.iter() {
        let raw_tx = tx.get("raw_tx").unwrap().as_str().unwrap();
        if raw_tx == "0x00" {
            continue;
        }
        let tx_bytes = hex_bytes(&raw_tx[2..]).unwrap();
        let parsed = StacksTransaction::consensus_deserialize(&mut &tx_bytes[..]).unwrap();
        if let TransactionPayload::ContractCall(contract_call) = parsed.payload {
            eprintln!("{}", contract_call.function_name.as_str());
            if contract_call.function_name.as_str() == "confirm-miners" {
                let raw_result = tx.get("raw_result").unwrap().as_str().unwrap();
                let parsed = <Value as ClarityDeserializable<Value>>::deserialize(&raw_result[2..]);
                assert_eq!(parsed.to_string(), "(err 13)");
                tested = true;
            }
        }
    }
    assert!(tested, "Should have found a contract call tx");

    for _i in 0..58 {
        next_block_and_wait(&mut btc_regtest_controller, &blocks_processed);
    }

    // confirm the passed vote
    let confirm_proposal = make_contract_call(
        &spender_sk,
        6,
        1000,
        &StacksAddress::from_string("ST000000000000000000002AMW42H").unwrap(),
        "cost-voting",
        "confirm-miners",
        &[Value::UInt(0)],
    );

    submit_tx(&http_origin, &confirm_proposal);

    next_block_and_wait(&mut btc_regtest_controller, &blocks_processed);
    // clear and mine another burnchain block, so that the new winner is seen by the observer
    //   (the observer is logically "one block behind" the miner
    test_observer::clear();
    next_block_and_wait(&mut btc_regtest_controller, &blocks_processed);

    let mut blocks = test_observer::get_blocks();
    // should have produced 1 new block
    assert_eq!(blocks.len(), 1);
    let block = blocks.pop().unwrap();
    let transactions = block.get("transactions").unwrap().as_array().unwrap();
    eprintln!("{}", transactions.len());
    let mut tested = false;
    for tx in transactions.iter() {
        let raw_tx = tx.get("raw_tx").unwrap().as_str().unwrap();
        if raw_tx == "0x00" {
            continue;
        }
        let tx_bytes = hex_bytes(&raw_tx[2..]).unwrap();
        let parsed = StacksTransaction::consensus_deserialize(&mut &tx_bytes[..]).unwrap();
        if let TransactionPayload::ContractCall(contract_call) = parsed.payload {
            eprintln!("{}", contract_call.function_name.as_str());
            if contract_call.function_name.as_str() == "confirm-miners" {
                let raw_result = tx.get("raw_result").unwrap().as_str().unwrap();
                let parsed = <Value as ClarityDeserializable<Value>>::deserialize(&raw_result[2..]);
                assert_eq!(parsed.to_string(), "(ok true)");
                tested = true;
            }
        }
    }
    assert!(tested, "Should have found a contract call tx");

    let call_le_tx = make_contract_call(
        &spender_sk,
        7,
        1000,
        &spender_addr,
        "caller",
        "execute-2",
        &[Value::UInt(1)],
    );

    submit_tx(&http_origin, &call_le_tx);

    next_block_and_wait(&mut btc_regtest_controller, &blocks_processed);
    // clear and mine another burnchain block, so that the new winner is seen by the observer
    //   (the observer is logically "one block behind" the miner
    test_observer::clear();
    next_block_and_wait(&mut btc_regtest_controller, &blocks_processed);

    let mut blocks = test_observer::get_blocks();
    // should have produced 1 new block
    assert_eq!(blocks.len(), 1);
    let block = blocks.pop().unwrap();
    let transactions = block.get("transactions").unwrap().as_array().unwrap();

    let mut tested = false;
    let mut new_exec_cost = ExecutionCost::max_value();
    for tx in transactions.iter() {
        let raw_tx = tx.get("raw_tx").unwrap().as_str().unwrap();
        if raw_tx == "0x00" {
            continue;
        }
        let tx_bytes = hex_bytes(&raw_tx[2..]).unwrap();
        let parsed = StacksTransaction::consensus_deserialize(&mut &tx_bytes[..]).unwrap();
        if let TransactionPayload::ContractCall(contract_call) = parsed.payload {
            eprintln!("{}", contract_call.function_name.as_str());
            if contract_call.function_name.as_str() == "execute-2" {
                new_exec_cost =
                    serde_json::from_value(tx.get("execution_cost").cloned().unwrap()).unwrap();
                tested = true;
            }
        }
    }
    assert!(tested, "Should have found a contract call tx");

    assert!(exec_cost.exceeds(&new_exec_cost));

    test_observer::clear();
    channel.stop_chains_coordinator();
}

#[test]
#[ignore]
fn mining_events_integration_test() {
    if env::var("BITCOIND_TEST") != Ok("1".into()) {
        return;
    }

    let small_contract = "(define-public (f) (ok 1))".to_string();

    let spender_sk = StacksPrivateKey::from_hex(SK_1).unwrap();
    let addr = to_addr(&spender_sk);

    let spender_sk_2 = StacksPrivateKey::from_hex(SK_2).unwrap();
    let addr_2 = to_addr(&spender_sk_2);

    let tx = make_contract_publish(&spender_sk, 0, 600000, "small", &small_contract);
    let tx_2 = make_contract_publish(&spender_sk, 1, 610000, "small", &small_contract);
    let mb_tx =
        make_contract_publish_microblock_only(&spender_sk_2, 0, 620000, "small", &small_contract);

    let (mut conf, _) = neon_integration_test_conf();

    conf.initial_balances.push(InitialBalance {
        address: addr.clone().into(),
        amount: 10000000,
    });
    conf.initial_balances.push(InitialBalance {
        address: addr_2.clone().into(),
        amount: 10000000,
    });

    conf.node.mine_microblocks = true;
    conf.node.wait_time_for_microblocks = 1000;
    conf.node.microblock_frequency = 1000;

    conf.miner.min_tx_fee = 1;
    conf.miner.first_attempt_time_ms = i64::max_value() as u64;
    conf.miner.subsequent_attempt_time_ms = i64::max_value() as u64;

    test_observer::spawn();

    conf.events_observers.push(EventObserverConfig {
        endpoint: format!("localhost:{}", test_observer::EVENT_OBSERVER_PORT),
        events_keys: vec![
            EventKeyType::AnyEvent,
            EventKeyType::MinedBlocks,
            EventKeyType::MinedMicroblocks,
        ],
    });

    let mut btcd_controller = BitcoinCoreController::new(conf.clone());
    btcd_controller
        .start_bitcoind()
        .map_err(|_e| ())
        .expect("Failed starting bitcoind");

    let mut btc_regtest_controller = BitcoinRegtestController::new(conf.clone(), None);
    let http_origin = format!("http://{}", &conf.node.rpc_bind);

    btc_regtest_controller.bootstrap_chain(201);

    eprintln!("Chain bootstrapped...");

    let mut run_loop = neon::RunLoop::new(conf);
    let blocks_processed = run_loop.get_blocks_processed_arc();

    let channel = run_loop.get_coordinator_channel().unwrap();

    thread::spawn(move || run_loop.start(None, 0));

    // give the run loop some time to start up!
    wait_for_runloop(&blocks_processed);

    // first block wakes up the run loop
    next_block_and_wait(&mut btc_regtest_controller, &blocks_processed);

    // first block will hold our VRF registration
    next_block_and_wait(&mut btc_regtest_controller, &blocks_processed);

    // second block will be the first mined Stacks block
    next_block_and_wait(&mut btc_regtest_controller, &blocks_processed);

    submit_tx(&http_origin, &tx); // should succeed
    submit_tx(&http_origin, &tx_2); // should fail since it tries to publish contract with same name
    submit_tx(&http_origin, &mb_tx); // should be in microblock bc it is microblock only

    next_block_and_wait(&mut btc_regtest_controller, &blocks_processed);

    next_block_and_wait(&mut btc_regtest_controller, &blocks_processed);

    // check that the nonces have gone up
    let res = get_account(&http_origin, &addr);
    assert_eq!(res.nonce, 1);

    let res = get_account(&http_origin, &addr_2);
    assert_eq!(res.nonce, 1);

    // check mined microblock events
    let mined_microblock_events = test_observer::get_mined_microblocks();
    assert!(mined_microblock_events.len() >= 1);

    // check tx events in the first microblock
    // 1 success: 1 contract publish, 2 error (on chain transactions)
    let microblock_tx_events = &mined_microblock_events[0].tx_events;
    assert_eq!(microblock_tx_events.len(), 1);

    // contract publish
    match &microblock_tx_events[0] {
        TransactionEvent::Success(TransactionSuccessEvent {
            result,
            fee,
            execution_cost,
            ..
        }) => {
            assert_eq!(result.clone().expect_result_ok().expect_bool(), true);
            assert_eq!(fee, &620000);
            assert_eq!(
                execution_cost,
                &ExecutionCost {
                    write_length: 35,
                    write_count: 2,
                    read_length: 1,
                    read_count: 1,
                    runtime: 311000
                }
            )
        }
        _ => panic!("unexpected event type"),
    }

    // check mined block events
    let mined_block_events = test_observer::get_mined_blocks();
    assert!(mined_block_events.len() >= 3);

    // check the tx events in the third mined block
    // 2 success: 1 coinbase tx event + 1 contract publish, 1 error (duplicate contract)
    let third_block_tx_events = &mined_block_events[2].tx_events;
    assert_eq!(third_block_tx_events.len(), 3);

    // coinbase event
    match &third_block_tx_events[0] {
        TransactionEvent::Success(TransactionSuccessEvent { txid, result, .. }) => {
            assert_eq!(
                txid.to_string(),
                "3e04ada5426332bfef446ba0a06d124aace4ade5c11840f541bf88e2e919faf6"
            );
            assert_eq!(result.clone().expect_result_ok().expect_bool(), true);
        }
        _ => panic!("unexpected event type"),
    }

    // contract publish event
    match &third_block_tx_events[1] {
        TransactionEvent::Success(TransactionSuccessEvent {
            result,
            fee,
            execution_cost,
            ..
        }) => {
            assert_eq!(result.clone().expect_result_ok().expect_bool(), true);
            assert_eq!(fee, &600000);
            assert_eq!(
                execution_cost,
                &ExecutionCost {
                    write_length: 35,
                    write_count: 2,
                    read_length: 1,
                    read_count: 1,
                    runtime: 311000
                }
            )
        }
        _ => panic!("unexpected event type"),
    }

    // dupe contract error event
    match &third_block_tx_events[2] {
        TransactionEvent::ProcessingError(TransactionErrorEvent { txid: _, error }) => {
            assert_eq!(
                error,
                "Duplicate contract 'ST3WM51TCWMJYGZS1QFMC28DH5YP86782YGR113C1.small'"
            );
        }
        _ => panic!("unexpected event type"),
    }

    test_observer::clear();
    channel.stop_chains_coordinator();
}

/// This test checks that the limit behavior in the miner works as expected for anchored block
/// building. When we first hit the block limit, the limit behavior switches to
/// `CONTRACT_LIMIT_HIT`, during which stx transfers are still allowed, and contract related
/// transactions are skipped.
/// Note: the test is sensitive to the order in which transactions are mined; it is written
/// expecting that transactions are traversed in the order tx_1, tx_2, tx_3, and tx_4.
#[test]
#[ignore]
fn block_limit_hit_integration_test() {
    if env::var("BITCOIND_TEST") != Ok("1".into()) {
        return;
    }

    // 700 invocations
    let max_contract_src = format!(
         "(define-private (work) (begin {} 1)) 
         (define-private (times-100) (begin {} 1))
         (define-private (times-200) (begin (times-100) (times-100) 1))
         (define-private (times-500) (begin (times-200) (times-200) (times-100) 1))
         (times-500) (times-200)",
         (0..10)
            .map(|_| format!(
                "(unwrap! (contract-call? '{} submit-proposal '{} \"cost-old\" '{} \"cost-new\") 2)",
                boot_code_id("cost-voting", false),
                boot_code_id("costs", false),
                boot_code_id("costs", false),
            ))
            .collect::<Vec<String>>()
            .join(" "),
         (0..10)
             .map(|_| "(work)".to_string())
             .collect::<Vec<String>>()
             .join(" "),
    );

    // 2900 invocations
    let oversize_contract_src = format!(
        "(define-private (work) (begin {} 1)) 
         (define-private (times-100) (begin {} 1))
         (define-private (times-200) (begin (times-100) (times-100) 1))
         (define-private (times-500) (begin (times-200) (times-200) (times-100) 1))
         (define-private (times-1000) (begin (times-500) (times-500) 1))
         (times-1000) (times-1000) (times-500) (times-200) (times-200)",
        (0..10)
            .map(|_| format!(
                "(unwrap! (contract-call? '{} submit-proposal '{} \"cost-old\" '{} \"cost-new\") 2)",
                boot_code_id("cost-voting", false),
                boot_code_id("costs", false),
                boot_code_id("costs", false),
            ))
            .collect::<Vec<String>>()
            .join(" "),
        (0..10)
            .map(|_| "(work)".to_string())
            .collect::<Vec<String>>()
            .join(" "),
    );

    let spender_sk = StacksPrivateKey::new();
    let addr = to_addr(&spender_sk);
    let second_spender_sk = StacksPrivateKey::new();
    let second_spender_addr: PrincipalData = to_addr(&second_spender_sk).into();
    let third_spender_sk = StacksPrivateKey::new();
    let third_spender_addr: PrincipalData = to_addr(&third_spender_sk).into();

    // included in first block
    let tx = make_contract_publish(&spender_sk, 0, 555_000, "over", &oversize_contract_src);
    // contract limit hit; included in second block
    let tx_2 = make_contract_publish(&spender_sk, 1, 555_000, "over-2", &oversize_contract_src);
    // skipped over since contract limit was hit; included in second block
    let tx_3 = make_contract_publish(&second_spender_sk, 0, 150_000, "max", &max_contract_src);
    // included in first block
    let tx_4 = make_stacks_transfer(&third_spender_sk, 0, 180, &PrincipalData::from(addr), 100);

    let (mut conf, _miner_account) = neon_integration_test_conf();

    conf.initial_balances.push(InitialBalance {
        address: addr.clone().into(),
        amount: 10_000_000,
    });
    conf.initial_balances.push(InitialBalance {
        address: second_spender_addr.clone(),
        amount: 10_000_000,
    });
    conf.initial_balances.push(InitialBalance {
        address: third_spender_addr.clone(),
        amount: 10_000_000,
    });

    conf.node.mine_microblocks = true;
    conf.node.wait_time_for_microblocks = 30000;
    conf.node.microblock_frequency = 1000;

    conf.miner.min_tx_fee = 1;
    conf.miner.first_attempt_time_ms = i64::max_value() as u64;
    conf.miner.subsequent_attempt_time_ms = i64::max_value() as u64;

    test_observer::spawn();

    conf.events_observers.push(EventObserverConfig {
        endpoint: format!("localhost:{}", test_observer::EVENT_OBSERVER_PORT),
        events_keys: vec![EventKeyType::AnyEvent],
    });

    let mut btcd_controller = BitcoinCoreController::new(conf.clone());
    btcd_controller
        .start_bitcoind()
        .map_err(|_e| ())
        .expect("Failed starting bitcoind");

    let mut btc_regtest_controller = BitcoinRegtestController::new(conf.clone(), None);
    let http_origin = format!("http://{}", &conf.node.rpc_bind);

    btc_regtest_controller.bootstrap_chain(201);

    eprintln!("Chain bootstrapped...");

    let mut run_loop = neon::RunLoop::new(conf);
    let blocks_processed = run_loop.get_blocks_processed_arc();

    let channel = run_loop.get_coordinator_channel().unwrap();

    thread::spawn(move || run_loop.start(None, 0));

    // give the run loop some time to start up!
    wait_for_runloop(&blocks_processed);

    // first block wakes up the run loop
    next_block_and_wait(&mut btc_regtest_controller, &blocks_processed);

    // first block will hold our VRF registration
    next_block_and_wait(&mut btc_regtest_controller, &blocks_processed);

    // second block will be the first mined Stacks block
    next_block_and_wait(&mut btc_regtest_controller, &blocks_processed);

    // submit all the transactions
    let txid_1 = submit_tx(&http_origin, &tx);
    let txid_2 = submit_tx(&http_origin, &tx_2);
    let txid_3 = submit_tx(&http_origin, &tx_3);
    let txid_4 = submit_tx(&http_origin, &tx_4);

    sleep_ms(5_000);

    next_block_and_wait(&mut btc_regtest_controller, &blocks_processed);
    sleep_ms(20_000);

    next_block_and_wait(&mut btc_regtest_controller, &blocks_processed);
    sleep_ms(20_000);

    next_block_and_wait(&mut btc_regtest_controller, &blocks_processed);
    sleep_ms(20_000);

    let res = get_account(&http_origin, &addr);
    assert_eq!(res.nonce, 2);

    let res = get_account(&http_origin, &second_spender_addr);
    assert_eq!(res.nonce, 1);

    let res = get_account(&http_origin, &third_spender_addr);
    assert_eq!(res.nonce, 1);

    let mined_block_events = test_observer::get_blocks();
    assert_eq!(mined_block_events.len(), 5);

    let tx_third_block = mined_block_events[3]
        .get("transactions")
        .unwrap()
        .as_array()
        .unwrap();
    assert_eq!(tx_third_block.len(), 3);
    let txid_1_exp = tx_third_block[1].get("txid").unwrap().as_str().unwrap();
    let txid_4_exp = tx_third_block[2].get("txid").unwrap().as_str().unwrap();
    assert_eq!(format!("0x{}", txid_1), txid_1_exp);
    assert_eq!(format!("0x{}", txid_4), txid_4_exp);

    let tx_fourth_block = mined_block_events[4]
        .get("transactions")
        .unwrap()
        .as_array()
        .unwrap();
    assert_eq!(tx_fourth_block.len(), 3);
    let txid_2_exp = tx_fourth_block[1].get("txid").unwrap().as_str().unwrap();
    let txid_3_exp = tx_fourth_block[2].get("txid").unwrap().as_str().unwrap();
    assert_eq!(format!("0x{}", txid_2), txid_2_exp);
    assert_eq!(format!("0x{}", txid_3), txid_3_exp);

    test_observer::clear();
    channel.stop_chains_coordinator();
}

/// This test checks that the limit behavior in the miner works as expected during microblock
/// building. When we first hit the block limit, the limit behavior switches to
/// `CONTRACT_LIMIT_HIT`, during which stx transfers are still allowed, and contract related
/// transactions are skipped.
/// Note: the test is sensitive to the order in which transactions are mined; it is written
/// expecting that transactions are traversed in the order tx_1, tx_2, tx_3, and tx_4.
#[test]
#[ignore]
fn microblock_limit_hit_integration_test() {
    if env::var("BITCOIND_TEST") != Ok("1".into()) {
        return;
    }

    let max_contract_src = format!(
        "(define-private (work) (begin {} 1)) 
         (define-private (times-100) (begin {} 1))
         (define-private (times-200) (begin (times-100) (times-100) 1))
         (define-private (times-500) (begin (times-200) (times-200) (times-100) 1))
         (times-500) (times-200)",
        (0..3)
            .map(|_| format!(
                "(unwrap! (contract-call? '{} submit-proposal '{} \"cost-old\" '{} \"cost-new\") 2)",
                boot_code_id("cost-voting", false),
                boot_code_id("costs", false),
                boot_code_id("costs", false),
            ))
            .collect::<Vec<String>>()
            .join(" "),
        (0..3)
            .map(|_| "(work)".to_string())
            .collect::<Vec<String>>()
            .join(" "),
    );

    let oversize_contract_src = format!(
        "(define-private (work) (begin {} 1)) 
         (define-private (times-100) (begin {} 1))
         (define-private (times-200) (begin (times-100) (times-100) 1))
         (define-private (times-500) (begin (times-200) (times-200) (times-100) 1))
         (define-private (times-1000) (begin (times-500) (times-500) 1))
         (times-1000) (times-1000) (times-500) (times-200) (times-200)",
        (0..3)
            .map(|_| format!(
                "(unwrap! (contract-call? '{} submit-proposal '{} \"cost-old\" '{} \"cost-new\") 2)",
                boot_code_id("cost-voting", false),
                boot_code_id("costs", false),
                boot_code_id("costs", false),
            ))
            .collect::<Vec<String>>()
            .join(" "),
        (0..3)
            .map(|_| "(work)".to_string())
            .collect::<Vec<String>>()
            .join(" "),
    );

    let spender_sk = StacksPrivateKey::new();
    let addr = to_addr(&spender_sk);
    let second_spender_sk = StacksPrivateKey::new();
    let second_spender_addr: PrincipalData = to_addr(&second_spender_sk).into();
    let third_spender_sk = StacksPrivateKey::new();
    let third_spender_addr: PrincipalData = to_addr(&third_spender_sk).into();

    // included in the first block
    let tx = make_contract_publish_microblock_only(
        &spender_sk,
        0,
        555_000,
        "over",
        &oversize_contract_src,
    );
    // contract limit hit; included in second block
    let tx_2 = make_contract_publish_microblock_only(
        &spender_sk,
        1,
        555_000,
        "over-2",
        &oversize_contract_src,
    );
    // skipped over since contract limit was hit; included in second block
    let tx_3 = make_contract_publish_microblock_only(
        &second_spender_sk,
        0,
        150_000,
        "max",
        &max_contract_src,
    );
    // included in first block
    let tx_4 = make_stacks_transfer_mblock_only(
        &third_spender_sk,
        0,
        180,
        &PrincipalData::from(addr),
        100,
    );

    let (mut conf, _) = neon_integration_test_conf();

    conf.initial_balances.push(InitialBalance {
        address: addr.clone().into(),
        amount: 10_000_000,
    });
    conf.initial_balances.push(InitialBalance {
        address: second_spender_addr.clone(),
        amount: 10_000_000,
    });
    conf.initial_balances.push(InitialBalance {
        address: third_spender_addr.clone(),
        amount: 10_000_000,
    });

    conf.node.mine_microblocks = true;
    // conf.node.wait_time_for_microblocks = 30000;
    conf.node.wait_time_for_microblocks = 1000;
    conf.node.microblock_frequency = 1000;

    conf.miner.microblock_attempt_time_ms = i64::max_value() as u64;
    conf.burnchain.max_rbf = 10_000_000;
    conf.node.wait_time_for_blocks = 1_000;

    conf.miner.min_tx_fee = 1;
    conf.miner.first_attempt_time_ms = i64::max_value() as u64;
    conf.miner.subsequent_attempt_time_ms = i64::max_value() as u64;

    conf.burnchain.epochs = Some(vec![
        StacksEpoch {
            epoch_id: StacksEpochId::Epoch10,
            start_height: 0,
            end_height: 0,
            block_limit: BLOCK_LIMIT_MAINNET_20.clone(),
            network_epoch: PEER_VERSION_EPOCH_1_0,
        },
        StacksEpoch {
            epoch_id: StacksEpochId::Epoch20,
            start_height: 0,
            end_height: 10_000,
            block_limit: ExecutionCost {
                write_length: 150000000,
                write_count: 50000,
                read_length: 1000000000,
                read_count: 5000, // make read_count smaller so we hit the read_count limit with a smaller tx.
                runtime: 100_000_000_000,
            },
            network_epoch: PEER_VERSION_EPOCH_2_0,
        },
        StacksEpoch {
            epoch_id: StacksEpochId::Epoch2_05,
            start_height: 10_000,
            end_height: 10_002,
            block_limit: BLOCK_LIMIT_MAINNET_205.clone(),
            network_epoch: PEER_VERSION_EPOCH_2_05,
        },
        StacksEpoch {
            epoch_id: StacksEpochId::Epoch21,
            start_height: 10_002,
            end_height: 9223372036854775807,
            block_limit: BLOCK_LIMIT_MAINNET_21.clone(),
            network_epoch: PEER_VERSION_EPOCH_2_1,
        },
    ]);
    conf.burnchain.pox_2_activation = Some(10_003);

    test_observer::spawn();

    conf.events_observers.push(EventObserverConfig {
        endpoint: format!("localhost:{}", test_observer::EVENT_OBSERVER_PORT),
        events_keys: vec![EventKeyType::AnyEvent],
    });

    let mut btcd_controller = BitcoinCoreController::new(conf.clone());
    btcd_controller
        .start_bitcoind()
        .map_err(|_e| ())
        .expect("Failed starting bitcoind");

    let mut btc_regtest_controller = BitcoinRegtestController::new(conf.clone(), None);
    let http_origin = format!("http://{}", &conf.node.rpc_bind);

    btc_regtest_controller.bootstrap_chain(201);

    eprintln!("Chain bootstrapped...");

    let mut run_loop = neon::RunLoop::new(conf);
    let blocks_processed = run_loop.get_blocks_processed_arc();

    let channel = run_loop.get_coordinator_channel().unwrap();

    thread::spawn(move || run_loop.start(None, 0));

    // give the run loop some time to start up!
    wait_for_runloop(&blocks_processed);

    // first block wakes up the run loop
    next_block_and_wait(&mut btc_regtest_controller, &blocks_processed);

    // first block will hold our VRF registration
    next_block_and_wait(&mut btc_regtest_controller, &blocks_processed);

    // second block will be the first mined Stacks block
    next_block_and_wait(&mut btc_regtest_controller, &blocks_processed);

    // submit all the transactions
    let txid_1 = submit_tx(&http_origin, &tx);
    let txid_2 = submit_tx(&http_origin, &tx_2);
    let txid_3 = submit_tx(&http_origin, &tx_3);
    let txid_4 = submit_tx(&http_origin, &tx_4);

    eprintln!(
        "transactions: {},{},{},{}",
        &txid_1, &txid_2, &txid_3, &txid_4
    );

    sleep_ms(50_000);

    next_block_and_wait(&mut btc_regtest_controller, &blocks_processed);
    sleep_ms(50_000);

    next_block_and_wait(&mut btc_regtest_controller, &blocks_processed);
    sleep_ms(50_000);

    next_block_and_wait(&mut btc_regtest_controller, &blocks_processed);
    sleep_ms(50_000);

    loop {
        let res = get_account(&http_origin, &addr);
        if res.nonce < 2 {
            next_block_and_wait(&mut btc_regtest_controller, &blocks_processed);
            sleep_ms(50_000);
        } else {
            break;
        }
    }

    let res = get_account(&http_origin, &addr);
    assert_eq!(res.nonce, 2);

    let res = get_account(&http_origin, &second_spender_addr);
    assert_eq!(res.nonce, 1);

    let res = get_account(&http_origin, &third_spender_addr);
    assert_eq!(res.nonce, 1);

    let mined_mblock_events = test_observer::get_microblocks();
    assert!(mined_mblock_events.len() >= 2);

    let tx_first_mblock = mined_mblock_events[0]
        .get("transactions")
        .unwrap()
        .as_array()
        .unwrap();
    assert_eq!(tx_first_mblock.len(), 2);
    let txid_1_exp = tx_first_mblock[0].get("txid").unwrap().as_str().unwrap();
    let txid_4_exp = tx_first_mblock[1].get("txid").unwrap().as_str().unwrap();
    assert_eq!(format!("0x{}", txid_1), txid_1_exp);
    assert_eq!(format!("0x{}", txid_4), txid_4_exp);

    let tx_second_mblock = mined_mblock_events[1]
        .get("transactions")
        .unwrap()
        .as_array()
        .unwrap();
    assert_eq!(tx_second_mblock.len(), 2);
    let txid_2_exp = tx_second_mblock[0].get("txid").unwrap().as_str().unwrap();
    let txid_3_exp = tx_second_mblock[1].get("txid").unwrap().as_str().unwrap();
    assert_eq!(format!("0x{}", txid_2), txid_2_exp);
    assert_eq!(format!("0x{}", txid_3), txid_3_exp);

    test_observer::clear();
    channel.stop_chains_coordinator();
}

#[test]
#[ignore]
fn block_large_tx_integration_test() {
    if env::var("BITCOIND_TEST") != Ok("1".into()) {
        return;
    }

    let small_contract_src = format!(
        "(define-public (f) (begin {} (ok 1))) (begin (f))",
        (0..700)
            .map(|_| format!(
                "(unwrap! (contract-call? '{} submit-proposal '{} \"cost-old\" '{} \"cost-new\") (err 1))",
                boot_code_id("cost-voting", false),
                boot_code_id("costs", false),
                boot_code_id("costs", false),
            ))
            .collect::<Vec<String>>()
            .join(" ")
    );

    let oversize_contract_src = format!(
        "(define-public (f) (begin {} (ok 1))) (begin (f))",
        (0..3500)
            .map(|_| format!(
                "(unwrap! (contract-call? '{} submit-proposal '{} \"cost-old\" '{} \"cost-new\") (err 1))",
                boot_code_id("cost-voting", false),
                boot_code_id("costs", false),
                boot_code_id("costs", false),
            ))
            .collect::<Vec<String>>()
            .join(" ")
    );

    let spender_sk = StacksPrivateKey::new();
    let spender_addr = to_addr(&spender_sk);

    // higher fee for tx means it will get mined first
    let tx = make_contract_publish(&spender_sk, 0, 671_000, "small", &small_contract_src);
    let tx_2 = make_contract_publish(&spender_sk, 1, 670_000, "over", &oversize_contract_src);

    let (mut conf, miner_account) = neon_integration_test_conf();
    test_observer::spawn();

    conf.events_observers.push(EventObserverConfig {
        endpoint: format!("localhost:{}", test_observer::EVENT_OBSERVER_PORT),
        events_keys: vec![EventKeyType::AnyEvent],
    });

    conf.initial_balances.push(InitialBalance {
        address: spender_addr.clone().into(),
        amount: 10000000,
    });

    conf.node.mine_microblocks = true;
    conf.node.wait_time_for_microblocks = 30000;
    conf.node.microblock_frequency = 1000;

    conf.miner.microblock_attempt_time_ms = i64::max_value() as u64;
    conf.burnchain.max_rbf = 10_000_000;
    conf.node.wait_time_for_blocks = 1_000;

    conf.miner.min_tx_fee = 1;
    conf.miner.first_attempt_time_ms = i64::max_value() as u64;
    conf.miner.subsequent_attempt_time_ms = i64::max_value() as u64;

    let mut btcd_controller = BitcoinCoreController::new(conf.clone());
    btcd_controller
        .start_bitcoind()
        .map_err(|_e| ())
        .expect("Failed starting bitcoind");

    let mut btc_regtest_controller = BitcoinRegtestController::new(conf.clone(), None);
    let http_origin = format!("http://{}", &conf.node.rpc_bind);

    btc_regtest_controller.bootstrap_chain(201);

    eprintln!("Chain bootstrapped...");

    let mut run_loop = neon::RunLoop::new(conf);
    let blocks_processed = run_loop.get_blocks_processed_arc();

    let channel = run_loop.get_coordinator_channel().unwrap();

    thread::spawn(move || run_loop.start(None, 0));

    // give the run loop some time to start up!
    wait_for_runloop(&blocks_processed);

    // first block wakes up the run loop
    next_block_and_wait(&mut btc_regtest_controller, &blocks_processed);

    // first block will hold our VRF registration
    next_block_and_wait(&mut btc_regtest_controller, &blocks_processed);

    // second block will be the first mined Stacks block
    next_block_and_wait(&mut btc_regtest_controller, &blocks_processed);

    let account = get_account(&http_origin, &miner_account);
    assert_eq!(account.nonce, 1);
    assert_eq!(account.balance, 0);

    let account = get_account(&http_origin, &spender_addr);
    assert_eq!(account.nonce, 0);
    assert_eq!(account.balance, 10000000);

    let normal_txid = submit_tx(&http_origin, &tx);
    let huge_txid = submit_tx(&http_origin, &tx_2);

    eprintln!(
        "Try to mine a too-big tx. Normal = {}, TooBig = {}",
        &normal_txid, &huge_txid
    );
    next_block_and_wait_with_timeout(&mut btc_regtest_controller, &blocks_processed, 1200);

    eprintln!("Finished trying to mine a too-big tx");

    let dropped_txs = test_observer::get_memtx_drops();
    assert_eq!(dropped_txs.len(), 1);
    assert_eq!(&dropped_txs[0].1, "TooExpensive");
    assert_eq!(&dropped_txs[0].0, &format!("0x{}", huge_txid));

    test_observer::clear();
    channel.stop_chains_coordinator();
}

#[test]
#[ignore]
#[allow(non_snake_case)]
fn microblock_large_tx_integration_test_FLAKY() {
    if env::var("BITCOIND_TEST") != Ok("1".into()) {
        return;
    }

    let small_contract_src = format!(
        "(define-public (f) (begin {} (ok 1))) (begin (f))",
        (0..700)
            .map(|_| format!(
                "(unwrap! (contract-call? '{} submit-proposal '{} \"cost-old\" '{} \"cost-new\") (err 1))",
                boot_code_id("cost-voting", false),
                boot_code_id("costs", false),
                boot_code_id("costs", false),
            ))
            .collect::<Vec<String>>()
            .join(" ")
    );

    // publishing this contract takes up >80% of the read_count budget (which is 50000)
    let oversize_contract_src = format!(
        "(define-public (f) (begin {} (ok 1))) (begin (f))",
        (0..3500)
            .map(|_| format!(
                "(unwrap! (contract-call? '{} submit-proposal '{} \"cost-old\" '{} \"cost-new\") (err 1))",
                boot_code_id("cost-voting", false),
                boot_code_id("costs", false),
                boot_code_id("costs", false),
            ))
            .collect::<Vec<String>>()
            .join(" ")
    );

    let spender_sk = StacksPrivateKey::new();
    let addr = to_addr(&spender_sk);

    let tx = make_contract_publish_microblock_only(
        &spender_sk,
        0,
        150_000,
        "small",
        &small_contract_src,
    );
    let tx_2 = make_contract_publish_microblock_only(
        &spender_sk,
        1,
        670_000,
        "over",
        &oversize_contract_src,
    );

    let (mut conf, miner_account) = neon_integration_test_conf();

    test_observer::spawn();

    conf.events_observers.push(EventObserverConfig {
        endpoint: format!("localhost:{}", test_observer::EVENT_OBSERVER_PORT),
        events_keys: vec![EventKeyType::AnyEvent],
    });

    conf.initial_balances.push(InitialBalance {
        address: addr.clone().into(),
        amount: 10000000,
    });

    conf.node.mine_microblocks = true;
    conf.node.wait_time_for_microblocks = 30000;
    conf.node.microblock_frequency = 1000;

    conf.miner.min_tx_fee = 1;
    conf.miner.first_attempt_time_ms = i64::max_value() as u64;
    conf.miner.subsequent_attempt_time_ms = i64::max_value() as u64;

    conf.miner.microblock_attempt_time_ms = 1_000;
    conf.node.wait_time_for_microblocks = 0;
    conf.burnchain.max_rbf = 10_000_000;
    conf.node.wait_time_for_blocks = 1_000;

    let mut btcd_controller = BitcoinCoreController::new(conf.clone());
    btcd_controller
        .start_bitcoind()
        .map_err(|_e| ())
        .expect("Failed starting bitcoind");

    let mut btc_regtest_controller = BitcoinRegtestController::new(conf.clone(), None);
    let http_origin = format!("http://{}", &conf.node.rpc_bind);

    btc_regtest_controller.bootstrap_chain(201);

    eprintln!("Chain bootstrapped...");

    let mut run_loop = neon::RunLoop::new(conf);
    let blocks_processed = run_loop.get_blocks_processed_arc();

    let channel = run_loop.get_coordinator_channel().unwrap();

    thread::spawn(move || run_loop.start(None, 0));

    // give the run loop some time to start up!
    wait_for_runloop(&blocks_processed);

    // first block wakes up the run loop
    next_block_and_wait(&mut btc_regtest_controller, &blocks_processed);

    // first block will hold our VRF registration
    next_block_and_wait(&mut btc_regtest_controller, &blocks_processed);

    // second block will be the first mined Stacks block
    next_block_and_wait(&mut btc_regtest_controller, &blocks_processed);

    let account = get_account(&http_origin, &miner_account);
    assert_eq!(account.nonce, 1);
    assert_eq!(account.balance, 0);

    let account = get_account(&http_origin, &addr);
    assert_eq!(account.nonce, 0);
    assert_eq!(account.balance, 10000000);

    submit_tx(&http_origin, &tx);
    let huge_txid = submit_tx(&http_origin, &tx_2);

    next_block_and_wait(&mut btc_regtest_controller, &blocks_processed);
    sleep_ms(20_000);

    next_block_and_wait(&mut btc_regtest_controller, &blocks_processed);

    // Check that the microblock contains the first tx.
    let microblock_events = test_observer::get_microblocks();
    assert!(microblock_events.len() >= 1);

    let microblock = microblock_events[0].clone();
    let transactions = microblock.get("transactions").unwrap().as_array().unwrap();
    assert_eq!(transactions.len(), 1);
    let status = transactions[0].get("status").unwrap().as_str().unwrap();
    assert_eq!(status, "success");

    // Check that the tx that triggered TransactionTooLargeError when being processed is dropped
    // from the mempool.
    let dropped_txs = test_observer::get_memtx_drops();
    assert_eq!(dropped_txs.len(), 1);
    assert_eq!(&dropped_txs[0].1, "TooExpensive");
    assert_eq!(&dropped_txs[0].0, &format!("0x{}", huge_txid));

    test_observer::clear();
    channel.stop_chains_coordinator();
}

#[test]
#[ignore]
fn pox_integration_test() {
    if env::var("BITCOIND_TEST") != Ok("1".into()) {
        return;
    }

    let spender_sk = StacksPrivateKey::new();
    let spender_addr: PrincipalData = to_addr(&spender_sk).into();

    let spender_2_sk = StacksPrivateKey::new();
    let spender_2_addr: PrincipalData = to_addr(&spender_2_sk).into();

    let spender_3_sk = StacksPrivateKey::new();
    let spender_3_addr: PrincipalData = to_addr(&spender_3_sk).into();

    let pox_pubkey = Secp256k1PublicKey::from_hex(
        "02f006a09b59979e2cb8449f58076152af6b124aa29b948a3714b8d5f15aa94ede",
    )
    .unwrap();
    let pox_pubkey_hash = bytes_to_hex(
        &Hash160::from_node_public_key(&pox_pubkey)
            .to_bytes()
            .to_vec(),
    );

    let pox_2_pubkey = Secp256k1PublicKey::from_private(&StacksPrivateKey::new());
    let pox_2_pubkey_hash = bytes_to_hex(
        &Hash160::from_node_public_key(&pox_2_pubkey)
            .to_bytes()
            .to_vec(),
    );

    let pox_2_address = BitcoinAddress::from_bytes_legacy(
        BitcoinNetworkType::Testnet,
        LegacyBitcoinAddressType::PublicKeyHash,
        &Hash160::from_node_public_key(&pox_2_pubkey).to_bytes(),
    )
    .unwrap();

    let (mut conf, miner_account) = neon_integration_test_conf();

    test_observer::spawn();

    // required for testing post-sunset behavior
    conf.node.always_use_affirmation_maps = false;

    conf.events_observers.push(EventObserverConfig {
        endpoint: format!("localhost:{}", test_observer::EVENT_OBSERVER_PORT),
        events_keys: vec![EventKeyType::AnyEvent],
    });

    let first_bal = 6_000_000_000 * (core::MICROSTACKS_PER_STACKS as u64);
    let second_bal = 2_000_000_000 * (core::MICROSTACKS_PER_STACKS as u64);
    let third_bal = 2_000_000_000 * (core::MICROSTACKS_PER_STACKS as u64);
    let stacked_bal = 1_000_000_000 * (core::MICROSTACKS_PER_STACKS as u128);

    conf.initial_balances.push(InitialBalance {
        address: spender_addr.clone(),
        amount: first_bal,
    });

    conf.initial_balances.push(InitialBalance {
        address: spender_2_addr.clone(),
        amount: second_bal,
    });

    conf.initial_balances.push(InitialBalance {
        address: spender_3_addr.clone(),
        amount: third_bal,
    });

    conf.miner.microblock_attempt_time_ms = 1_000;
    conf.node.wait_time_for_microblocks = 0;
    conf.node.microblock_frequency = 1_000;
    conf.burnchain.max_rbf = 10_000_000;
    conf.node.wait_time_for_blocks = 1_000;

    let mut btcd_controller = BitcoinCoreController::new(conf.clone());
    btcd_controller
        .start_bitcoind()
        .map_err(|_e| ())
        .expect("Failed starting bitcoind");

    let mut burnchain_config = Burnchain::regtest(&conf.get_burn_db_path());

    // reward cycle length = 15, so 10 reward cycle slots + 5 prepare-phase burns
    let reward_cycle_len = 15;
    let prepare_phase_len = 5;
    let pox_constants = PoxConstants::new(
        reward_cycle_len,
        prepare_phase_len,
        4 * prepare_phase_len / 5,
        5,
        15,
        (16 * reward_cycle_len - 1).into(),
        (17 * reward_cycle_len).into(),
        u32::MAX,
    );
    burnchain_config.pox_constants = pox_constants.clone();

    let mut btc_regtest_controller = BitcoinRegtestController::with_burnchain(
        conf.clone(),
        None,
        Some(burnchain_config.clone()),
        None,
    );
    let http_origin = format!("http://{}", &conf.node.rpc_bind);

    btc_regtest_controller.bootstrap_chain(201);

    eprintln!("Chain bootstrapped...");

    let mut run_loop = neon::RunLoop::new(conf.clone());
    let blocks_processed = run_loop.get_blocks_processed_arc();
    let channel = run_loop.get_coordinator_channel().unwrap();

    thread::spawn(move || run_loop.start(Some(burnchain_config), 0));

    // give the run loop some time to start up!
    wait_for_runloop(&blocks_processed);

    // first block wakes up the run loop
    next_block_and_wait(&mut btc_regtest_controller, &blocks_processed);

    // first block will hold our VRF registration
    next_block_and_wait(&mut btc_regtest_controller, &blocks_processed);

    // second block will be the first mined Stacks block
    next_block_and_wait(&mut btc_regtest_controller, &blocks_processed);

    let sort_height = channel.get_sortitions_processed();

    // let's query the miner's account nonce:
    let account = get_account(&http_origin, &miner_account);
    assert_eq!(account.balance, 0);
    assert_eq!(account.nonce, 1);

    // and our potential spenders:
    let account = get_account(&http_origin, &spender_addr);
    assert_eq!(account.balance, first_bal as u128);
    assert_eq!(account.nonce, 0);

    let pox_info = get_pox_info(&http_origin);

    assert_eq!(
        &pox_info.contract_id,
        &format!("ST000000000000000000002AMW42H.pox")
    );
    assert_eq!(pox_info.first_burnchain_block_height, 0);
    assert_eq!(pox_info.next_cycle.min_threshold_ustx, 125080000000000);
    assert_eq!(pox_info.current_cycle.min_threshold_ustx, 125080000000000);
    assert_eq!(pox_info.current_cycle.stacked_ustx, 0);
    assert_eq!(pox_info.current_cycle.is_pox_active, false);
    assert_eq!(pox_info.next_cycle.stacked_ustx, 0);
    assert_eq!(pox_info.reward_slots as u32, pox_constants.reward_slots());
    assert_eq!(pox_info.next_cycle.reward_phase_start_block_height, 210);
    assert_eq!(pox_info.next_cycle.prepare_phase_start_block_height, 205);
    assert_eq!(pox_info.next_cycle.min_increment_ustx, 1250710410920);
    assert_eq!(
        pox_info.prepare_cycle_length as u32,
        pox_constants.prepare_length
    );
    assert_eq!(
        pox_info.rejection_fraction,
        pox_constants.pox_rejection_fraction
    );
    assert_eq!(pox_info.reward_cycle_id, 0);
    assert_eq!(pox_info.current_cycle.id, 0);
    assert_eq!(pox_info.next_cycle.id, 1);
    assert_eq!(
        pox_info.reward_cycle_length as u32,
        pox_constants.reward_cycle_length
    );
    assert_eq!(pox_info.total_liquid_supply_ustx, 10005683287360023);
    assert_eq!(pox_info.next_reward_cycle_in, 6);

    let tx = make_contract_call(
        &spender_sk,
        0,
        260,
        &StacksAddress::from_string("ST000000000000000000002AMW42H").unwrap(),
        "pox",
        "stack-stx",
        &[
            Value::UInt(stacked_bal),
            execute(
                &format!("{{ hashbytes: 0x{}, version: 0x00 }}", pox_pubkey_hash),
                ClarityVersion::Clarity1,
            )
            .unwrap()
            .unwrap(),
            Value::UInt(sort_height as u128),
            Value::UInt(6),
        ],
    );

    // okay, let's push that stacking transaction!
    submit_tx(&http_origin, &tx);

    let mut sort_height = channel.get_sortitions_processed();
    eprintln!("Sort height: {}", sort_height);
    test_observer::clear();

    // now let's mine until the next reward cycle starts ...
    while sort_height < ((14 * pox_constants.reward_cycle_length) + 1).into() {
        next_block_and_wait(&mut btc_regtest_controller, &blocks_processed);
        sort_height = channel.get_sortitions_processed();
        eprintln!("Sort height: {}", sort_height);
    }

    let pox_info = get_pox_info(&http_origin);

    assert_eq!(
        &pox_info.contract_id,
        &format!("ST000000000000000000002AMW42H.pox")
    );
    assert_eq!(pox_info.first_burnchain_block_height, 0);
    assert_eq!(pox_info.next_cycle.min_threshold_ustx, 125080000000000);
    assert_eq!(pox_info.current_cycle.min_threshold_ustx, 125080000000000);
    assert_eq!(pox_info.current_cycle.stacked_ustx, 1000000000000000);
    assert!(pox_info.pox_activation_threshold_ustx > 1500000000000000);
    assert_eq!(pox_info.current_cycle.is_pox_active, false);
    assert_eq!(pox_info.next_cycle.stacked_ustx, 1000000000000000);
    assert_eq!(pox_info.reward_slots as u32, pox_constants.reward_slots());
    assert_eq!(pox_info.next_cycle.reward_phase_start_block_height, 225);
    assert_eq!(pox_info.next_cycle.prepare_phase_start_block_height, 220);
    assert_eq!(
        pox_info.prepare_cycle_length as u32,
        pox_constants.prepare_length
    );
    assert_eq!(
        pox_info.rejection_fraction,
        pox_constants.pox_rejection_fraction
    );
    assert_eq!(pox_info.reward_cycle_id, 14);
    assert_eq!(pox_info.current_cycle.id, 14);
    assert_eq!(pox_info.next_cycle.id, 15);
    assert_eq!(
        pox_info.reward_cycle_length as u32,
        pox_constants.reward_cycle_length
    );
    assert_eq!(pox_info.next_reward_cycle_in, 14);

    let blocks_observed = test_observer::get_blocks();
    assert!(
        blocks_observed.len() >= 2,
        "Blocks observed {} should be >= 2",
        blocks_observed.len()
    );

    // look up the return value of our stacking operation...
    let mut tested = false;
    for block in blocks_observed.iter() {
        if tested {
            break;
        }
        let transactions = block.get("transactions").unwrap().as_array().unwrap();
        for tx in transactions.iter() {
            let raw_tx = tx.get("raw_tx").unwrap().as_str().unwrap();
            if raw_tx == "0x00" {
                continue;
            }
            let tx_bytes = hex_bytes(&raw_tx[2..]).unwrap();
            let parsed = StacksTransaction::consensus_deserialize(&mut &tx_bytes[..]).unwrap();
            if let TransactionPayload::ContractCall(contract_call) = parsed.payload {
                eprintln!("{}", contract_call.function_name.as_str());
                if contract_call.function_name.as_str() == "stack-stx" {
                    let raw_result = tx.get("raw_result").unwrap().as_str().unwrap();
                    let parsed =
                        <Value as ClarityDeserializable<Value>>::deserialize(&raw_result[2..]);
                    // should unlock at height 300 (we're in reward cycle 13, lockup starts in reward cycle
                    // 14, and goes for 6 blocks, so we unlock in reward cycle 20, which with a reward
                    // cycle length of 15 blocks, is a burnchain height of 300)
                    assert_eq!(parsed.to_string(),
                               format!("(ok (tuple (lock-amount u1000000000000000) (stacker {}) (unlock-burn-height u300)))",
                                       &spender_addr));
                    tested = true;
                }
            }
        }
    }

    assert!(tested, "Should have observed stack-stx transaction");

    // let's stack with spender 2 and spender 3...

    // now let's have sender_2 and sender_3 stack to pox spender_addr 2 in
    //  two different txs, and make sure that they sum together in the reward set.

    let tx = make_contract_call(
        &spender_2_sk,
        0,
        260,
        &StacksAddress::from_string("ST000000000000000000002AMW42H").unwrap(),
        "pox",
        "stack-stx",
        &[
            Value::UInt(stacked_bal / 2),
            execute(
                &format!("{{ hashbytes: 0x{}, version: 0x00 }}", pox_2_pubkey_hash),
                ClarityVersion::Clarity1,
            )
            .unwrap()
            .unwrap(),
            Value::UInt(sort_height as u128),
            Value::UInt(6),
        ],
    );

    // okay, let's push that stacking transaction!
    submit_tx(&http_origin, &tx);

    let tx = make_contract_call(
        &spender_3_sk,
        0,
        260,
        &StacksAddress::from_string("ST000000000000000000002AMW42H").unwrap(),
        "pox",
        "stack-stx",
        &[
            Value::UInt(stacked_bal / 2),
            execute(
                &format!("{{ hashbytes: 0x{}, version: 0x00 }}", pox_2_pubkey_hash),
                ClarityVersion::Clarity1,
            )
            .unwrap()
            .unwrap(),
            Value::UInt(sort_height as u128),
            Value::UInt(6),
        ],
    );

    submit_tx(&http_origin, &tx);

    // mine until the end of the current reward cycle.
    sort_height = channel.get_sortitions_processed();
    while sort_height < ((15 * pox_constants.reward_cycle_length) - 1).into() {
        next_block_and_wait(&mut btc_regtest_controller, &blocks_processed);
        sort_height = channel.get_sortitions_processed();
        eprintln!("Sort height: {}", sort_height);
    }

    let pox_info = get_pox_info(&http_origin);

    assert_eq!(
        &pox_info.contract_id,
        &format!("ST000000000000000000002AMW42H.pox")
    );
    assert_eq!(pox_info.first_burnchain_block_height, 0);
    assert_eq!(pox_info.next_cycle.min_threshold_ustx, 125080000000000);
    assert_eq!(pox_info.current_cycle.min_threshold_ustx, 125080000000000);
    assert_eq!(pox_info.current_cycle.stacked_ustx, 1000000000000000);
    assert_eq!(pox_info.current_cycle.is_pox_active, false);
    assert_eq!(pox_info.next_cycle.stacked_ustx, 2000000000000000);
    assert_eq!(pox_info.reward_slots as u32, pox_constants.reward_slots());
    assert_eq!(pox_info.next_cycle.reward_phase_start_block_height, 225);
    assert_eq!(pox_info.next_cycle.prepare_phase_start_block_height, 220);
    assert_eq!(pox_info.next_cycle.blocks_until_prepare_phase, -4);
    assert_eq!(
        pox_info.prepare_cycle_length as u32,
        pox_constants.prepare_length
    );
    assert_eq!(
        pox_info.rejection_fraction,
        pox_constants.pox_rejection_fraction
    );
    assert_eq!(pox_info.reward_cycle_id, 14);
    assert_eq!(pox_info.current_cycle.id, 14);
    assert_eq!(pox_info.next_cycle.id, 15);
    assert_eq!(
        pox_info.reward_cycle_length as u32,
        pox_constants.reward_cycle_length
    );
    assert_eq!(pox_info.next_reward_cycle_in, 1);

    // we should have received _no_ Bitcoin commitments, because the pox participation threshold
    //   was not met!
    let utxos = btc_regtest_controller.get_all_utxos(&pox_pubkey);
    eprintln!("Got UTXOs: {}", utxos.len());
    assert_eq!(
        utxos.len(),
        0,
        "Should have received no outputs during PoX reward cycle"
    );

    // let's test the reward information in the observer
    test_observer::clear();

    // before sunset
    // mine until the end of the next reward cycle,
    //   the participation threshold now should be met.
    while sort_height < ((16 * pox_constants.reward_cycle_length) - 1).into() {
        next_block_and_wait(&mut btc_regtest_controller, &blocks_processed);
        sort_height = channel.get_sortitions_processed();
        eprintln!("Sort height: {}", sort_height);
    }

    let pox_info = get_pox_info(&http_origin);

    assert_eq!(
        &pox_info.contract_id,
        &format!("ST000000000000000000002AMW42H.pox")
    );
    assert_eq!(pox_info.first_burnchain_block_height, 0);
    assert_eq!(pox_info.current_cycle.min_threshold_ustx, 125080000000000);
    assert_eq!(pox_info.current_cycle.stacked_ustx, 2000000000000000);
    assert_eq!(pox_info.current_cycle.is_pox_active, true);
    assert_eq!(pox_info.next_cycle.reward_phase_start_block_height, 240);
    assert_eq!(pox_info.next_cycle.prepare_phase_start_block_height, 235);
    assert_eq!(pox_info.next_cycle.blocks_until_prepare_phase, -4);
    assert_eq!(pox_info.next_reward_cycle_in, 1);

    // we should have received _seven_ Bitcoin commitments, because our commitment was 7 * threshold
    let utxos = btc_regtest_controller.get_all_utxos(&pox_pubkey);

    eprintln!("Got UTXOs: {}", utxos.len());
    assert_eq!(
        utxos.len(),
        7,
        "Should have received outputs during PoX reward cycle"
    );

    // we should have received _seven_ Bitcoin commitments to pox_2_pubkey, because our commitment was 7 * threshold
    //   note: that if the reward set "summing" isn't implemented, this recipient would only have received _6_ slots,
    //         because each `stack-stx` call only received enough to get 3 slot individually.
    let utxos = btc_regtest_controller.get_all_utxos(&pox_2_pubkey);

    eprintln!("Got UTXOs: {}", utxos.len());
    assert_eq!(
        utxos.len(),
        7,
        "Should have received outputs during PoX reward cycle"
    );

    let burn_blocks = test_observer::get_burn_blocks();
    let mut recipient_slots: HashMap<String, u64> = HashMap::new();

    for block in burn_blocks.iter() {
        let reward_slot_holders = block
            .get("reward_slot_holders")
            .unwrap()
            .as_array()
            .unwrap()
            .iter()
            .map(|x| x.as_str().unwrap().to_string());
        for holder in reward_slot_holders {
            if let Some(current) = recipient_slots.get_mut(&holder) {
                *current += 1;
            } else {
                recipient_slots.insert(holder, 1);
            }
        }
    }

    let pox_1_address = BitcoinAddress::from_bytes_legacy(
        BitcoinNetworkType::Testnet,
        LegacyBitcoinAddressType::PublicKeyHash,
        &Hash160::from_node_public_key(&pox_pubkey).to_bytes(),
    )
    .unwrap();

    assert_eq!(recipient_slots.len(), 2);
    assert_eq!(
        recipient_slots.get(&format!("{}", &pox_2_address)).cloned(),
        Some(7u64)
    );
    assert_eq!(
        recipient_slots.get(&format!("{}", &pox_1_address)).cloned(),
        Some(7u64)
    );

    // get the canonical chain tip
    let tip_info = get_chain_info(&conf);

    eprintln!("Stacks tip is now {}", tip_info.stacks_tip_height);
    assert_eq!(tip_info.stacks_tip_height, 36);

    // now let's mine into the sunset
    while sort_height < ((17 * pox_constants.reward_cycle_length) - 1).into() {
        next_block_and_wait(&mut btc_regtest_controller, &blocks_processed);
        sort_height = channel.get_sortitions_processed();
        eprintln!("Sort height: {}", sort_height);
    }

    // get the canonical chain tip
    let tip_info = get_chain_info(&conf);

    eprintln!("Stacks tip is now {}", tip_info.stacks_tip_height);
    assert_eq!(tip_info.stacks_tip_height, 51);

    let utxos = btc_regtest_controller.get_all_utxos(&pox_2_pubkey);

    // should receive more rewards during this cycle...
    eprintln!("Got UTXOs: {}", utxos.len());
    assert_eq!(
        utxos.len(),
        14,
        "Should have received more outputs during the sunsetting PoX reward cycle"
    );

    // and after sunset
    while sort_height < ((18 * pox_constants.reward_cycle_length) - 1).into() {
        next_block_and_wait(&mut btc_regtest_controller, &blocks_processed);
        sort_height = channel.get_sortitions_processed();
        eprintln!("Sort height: {}", sort_height);
    }

    let utxos = btc_regtest_controller.get_all_utxos(&pox_2_pubkey);

    // should *not* receive more rewards during the after sunset cycle...
    eprintln!("Got UTXOs: {}", utxos.len());
    assert_eq!(
        utxos.len(),
        14,
        "Should have received no more outputs after sunset PoX reward cycle"
    );

    // should have progressed the chain, though!
    // get the canonical chain tip
    let tip_info = get_chain_info(&conf);

    eprintln!("Stacks tip is now {}", tip_info.stacks_tip_height);
    assert_eq!(tip_info.stacks_tip_height, 66);

    test_observer::clear();
    channel.stop_chains_coordinator();
}

#[derive(Debug)]
enum Signal {
    BootstrapNodeReady,
    FollowerNodeReady,
    ReplicatingAttachmentsStartTest1,
    ReplicatingAttachmentsCheckTest1(u64),
    ReplicatingAttachmentsStartTest2,
    ReplicatingAttachmentsCheckTest2(u64),
}

#[test]
#[ignore]
fn atlas_integration_test() {
    if env::var("BITCOIND_TEST") != Ok("1".into()) {
        return;
    }

    let user_1 = StacksPrivateKey::new();
    let initial_balance_user_1 = InitialBalance {
        address: to_addr(&user_1).into(),
        amount: 1_000_000_000 * (core::MICROSTACKS_PER_STACKS as u64),
    };

    // Prepare the config of the bootstrap node
    let (mut conf_bootstrap_node, _) = neon_integration_test_conf();
    let bootstrap_node_public_key = {
        let keychain = Keychain::default(conf_bootstrap_node.node.seed.clone());
        let mut pk = keychain.generate_op_signer().get_public_key();
        pk.set_compressed(true);
        pk.to_hex()
    };
    conf_bootstrap_node
        .initial_balances
        .push(initial_balance_user_1.clone());

    conf_bootstrap_node.node.always_use_affirmation_maps = false;

    // Prepare the config of the follower node
    let (mut conf_follower_node, _) = neon_integration_test_conf();
    let bootstrap_node_url = format!(
        "{}@{}",
        bootstrap_node_public_key, conf_bootstrap_node.node.p2p_bind
    );
    conf_follower_node.node.set_bootstrap_nodes(
        bootstrap_node_url,
        conf_follower_node.burnchain.chain_id,
        conf_follower_node.burnchain.peer_version,
    );
    conf_follower_node.node.miner = false;
    conf_follower_node
        .initial_balances
        .push(initial_balance_user_1.clone());
    conf_follower_node
        .events_observers
        .push(EventObserverConfig {
            endpoint: format!("localhost:{}", test_observer::EVENT_OBSERVER_PORT),
            events_keys: vec![EventKeyType::AnyEvent],
        });

    conf_follower_node.node.always_use_affirmation_maps = false;

    // Our 2 nodes will share the bitcoind node
    let mut btcd_controller = BitcoinCoreController::new(conf_bootstrap_node.clone());
    btcd_controller
        .start_bitcoind()
        .map_err(|_e| ())
        .expect("Failed starting bitcoind");

    let (bootstrap_node_tx, bootstrap_node_rx) = mpsc::channel();
    let (follower_node_tx, follower_node_rx) = mpsc::channel();

    let bootstrap_node_thread = thread::spawn(move || {
        let burnchain_config = Burnchain::regtest(&conf_bootstrap_node.get_burn_db_path());

        let mut btc_regtest_controller = BitcoinRegtestController::with_burnchain(
            conf_bootstrap_node.clone(),
            None,
            Some(burnchain_config.clone()),
            None,
        );
        let http_origin = format!("http://{}", &conf_bootstrap_node.node.rpc_bind);

        btc_regtest_controller.bootstrap_chain(201);

        eprintln!("Chain bootstrapped...");

        let mut run_loop = neon::RunLoop::new(conf_bootstrap_node.clone());
        let blocks_processed = run_loop.get_blocks_processed_arc();
        let client = reqwest::blocking::Client::new();
        let channel = run_loop.get_coordinator_channel().unwrap();

        thread::spawn(move || run_loop.start(Some(burnchain_config), 0));

        // give the run loop some time to start up!
        wait_for_runloop(&blocks_processed);

        // first block wakes up the run loop
        next_block_and_wait(&mut btc_regtest_controller, &blocks_processed);

        // first block will hold our VRF registration
        next_block_and_wait(&mut btc_regtest_controller, &blocks_processed);

        // second block will be the first mined Stacks block
        next_block_and_wait(&mut btc_regtest_controller, &blocks_processed);

        // Let's setup the follower now.
        follower_node_tx
            .send(Signal::BootstrapNodeReady)
            .expect("Unable to send signal");

        match bootstrap_node_rx.recv() {
            Ok(Signal::ReplicatingAttachmentsStartTest1) => {
                println!("Follower node is ready...");
            }
            _ => panic!("Bootstrap node could nod boot. Aborting test."),
        };

        // Let's publish a (1) namespace-preorder, (2) namespace-reveal and (3) name-import in this mempool

        // (define-public (namespace-preorder (hashed-salted-namespace (buff 20))
        //                            (stx-to-burn uint))
        let namespace = "passport";
        let salt = "some-salt";
        let salted_namespace = format!("{}{}", namespace, salt);
        let hashed_namespace = Hash160::from_data(salted_namespace.as_bytes());
        let tx_1 = make_contract_call(
            &user_1,
            0,
            260,
            &StacksAddress::from_string("ST000000000000000000002AMW42H").unwrap(),
            "bns",
            "namespace-preorder",
            &[
                Value::buff_from(hashed_namespace.to_bytes().to_vec()).unwrap(),
                Value::UInt(1000000000),
            ],
        );

        let path = format!("{}/v2/transactions", &http_origin);
        let res = client
            .post(&path)
            .header("Content-Type", "application/octet-stream")
            .body(tx_1.clone())
            .send()
            .unwrap();
        eprintln!("{:#?}", res);
        if res.status().is_success() {
            let res: String = res.json().unwrap();
            assert_eq!(
                res,
                StacksTransaction::consensus_deserialize(&mut &tx_1[..])
                    .unwrap()
                    .txid()
                    .to_string()
            );
        } else {
            eprintln!("{}", res.text().unwrap());
            panic!("");
        }

        // (define-public (namespace-reveal (namespace (buff 20))
        //                                  (namespace-salt (buff 20))
        //                                  (p-func-base uint)
        //                                  (p-func-coeff uint)
        //                                  (p-func-b1 uint)
        //                                  (p-func-b2 uint)
        //                                  (p-func-b3 uint)
        //                                  (p-func-b4 uint)
        //                                  (p-func-b5 uint)
        //                                  (p-func-b6 uint)
        //                                  (p-func-b7 uint)
        //                                  (p-func-b8 uint)
        //                                  (p-func-b9 uint)
        //                                  (p-func-b10 uint)
        //                                  (p-func-b11 uint)
        //                                  (p-func-b12 uint)
        //                                  (p-func-b13 uint)
        //                                  (p-func-b14 uint)
        //                                  (p-func-b15 uint)
        //                                  (p-func-b16 uint)
        //                                  (p-func-non-alpha-discount uint)
        //                                  (p-func-no-vowel-discount uint)
        //                                  (lifetime uint)
        //                                  (namespace-import principal))
        let tx_2 = make_contract_call(
            &user_1,
            1,
            1000,
            &StacksAddress::from_string("ST000000000000000000002AMW42H").unwrap(),
            "bns",
            "namespace-reveal",
            &[
                Value::buff_from(namespace.as_bytes().to_vec()).unwrap(),
                Value::buff_from(salt.as_bytes().to_vec()).unwrap(),
                Value::UInt(1),
                Value::UInt(1),
                Value::UInt(1),
                Value::UInt(1),
                Value::UInt(1),
                Value::UInt(1),
                Value::UInt(1),
                Value::UInt(1),
                Value::UInt(1),
                Value::UInt(1),
                Value::UInt(1),
                Value::UInt(1),
                Value::UInt(1),
                Value::UInt(1),
                Value::UInt(1),
                Value::UInt(1),
                Value::UInt(1),
                Value::UInt(1),
                Value::UInt(1),
                Value::UInt(1),
                Value::UInt(1000),
                Value::Principal(initial_balance_user_1.address.clone()),
            ],
        );

        let path = format!("{}/v2/transactions", &http_origin);
        let res = client
            .post(&path)
            .header("Content-Type", "application/octet-stream")
            .body(tx_2.clone())
            .send()
            .unwrap();
        eprintln!("{:#?}", res);
        if res.status().is_success() {
            let res: String = res.json().unwrap();
            assert_eq!(
                res,
                StacksTransaction::consensus_deserialize(&mut &tx_2[..])
                    .unwrap()
                    .txid()
                    .to_string()
            );
        } else {
            eprintln!("{}", res.text().unwrap());
            panic!("");
        }

        // (define-public (name-import (namespace (buff 20))
        //                             (name (buff 48))
        //                             (zonefile-hash (buff 20)))
        let zonefile_hex = "facade00";
        let hashed_zonefile = Hash160::from_data(&hex_bytes(zonefile_hex).unwrap());
        let tx_3 = make_contract_call(
            &user_1,
            2,
            500,
            &StacksAddress::from_string("ST000000000000000000002AMW42H").unwrap(),
            "bns",
            "name-import",
            &[
                Value::buff_from(namespace.as_bytes().to_vec()).unwrap(),
                Value::buff_from("johndoe".as_bytes().to_vec()).unwrap(),
                Value::Principal(to_addr(&user_1).into()),
                Value::buff_from(hashed_zonefile.as_bytes().to_vec()).unwrap(),
            ],
        );

        let body = {
            let content = PostTransactionRequestBody {
                tx: bytes_to_hex(&tx_3),
                attachment: Some(zonefile_hex.to_string()),
            };
            serde_json::to_vec(&json!(content)).unwrap()
        };

        let path = format!("{}/v2/transactions", &http_origin);
        let res = client
            .post(&path)
            .header("Content-Type", "application/json")
            .body(body)
            .send()
            .unwrap();
        eprintln!("{:#?}", res);
        if !res.status().is_success() {
            eprintln!("{}", res.text().unwrap());
            panic!("");
        }

        // From there, let's mine these transaction, and build more blocks.
        let mut sort_height = channel.get_sortitions_processed();
        let few_blocks = sort_height + 10;

        while sort_height < few_blocks {
            next_block_and_wait(&mut btc_regtest_controller, &blocks_processed);
            sort_height = channel.get_sortitions_processed();
            eprintln!("Sort height: {}", sort_height);
        }

        // Then check that the follower is correctly replicating the attachment
        follower_node_tx
            .send(Signal::ReplicatingAttachmentsCheckTest1(sort_height))
            .expect("Unable to send signal");

        match bootstrap_node_rx.recv() {
            Ok(Signal::ReplicatingAttachmentsStartTest2) => {
                println!("Follower node is ready...");
            }
            _ => panic!("Bootstrap node could nod boot. Aborting test."),
        };

        // From there, let's mine these transaction, and build more blocks.
        let mut sort_height = channel.get_sortitions_processed();
        let few_blocks = sort_height + 10;

        while sort_height < few_blocks {
            next_block_and_wait(&mut btc_regtest_controller, &blocks_processed);
            sort_height = channel.get_sortitions_processed();
            eprintln!("Sort height: {}", sort_height);
        }

        // Poll GET v2/attachments/<attachment-hash>
        for i in 1..10 {
            let mut attachments_did_sync = false;
            let mut timeout = 60;
            while attachments_did_sync != true {
                let zonefile_hex = hex_bytes(&format!("facade0{}", i)).unwrap();
                let hashed_zonefile = Hash160::from_data(&zonefile_hex);
                let path = format!(
                    "{}/v2/attachments/{}",
                    &http_origin,
                    hashed_zonefile.to_hex()
                );
                let res = client
                    .get(&path)
                    .header("Content-Type", "application/json")
                    .send()
                    .unwrap();
                eprintln!("{:#?}", res);
                if res.status().is_success() {
                    let attachment_response: GetAttachmentResponse = res.json().unwrap();
                    assert_eq!(attachment_response.attachment.content, zonefile_hex);
                    attachments_did_sync = true;
                } else {
                    timeout -= 1;
                    if timeout == 0 {
                        panic!("Failed syncing 9 attachments between 2 neon runloops within 60s (failed at {}) - Something is wrong", &to_hex(&zonefile_hex));
                    }
                    eprintln!("Attachment {} not sync'd yet", bytes_to_hex(&zonefile_hex));
                    thread::sleep(Duration::from_millis(1000));
                }
            }
        }

        // Then check that the follower is correctly replicating the attachment
        follower_node_tx
            .send(Signal::ReplicatingAttachmentsCheckTest2(sort_height))
            .expect("Unable to send signal");

        channel.stop_chains_coordinator();
    });

    // Start the attached observer
    test_observer::spawn();

    // The bootstrap node mined a few blocks and is ready, let's setup this node.
    match follower_node_rx.recv() {
        Ok(Signal::BootstrapNodeReady) => {
            println!("Booting follower node...");
        }
        _ => panic!("Bootstrap node could nod boot. Aborting test."),
    };

    let burnchain_config = Burnchain::regtest(&conf_follower_node.get_burn_db_path());
    let http_origin = format!("http://{}", &conf_follower_node.node.rpc_bind);

    eprintln!("Chain bootstrapped...");

    let mut run_loop = neon::RunLoop::new(conf_follower_node.clone());
    let blocks_processed = run_loop.get_blocks_processed_arc();
    let client = reqwest::blocking::Client::new();
    let channel = run_loop.get_coordinator_channel().unwrap();

    thread::spawn(move || run_loop.start(Some(burnchain_config), 0));

    // give the run loop some time to start up!
    wait_for_runloop(&blocks_processed);

    // Follower node is ready, the bootstrap node will now handover
    bootstrap_node_tx
        .send(Signal::ReplicatingAttachmentsStartTest1)
        .expect("Unable to send signal");

    // The bootstrap node published and mined a transaction that includes an attachment.
    // Lets observe the attachments replication kicking in.
    let target_height = match follower_node_rx.recv() {
        Ok(Signal::ReplicatingAttachmentsCheckTest1(target_height)) => target_height,
        _ => panic!("Bootstrap node could nod boot. Aborting test."),
    };

    let mut sort_height = channel.get_sortitions_processed();
    while sort_height < target_height {
        wait_for_runloop(&blocks_processed);
        sort_height = channel.get_sortitions_processed();
    }

    // Now wait for the node to sync the attachment
    let mut attachments_did_sync = false;
    let mut timeout = 60;
    while attachments_did_sync != true {
        let zonefile_hex = "facade00";
        let hashed_zonefile = Hash160::from_data(&hex_bytes(zonefile_hex).unwrap());
        let path = format!(
            "{}/v2/attachments/{}",
            &http_origin,
            hashed_zonefile.to_hex()
        );
        let res = client
            .get(&path)
            .header("Content-Type", "application/json")
            .send()
            .unwrap();
        eprintln!("{:#?}", res);
        if res.status().is_success() {
            eprintln!("Success syncing attachment - {}", res.text().unwrap());
            attachments_did_sync = true;
        } else {
            timeout -= 1;
            if timeout == 0 {
                panic!("Failed syncing 1 attachments between 2 neon runloops within 60s - Something is wrong");
            }
            eprintln!("Attachment {} not sync'd yet", zonefile_hex);
            thread::sleep(Duration::from_millis(1000));
        }
    }

    // Test 2: 9 transactions are posted to the follower.
    // We want to make sure that the miner is able to
    // 1) mine these transactions
    // 2) retrieve the attachments staged on the follower node.
    // 3) ensure that the follower is also instantiating the attachments after
    // executing the transactions, once mined.
    let namespace = "passport";
    for i in 1..10 {
        let user = StacksPrivateKey::new();
        let zonefile_hex = format!("facade0{}", i);
        let hashed_zonefile = Hash160::from_data(&hex_bytes(&zonefile_hex).unwrap());
        let name = format!("johndoe{}", i);
        let tx = make_contract_call(
            &user_1,
            2 + i,
            500,
            &StacksAddress::from_string("ST000000000000000000002AMW42H").unwrap(),
            "bns",
            "name-import",
            &[
                Value::buff_from(namespace.as_bytes().to_vec()).unwrap(),
                Value::buff_from(name.as_bytes().to_vec()).unwrap(),
                Value::Principal(to_addr(&user).into()),
                Value::buff_from(hashed_zonefile.as_bytes().to_vec()).unwrap(),
            ],
        );

        let body = {
            let content = PostTransactionRequestBody {
                tx: bytes_to_hex(&tx),
                attachment: Some(zonefile_hex.to_string()),
            };
            serde_json::to_vec(&json!(content)).unwrap()
        };

        let path = format!("{}/v2/transactions", &http_origin);
        let res = client
            .post(&path)
            .header("Content-Type", "application/json")
            .body(body)
            .send()
            .unwrap();
        eprintln!("{:#?}", res);
        if !res.status().is_success() {
            eprintln!("{}", res.text().unwrap());
            panic!("");
        }
    }

    bootstrap_node_tx
        .send(Signal::ReplicatingAttachmentsStartTest2)
        .expect("Unable to send signal");

    let target_height = match follower_node_rx.recv() {
        Ok(Signal::ReplicatingAttachmentsCheckTest2(target_height)) => target_height,
        _ => panic!("Bootstrap node could not boot. Aborting test."),
    };

    let mut sort_height = channel.get_sortitions_processed();
    while sort_height < target_height {
        wait_for_runloop(&blocks_processed);
        sort_height = channel.get_sortitions_processed();
    }

    // Poll GET v2/attachments/<attachment-hash>
    for i in 1..10 {
        let mut attachments_did_sync = false;
        let mut timeout = 60;
        while attachments_did_sync != true {
            let zonefile_hex = hex_bytes(&format!("facade0{}", i)).unwrap();
            let hashed_zonefile = Hash160::from_data(&zonefile_hex);
            let path = format!(
                "{}/v2/attachments/{}",
                &http_origin,
                hashed_zonefile.to_hex()
            );
            let res = client
                .get(&path)
                .header("Content-Type", "application/json")
                .send()
                .unwrap();
            eprintln!("{:#?}", res);
            if res.status().is_success() {
                let attachment_response: GetAttachmentResponse = res.json().unwrap();
                assert_eq!(attachment_response.attachment.content, zonefile_hex);
                attachments_did_sync = true;
            } else {
                timeout -= 1;
                if timeout == 0 {
                    panic!("Failed syncing 9 attachments between 2 neon runloops within 60s (failed at {}) - Something is wrong", &to_hex(&zonefile_hex));
                }
                eprintln!("Attachment {} not sync'd yet", bytes_to_hex(&zonefile_hex));
                thread::sleep(Duration::from_millis(1000));
            }
        }
    }

    // Ensure that we the attached sidecar was able to receive a total of 10 attachments
    // This last assertion is flacky for some reason, it does not worth bullying the CI or disabling this whole test
    // We're using an inequality as a best effort, to make sure that **some** attachments were received.
    assert!(test_observer::get_attachments().len() > 0);
    test_observer::clear();
    channel.stop_chains_coordinator();

    bootstrap_node_thread.join().unwrap();
}

#[test]
#[ignore]
fn antientropy_integration_test() {
    if env::var("BITCOIND_TEST") != Ok("1".into()) {
        return;
    }

    let user_1 = StacksPrivateKey::new();
    let initial_balance_user_1 = InitialBalance {
        address: to_addr(&user_1).into(),
        amount: 1_000_000_000 * (core::MICROSTACKS_PER_STACKS as u64),
    };

    // Prepare the config of the bootstrap node
    let (mut conf_bootstrap_node, _) = neon_integration_test_conf();
    let bootstrap_node_public_key = {
        let keychain = Keychain::default(conf_bootstrap_node.node.seed.clone());
        let mut pk = keychain.generate_op_signer().get_public_key();
        pk.set_compressed(true);
        pk.to_hex()
    };
    conf_bootstrap_node
        .initial_balances
        .push(initial_balance_user_1.clone());
    conf_bootstrap_node.connection_options.antientropy_retry = 10; // move this along -- do anti-entropy protocol once every 10 seconds
    conf_bootstrap_node.connection_options.antientropy_public = true; // always push blocks, even if we're not NAT'ed
    conf_bootstrap_node.connection_options.max_block_push = 1000;
    conf_bootstrap_node.connection_options.max_microblock_push = 1000;

    conf_bootstrap_node.node.mine_microblocks = true;
    conf_bootstrap_node.miner.microblock_attempt_time_ms = 2_000;
    conf_bootstrap_node.node.wait_time_for_microblocks = 0;
    conf_bootstrap_node.node.microblock_frequency = 0;
    conf_bootstrap_node.miner.first_attempt_time_ms = 1_000_000;
    conf_bootstrap_node.miner.subsequent_attempt_time_ms = 1_000_000;
    conf_bootstrap_node.burnchain.max_rbf = 1000000;
    conf_bootstrap_node.node.wait_time_for_blocks = 1_000;

    conf_bootstrap_node.node.always_use_affirmation_maps = false;

    // Prepare the config of the follower node
    let (mut conf_follower_node, _) = neon_integration_test_conf();
    let bootstrap_node_url = format!(
        "{}@{}",
        bootstrap_node_public_key, conf_bootstrap_node.node.p2p_bind
    );
    conf_follower_node.connection_options.disable_block_download = true;
    conf_follower_node.node.set_bootstrap_nodes(
        bootstrap_node_url,
        conf_follower_node.burnchain.chain_id,
        conf_follower_node.burnchain.peer_version,
    );
    conf_follower_node.node.miner = false;
    conf_follower_node
        .initial_balances
        .push(initial_balance_user_1.clone());
    conf_follower_node
        .events_observers
        .push(EventObserverConfig {
            endpoint: format!("localhost:{}", test_observer::EVENT_OBSERVER_PORT),
            events_keys: vec![EventKeyType::AnyEvent],
        });

    conf_follower_node.node.mine_microblocks = true;
    conf_follower_node.miner.microblock_attempt_time_ms = 2_000;
    conf_follower_node.node.wait_time_for_microblocks = 0;
    conf_follower_node.node.microblock_frequency = 0;
    conf_follower_node.miner.first_attempt_time_ms = 1_000_000;
    conf_follower_node.miner.subsequent_attempt_time_ms = 1_000_000;
    conf_follower_node.burnchain.max_rbf = 1000000;
    conf_follower_node.node.wait_time_for_blocks = 1_000;

    conf_follower_node.node.always_use_affirmation_maps = false;

    // Our 2 nodes will share the bitcoind node
    let mut btcd_controller = BitcoinCoreController::new(conf_bootstrap_node.clone());
    btcd_controller
        .start_bitcoind()
        .map_err(|_e| ())
        .expect("Failed starting bitcoind");

    let (bootstrap_node_tx, bootstrap_node_rx) = mpsc::channel();
    let (follower_node_tx, follower_node_rx) = mpsc::channel();

    let burnchain_config = Burnchain::regtest(&conf_bootstrap_node.get_burn_db_path());
    let target_height = 3 + (3 * burnchain_config.pox_constants.reward_cycle_length);

    let bootstrap_node_thread = thread::spawn(move || {
        let mut btc_regtest_controller = BitcoinRegtestController::with_burnchain(
            conf_bootstrap_node.clone(),
            None,
            Some(burnchain_config.clone()),
            None,
        );

        btc_regtest_controller.bootstrap_chain(201);

        eprintln!("Chain bootstrapped...");

        let mut run_loop = neon::RunLoop::new(conf_bootstrap_node.clone());
        let blocks_processed = run_loop.get_blocks_processed_arc();
        let channel = run_loop.get_coordinator_channel().unwrap();

        thread::spawn(move || run_loop.start(Some(burnchain_config), 0));

        // give the run loop some time to start up!
        wait_for_runloop(&blocks_processed);

        // first block wakes up the run loop
        next_block_and_wait(&mut btc_regtest_controller, &blocks_processed);

        // first block will hold our VRF registration
        next_block_and_wait(&mut btc_regtest_controller, &blocks_processed);

        for i in 0..(target_height - 3) {
            eprintln!("Mine block {}", i);
            next_block_and_wait(&mut btc_regtest_controller, &blocks_processed);
            let sort_height = channel.get_sortitions_processed();
            eprintln!("Sort height: {}", sort_height);
        }

        // Let's setup the follower now.
        follower_node_tx
            .send(Signal::BootstrapNodeReady)
            .expect("Unable to send signal");

        eprintln!("Bootstrap node informed follower that it's ready; waiting for acknowledgement");

        // wait for bootstrap node to terminate
        match bootstrap_node_rx.recv() {
            Ok(Signal::FollowerNodeReady) => {
                println!("Follower has finished");
            }
            Ok(x) => {
                println!("Follower gave a bad signal: {:?}", &x);
                panic!();
            }
            Err(e) => {
                println!("Failed to recv: {:?}", &e);
                panic!();
            }
        };

        channel.stop_chains_coordinator();
    });

    // Start the attached observer
    test_observer::spawn();

    // The bootstrap node mined a few blocks and is ready, let's setup this node.
    match follower_node_rx.recv() {
        Ok(Signal::BootstrapNodeReady) => {
            println!("Booting follower node...");
        }
        _ => panic!("Bootstrap node could not boot. Aborting test."),
    };

    let burnchain_config = Burnchain::regtest(&conf_follower_node.get_burn_db_path());
    let http_origin = format!("http://{}", &conf_follower_node.node.rpc_bind);

    eprintln!("Chain bootstrapped...");

    let mut run_loop = neon::RunLoop::new(conf_follower_node.clone());
    let blocks_processed = run_loop.get_blocks_processed_arc();
    let channel = run_loop.get_coordinator_channel().unwrap();

    let thread_burnchain_config = burnchain_config.clone();
    thread::spawn(move || run_loop.start(Some(thread_burnchain_config), 0));

    // give the run loop some time to start up!
    wait_for_runloop(&blocks_processed);

    let mut sort_height = channel.get_sortitions_processed();
    while sort_height < (target_height + 200) as u64 {
        eprintln!(
            "Follower sortition is {}, target is {}",
            sort_height,
            target_height + 200
        );
        wait_for_runloop(&blocks_processed);
        sort_height = channel.get_sortitions_processed();
        sleep_ms(1000);
    }

    eprintln!("Follower booted up; waiting for blocks");

    // wait for block height to reach target
    let mut tip_height = get_chain_tip_height(&http_origin);
    eprintln!(
        "Follower Stacks tip height is {}, wait until {} >= {} - 3",
        tip_height, tip_height, target_height
    );

    let btc_regtest_controller = BitcoinRegtestController::with_burnchain(
        conf_follower_node.clone(),
        None,
        Some(burnchain_config.clone()),
        None,
    );

    let mut burnchain_deadline = get_epoch_time_secs() + 60;
    while tip_height < (target_height - 3) as u64 {
        sleep_ms(1000);
        tip_height = get_chain_tip_height(&http_origin);

        eprintln!("Follower Stacks tip height is {}", tip_height);

        if burnchain_deadline < get_epoch_time_secs() {
            burnchain_deadline = get_epoch_time_secs() + 60;
            btc_regtest_controller.build_next_block(1);
        }
    }

    bootstrap_node_tx
        .send(Signal::FollowerNodeReady)
        .expect("Unable to send signal");
    bootstrap_node_thread.join().unwrap();

    eprintln!("Follower node finished");

    test_observer::clear();
    channel.stop_chains_coordinator();
}

fn wait_for_mined(
    btc_regtest_controller: &mut BitcoinRegtestController,
    blocks_processed: &Arc<AtomicU64>,
    http_origin: &str,
    users: &[StacksPrivateKey],
    account_before_nonces: &Vec<u64>,
    batch_size: usize,
    batches: usize,
    index_block_hashes: &mut Vec<StacksBlockId>,
) {
    let mut all_mined_vec = vec![false; batches * batch_size];
    let mut account_after_nonces = vec![0; batches * batch_size];
    let mut all_mined = false;
    for _k in 0..10 {
        next_block_and_wait(btc_regtest_controller, &blocks_processed);
        sleep_ms(10_000);

        let (ch, bhh) = get_chain_tip(http_origin);
        let ibh = StacksBlockHeader::make_index_block_hash(&ch, &bhh);

        if let Some(last_ibh) = index_block_hashes.last() {
            if *last_ibh != ibh {
                index_block_hashes.push(ibh);
                eprintln!("Tip is now {}", &ibh);
            }
        }

        for j in 0..batches * batch_size {
            let account_after = get_account(&http_origin, &to_addr(&users[j]));
            let account_after_nonce = account_after.nonce;
            account_after_nonces[j] = account_after_nonce;

            if account_before_nonces[j] + 1 <= account_after_nonce {
                all_mined_vec[j] = true;
            }
        }

        all_mined = all_mined_vec.iter().fold(true, |acc, elem| acc && *elem);
        if all_mined {
            break;
        }
    }
    if !all_mined {
        eprintln!(
            "Failed to mine all transactions: nonces = {:?}, expected {:?} + {}",
            &account_after_nonces, account_before_nonces, batch_size
        );
        panic!();
    }
}

#[test]
#[ignore]
fn atlas_stress_integration_test() {
    if env::var("BITCOIND_TEST") != Ok("1".into()) {
        return;
    }

    let mut initial_balances = vec![];
    let mut users = vec![];

    let batches = 5;
    let batch_size = 20;

    for _i in 0..(2 * batches * batch_size + 1) {
        let user = StacksPrivateKey::new();
        let initial_balance_user = InitialBalance {
            address: to_addr(&user).into(),
            amount: 1_000_000_000 * (core::MICROSTACKS_PER_STACKS as u64),
        };
        users.push(user);
        initial_balances.push(initial_balance_user);
    }

    // Prepare the config of the bootstrap node
    let (mut conf_bootstrap_node, _) = neon_integration_test_conf();
    conf_bootstrap_node
        .initial_balances
        .append(&mut initial_balances.clone());

    conf_bootstrap_node.miner.first_attempt_time_ms = u64::max_value();
    conf_bootstrap_node.miner.subsequent_attempt_time_ms = u64::max_value();

    conf_bootstrap_node.node.mine_microblocks = true;
    conf_bootstrap_node.miner.microblock_attempt_time_ms = 2_000;
    conf_bootstrap_node.node.wait_time_for_microblocks = 0;
    conf_bootstrap_node.node.microblock_frequency = 0;
    conf_bootstrap_node.miner.first_attempt_time_ms = 1_000_000;
    conf_bootstrap_node.miner.subsequent_attempt_time_ms = 2_000_000;
    conf_bootstrap_node.burnchain.max_rbf = 1000000;
    conf_bootstrap_node.node.wait_time_for_blocks = 1_000;

    conf_bootstrap_node.node.always_use_affirmation_maps = false;

    let user_1 = users.pop().unwrap();
    let initial_balance_user_1 = initial_balances.pop().unwrap();

    // Start the attached observer
    test_observer::spawn();

    let mut btcd_controller = BitcoinCoreController::new(conf_bootstrap_node.clone());
    btcd_controller
        .start_bitcoind()
        .map_err(|_e| ())
        .expect("Failed starting bitcoind");

    let burnchain_config = Burnchain::regtest(&conf_bootstrap_node.get_burn_db_path());

    let mut btc_regtest_controller = BitcoinRegtestController::with_burnchain(
        conf_bootstrap_node.clone(),
        None,
        Some(burnchain_config.clone()),
        None,
    );
    let http_origin = format!("http://{}", &conf_bootstrap_node.node.rpc_bind);

    btc_regtest_controller.bootstrap_chain(201);

    eprintln!("Chain bootstrapped...");

    let mut run_loop = neon::RunLoop::new(conf_bootstrap_node.clone());
    let blocks_processed = run_loop.get_blocks_processed_arc();
    let client = reqwest::blocking::Client::new();

    thread::spawn(move || run_loop.start(Some(burnchain_config), 0));

    // give the run loop some time to start up!
    wait_for_runloop(&blocks_processed);

    // first block wakes up the run loop
    next_block_and_wait(&mut btc_regtest_controller, &blocks_processed);

    // first block will hold our VRF registration
    next_block_and_wait(&mut btc_regtest_controller, &blocks_processed);

    // second block will be the first mined Stacks block
    next_block_and_wait(&mut btc_regtest_controller, &blocks_processed);

    let mut index_block_hashes = vec![];

    // Let's publish a (1) namespace-preorder, (2) namespace-reveal and (3) name-import in this mempool

    // (define-public (namespace-preorder (hashed-salted-namespace (buff 20))
    //                            (stx-to-burn uint))
    let namespace = "passport";
    let salt = "some-salt";
    let salted_namespace = format!("{}{}", namespace, salt);
    let hashed_namespace = Hash160::from_data(salted_namespace.as_bytes());
    let tx_1 = make_contract_call(
        &user_1,
        0,
        1000,
        &StacksAddress::from_string("ST000000000000000000002AMW42H").unwrap(),
        "bns",
        "namespace-preorder",
        &[
            Value::buff_from(hashed_namespace.to_bytes().to_vec()).unwrap(),
            Value::UInt(1000000000),
        ],
    );

    let path = format!("{}/v2/transactions", &http_origin);
    let res = client
        .post(&path)
        .header("Content-Type", "application/octet-stream")
        .body(tx_1.clone())
        .send()
        .unwrap();
    eprintln!("{:#?}", res);
    if res.status().is_success() {
        let res: String = res.json().unwrap();
        assert_eq!(
            res,
            StacksTransaction::consensus_deserialize(&mut &tx_1[..])
                .unwrap()
                .txid()
                .to_string()
        );
    } else {
        eprintln!("{}", res.text().unwrap());
        panic!("");
    }

    // (define-public (namespace-reveal (namespace (buff 20))
    //                                  (namespace-salt (buff 20))
    //                                  (p-func-base uint)
    //                                  (p-func-coeff uint)
    //                                  (p-func-b1 uint)
    //                                  (p-func-b2 uint)
    //                                  (p-func-b3 uint)
    //                                  (p-func-b4 uint)
    //                                  (p-func-b5 uint)
    //                                  (p-func-b6 uint)
    //                                  (p-func-b7 uint)
    //                                  (p-func-b8 uint)
    //                                  (p-func-b9 uint)
    //                                  (p-func-b10 uint)
    //                                  (p-func-b11 uint)
    //                                  (p-func-b12 uint)
    //                                  (p-func-b13 uint)
    //                                  (p-func-b14 uint)
    //                                  (p-func-b15 uint)
    //                                  (p-func-b16 uint)
    //                                  (p-func-non-alpha-discount uint)
    //                                  (p-func-no-vowel-discount uint)
    //                                  (lifetime uint)
    //                                  (namespace-import principal))
    let tx_2 = make_contract_call(
        &user_1,
        1,
        1000,
        &StacksAddress::from_string("ST000000000000000000002AMW42H").unwrap(),
        "bns",
        "namespace-reveal",
        &[
            Value::buff_from(namespace.as_bytes().to_vec()).unwrap(),
            Value::buff_from(salt.as_bytes().to_vec()).unwrap(),
            Value::UInt(1),
            Value::UInt(1),
            Value::UInt(1),
            Value::UInt(1),
            Value::UInt(1),
            Value::UInt(1),
            Value::UInt(1),
            Value::UInt(1),
            Value::UInt(1),
            Value::UInt(1),
            Value::UInt(1),
            Value::UInt(1),
            Value::UInt(1),
            Value::UInt(1),
            Value::UInt(1),
            Value::UInt(1),
            Value::UInt(1),
            Value::UInt(1),
            Value::UInt(1),
            Value::UInt(1),
            Value::UInt(1000),
            Value::Principal(initial_balance_user_1.address.clone()),
        ],
    );

    let path = format!("{}/v2/transactions", &http_origin);
    let res = client
        .post(&path)
        .header("Content-Type", "application/octet-stream")
        .body(tx_2.clone())
        .send()
        .unwrap();
    eprintln!("{:#?}", res);
    if res.status().is_success() {
        let res: String = res.json().unwrap();
        assert_eq!(
            res,
            StacksTransaction::consensus_deserialize(&mut &tx_2[..])
                .unwrap()
                .txid()
                .to_string()
        );
    } else {
        eprintln!("{}", res.text().unwrap());
        panic!("");
    }

    let mut mined_namespace_reveal = false;
    for _j in 0..10 {
        next_block_and_wait(&mut btc_regtest_controller, &blocks_processed);
        sleep_ms(10_000);

        let account_after = get_account(&http_origin, &to_addr(&user_1));
        if account_after.nonce == 2 {
            mined_namespace_reveal = true;
            break;
        }
    }
    if !mined_namespace_reveal {
        eprintln!("Did not mine namespace preorder or reveal");
        panic!();
    }

    let mut all_zonefiles = vec![];

    // make a _ton_ of name-imports
    for i in 0..batches {
        let account_before = get_account(&http_origin, &to_addr(&user_1));

        for j in 0..batch_size {
            // (define-public (name-import (namespace (buff 20))
            //                             (name (buff 48))
            //                             (zonefile-hash (buff 20)))
            let zonefile_hex = format!("facade00{:04x}{:04x}{:04x}", batch_size * i + j, i, j);
            let hashed_zonefile = Hash160::from_data(&hex_bytes(&zonefile_hex).unwrap());

            all_zonefiles.push(zonefile_hex.clone());

            let tx_3 = make_contract_call(
                &user_1,
                2 + (batch_size * i + j) as u64,
                1000,
                &StacksAddress::from_string("ST000000000000000000002AMW42H").unwrap(),
                "bns",
                "name-import",
                &[
                    Value::buff_from(namespace.as_bytes().to_vec()).unwrap(),
                    Value::buff_from(format!("johndoe{}", i * batch_size + j).as_bytes().to_vec())
                        .unwrap(),
                    Value::Principal(to_addr(&users[i * batch_size + j]).into()),
                    Value::buff_from(hashed_zonefile.as_bytes().to_vec()).unwrap(),
                ],
            );

            let body = {
                let content = PostTransactionRequestBody {
                    tx: bytes_to_hex(&tx_3),
                    attachment: Some(zonefile_hex.to_string()),
                };
                serde_json::to_vec(&json!(content)).unwrap()
            };

            let path = format!("{}/v2/transactions", &http_origin);
            let res = client
                .post(&path)
                .header("Content-Type", "application/json")
                .body(body)
                .send()
                .unwrap();
            eprintln!("{:#?}", res);
            if !res.status().is_success() {
                eprintln!("{}", res.text().unwrap());
                panic!("");
            }
        }

        // wait for them all to be mined
        let mut all_mined = false;
        let account_after_nonce = 0;
        for _j in 0..10 {
            next_block_and_wait(&mut btc_regtest_controller, &blocks_processed);
            sleep_ms(10_000);

            let (ch, bhh) = get_chain_tip(&http_origin);
            let ibh = StacksBlockHeader::make_index_block_hash(&ch, &bhh);
            index_block_hashes.push(ibh);

            let account_after = get_account(&http_origin, &to_addr(&user_1));
            let account_after_nonce = account_after.nonce;
            if account_before.nonce + (batch_size as u64) <= account_after_nonce {
                all_mined = true;
                break;
            }
        }
        if !all_mined {
            eprintln!(
                "Failed to mine all transactions: nonce = {}, expected {}",
                account_after_nonce,
                account_before.nonce + (batch_size as u64)
            );
            panic!();
        }
    }

    // launch namespace
    // (define-public (namespace-ready (namespace (buff 20)))
    let namespace = "passport";
    let tx_4 = make_contract_call(
        &user_1,
        2 + (batch_size as u64) * (batches as u64),
        1000,
        &StacksAddress::from_string("ST000000000000000000002AMW42H").unwrap(),
        "bns",
        "namespace-ready",
        &[Value::buff_from(namespace.as_bytes().to_vec()).unwrap()],
    );

    let path = format!("{}/v2/transactions", &http_origin);
    let res = client
        .post(&path)
        .header("Content-Type", "application/octet-stream")
        .body(tx_4.clone())
        .send()
        .unwrap();
    eprintln!("{:#?}", res);
    if !res.status().is_success() {
        eprintln!("{}", res.text().unwrap());
        panic!("");
    }

    let mut mined_namespace_ready = false;
    for _j in 0..10 {
        next_block_and_wait(&mut btc_regtest_controller, &blocks_processed);
        sleep_ms(10_000);

        let (ch, bhh) = get_chain_tip(&http_origin);
        let ibh = StacksBlockHeader::make_index_block_hash(&ch, &bhh);
        index_block_hashes.push(ibh);

        let account_after = get_account(&http_origin, &to_addr(&user_1));
        if account_after.nonce == 2 + (batch_size as u64) * (batches as u64) {
            mined_namespace_ready = true;
            break;
        }
    }
    if !mined_namespace_ready {
        eprintln!("Did not mine namespace ready");
        panic!();
    }

    // make a _ton_ of preorders
    {
        let mut account_before_nonces = vec![0; batches * batch_size];
        for j in 0..batches * batch_size {
            let account_before =
                get_account(&http_origin, &to_addr(&users[batches * batch_size + j]));
            account_before_nonces[j] = account_before.nonce;

            let fqn = format!("janedoe{}.passport", j);
            let fqn_bytes = fqn.as_bytes().to_vec();
            let salt = format!("{:04x}", j);
            let salt_bytes = salt.as_bytes().to_vec();
            let mut hash_data = fqn_bytes.clone();
            hash_data.append(&mut salt_bytes.clone());

            let salted_hash = Hash160::from_data(&hash_data);

            let tx_5 = make_contract_call(
                &users[batches * batch_size + j],
                0,
                1000,
                &StacksAddress::from_string("ST000000000000000000002AMW42H").unwrap(),
                "bns",
                "name-preorder",
                &[
                    Value::buff_from(salted_hash.0.to_vec()).unwrap(),
                    Value::UInt(500),
                ],
            );

            let path = format!("{}/v2/transactions", &http_origin);
            let res = client
                .post(&path)
                .header("Content-Type", "application/octet-stream")
                .body(tx_5.clone())
                .send()
                .unwrap();

            eprintln!(
                "sent preorder for {}:\n{:#?}",
                &to_addr(&users[batches * batch_size + j]),
                res
            );
            if !res.status().is_success() {
                panic!("");
            }
        }

        wait_for_mined(
            &mut btc_regtest_controller,
            &blocks_processed,
            &http_origin,
            &users[batches * batch_size..],
            &account_before_nonces,
            batch_size,
            batches,
            &mut index_block_hashes,
        );
    }

    // make a _ton_ of registers
    {
        let mut account_before_nonces = vec![0; batches * batch_size];
        for j in 0..batches * batch_size {
            let account_before =
                get_account(&http_origin, &to_addr(&users[batches * batch_size + j]));
            account_before_nonces[j] = account_before.nonce;

            let name = format!("janedoe{}", j);
            let salt = format!("{:04x}", j);

            let zonefile_hex = format!("facade01{:04x}", j);
            let hashed_zonefile = Hash160::from_data(&hex_bytes(&zonefile_hex).unwrap());

            all_zonefiles.push(zonefile_hex.clone());

            let tx_6 = make_contract_call(
                &users[batches * batch_size + j],
                1,
                1000,
                &StacksAddress::from_string("ST000000000000000000002AMW42H").unwrap(),
                "bns",
                "name-register",
                &[
                    Value::buff_from(namespace.as_bytes().to_vec()).unwrap(),
                    Value::buff_from(name.as_bytes().to_vec()).unwrap(),
                    Value::buff_from(salt.as_bytes().to_vec()).unwrap(),
                    Value::buff_from(hashed_zonefile.as_bytes().to_vec()).unwrap(),
                ],
            );

            let body = {
                let content = PostTransactionRequestBody {
                    tx: bytes_to_hex(&tx_6),
                    attachment: Some(zonefile_hex.to_string()),
                };
                serde_json::to_vec(&json!(content)).unwrap()
            };

            let path = format!("{}/v2/transactions", &http_origin);
            let res = client
                .post(&path)
                .header("Content-Type", "application/json")
                .body(body)
                .send()
                .unwrap();
            eprintln!("{:#?}", res);
            if !res.status().is_success() {
                eprintln!("{}", res.text().unwrap());
                panic!("");
            }
        }

        wait_for_mined(
            &mut btc_regtest_controller,
            &blocks_processed,
            &http_origin,
            &users[batches * batch_size..],
            &account_before_nonces,
            batch_size,
            batches,
            &mut index_block_hashes,
        );
    }

    // make a _ton_ of updates
    {
        let mut account_before_nonces = vec![0; batches * batch_size];
        for j in 0..batches * batch_size {
            let account_before =
                get_account(&http_origin, &to_addr(&users[batches * batch_size + j]));
            account_before_nonces[j] = account_before.nonce;

            let name = format!("janedoe{}", j);
            let zonefile_hex = format!("facade02{:04x}", j);
            let hashed_zonefile = Hash160::from_data(&hex_bytes(&zonefile_hex).unwrap());

            all_zonefiles.push(zonefile_hex.clone());

            let tx_7 = make_contract_call(
                &users[batches * batch_size + j],
                2,
                1000,
                &StacksAddress::from_string("ST000000000000000000002AMW42H").unwrap(),
                "bns",
                "name-update",
                &[
                    Value::buff_from(namespace.as_bytes().to_vec()).unwrap(),
                    Value::buff_from(name.as_bytes().to_vec()).unwrap(),
                    Value::buff_from(hashed_zonefile.as_bytes().to_vec()).unwrap(),
                ],
            );

            let body = {
                let content = PostTransactionRequestBody {
                    tx: bytes_to_hex(&tx_7),
                    attachment: Some(zonefile_hex.to_string()),
                };
                serde_json::to_vec(&json!(content)).unwrap()
            };

            let path = format!("{}/v2/transactions", &http_origin);
            let res = client
                .post(&path)
                .header("Content-Type", "application/json")
                .body(body)
                .send()
                .unwrap();
            eprintln!("{:#?}", res);
            if !res.status().is_success() {
                eprintln!("{}", res.text().unwrap());
                panic!("");
            }
        }

        wait_for_mined(
            &mut btc_regtest_controller,
            &blocks_processed,
            &http_origin,
            &users[batches * batch_size..],
            &account_before_nonces,
            batch_size,
            batches,
            &mut index_block_hashes,
        );
    }

    // make a _ton_ of renewals
    {
        let mut account_before_nonces = vec![0; batches * batch_size];
        for j in 0..batches * batch_size {
            let account_before =
                get_account(&http_origin, &to_addr(&users[batches * batch_size + j]));
            account_before_nonces[j] = account_before.nonce;

            let name = format!("janedoe{}", j);
            let zonefile_hex = format!("facade03{:04x}", j);
            let hashed_zonefile = Hash160::from_data(&hex_bytes(&zonefile_hex).unwrap());

            all_zonefiles.push(zonefile_hex.clone());

            let tx_8 = make_contract_call(
                &users[batches * batch_size + j],
                3,
                1000,
                &StacksAddress::from_string("ST000000000000000000002AMW42H").unwrap(),
                "bns",
                "name-renewal",
                &[
                    Value::buff_from(namespace.as_bytes().to_vec()).unwrap(),
                    Value::buff_from(name.as_bytes().to_vec()).unwrap(),
                    Value::UInt(500),
                    Value::none(),
                    Value::some(Value::buff_from(hashed_zonefile.as_bytes().to_vec()).unwrap())
                        .unwrap(),
                ],
            );

            let body = {
                let content = PostTransactionRequestBody {
                    tx: bytes_to_hex(&tx_8),
                    attachment: Some(zonefile_hex.to_string()),
                };
                serde_json::to_vec(&json!(content)).unwrap()
            };

            let path = format!("{}/v2/transactions", &http_origin);
            let res = client
                .post(&path)
                .header("Content-Type", "application/json")
                .body(body)
                .send()
                .unwrap();
            eprintln!("{:#?}", res);
            if !res.status().is_success() {
                eprintln!("{}", res.text().unwrap());
                panic!("");
            }
        }

        wait_for_mined(
            &mut btc_regtest_controller,
            &blocks_processed,
            &http_origin,
            &users[batches * batch_size..],
            &account_before_nonces,
            batch_size,
            batches,
            &mut index_block_hashes,
        );
    }

    // find all attachment indexes and make sure we can get them
    let mut attachment_indexes = HashMap::new();
    let mut attachment_hashes = HashMap::new();
    {
        let atlasdb_path = conf_bootstrap_node.get_atlas_db_file_path();
        let atlasdb = AtlasDB::connect(AtlasConfig::default(false), &atlasdb_path, false).unwrap();
        for ibh in index_block_hashes.iter() {
            let indexes = query_rows::<u64, _>(
                &atlasdb.conn,
                "SELECT attachment_index FROM attachment_instances WHERE index_block_hash = ?1",
                &[ibh],
            )
            .unwrap();
            if indexes.len() > 0 {
                attachment_indexes.insert(ibh.clone(), indexes.clone());
            }

            for index in indexes.iter() {
                let mut hashes = query_row_columns::<Hash160, _>(
                    &atlasdb.conn,
                    "SELECT content_hash FROM attachment_instances WHERE index_block_hash = ?1 AND attachment_index = ?2",
                    &[ibh as &dyn ToSql, &u64_to_sql(*index).unwrap() as &dyn ToSql],
                    "content_hash")
                .unwrap();
                if hashes.len() > 0 {
                    assert_eq!(hashes.len(), 1);
                    attachment_hashes.insert((ibh.clone(), *index), hashes.pop());
                }
            }
        }
    }
    eprintln!("attachment_indexes = {:?}", &attachment_indexes);

    for (ibh, attachments) in attachment_indexes.iter() {
        let l = attachments.len();
        for i in 0..(l / MAX_ATTACHMENT_INV_PAGES_PER_REQUEST + 1) {
            if i * MAX_ATTACHMENT_INV_PAGES_PER_REQUEST >= l {
                break;
            }

            let attachments_batch = attachments[i * MAX_ATTACHMENT_INV_PAGES_PER_REQUEST
                ..cmp::min((i + 1) * MAX_ATTACHMENT_INV_PAGES_PER_REQUEST, l)]
                .to_vec();
            let path = format!(
                "{}/v2/attachments/inv?index_block_hash={}&pages_indexes={}",
                &http_origin,
                ibh,
                attachments_batch
                    .iter()
                    .map(|a| format!("{}", &a))
                    .collect::<Vec<String>>()
                    .join(",")
            );

            let attempts = 10;
            let ts_begin = get_epoch_time_ms();
            for _ in 0..attempts {
                let res = client.get(&path).send().unwrap();

                if res.status().is_success() {
                    let attachment_inv_response: GetAttachmentsInvResponse = res.json().unwrap();
                    eprintln!(
                        "attachment inv response for {}: {:?}",
                        &path, &attachment_inv_response
                    );
                } else {
                    eprintln!("Bad response for `{}`: `{:?}`", &path, res.text().unwrap());
                    panic!();
                }
            }
            let ts_end = get_epoch_time_ms();
            let total_time = ts_end.saturating_sub(ts_begin);
            eprintln!("Requested {} {} times in {}ms", &path, attempts, total_time);

            // requests should take no more than 20ms
            assert!(
                total_time < attempts * 50,
                "Atlas inventory request is too slow: {} >= {} * 50",
                total_time,
                attempts
            );
        }

        for i in 0..l {
            if attachments[i] == 0 {
                continue;
            }
            let content_hash = attachment_hashes
                .get(&(*ibh, attachments[i]))
                .cloned()
                .unwrap()
                .unwrap();

            let path = format!("{}/v2/attachments/{}", &http_origin, &content_hash);

            let attempts = 10;
            let ts_begin = get_epoch_time_ms();
            for _ in 0..attempts {
                let res = client.get(&path).send().unwrap();

                if res.status().is_success() {
                    let attachment_response: GetAttachmentResponse = res.json().unwrap();
                    eprintln!(
                        "attachment response for {}: {:?}",
                        &path, &attachment_response
                    );
                } else {
                    eprintln!("Bad response for `{}`: `{:?}`", &path, res.text().unwrap());
                    panic!();
                }
            }
            let ts_end = get_epoch_time_ms();
            let total_time = ts_end.saturating_sub(ts_begin);
            eprintln!("Requested {} {} times in {}ms", &path, attempts, total_time);

            // requests should take no more than 40ms
            assert!(
                total_time < attempts * 50,
                "Atlas chunk request is too slow: {} >= {} * 50",
                total_time,
                attempts
            );
        }
    }

    test_observer::clear();
}

/// Run a fixed contract 20 times. Linearly increase the amount paid each time. The cost of the
/// contract should stay the same, and the fee rate paid should monotonically grow. The value
/// should grow faster for lower values of `window_size`, because a bigger window slows down the
/// growth.
fn fuzzed_median_fee_rate_estimation_test(window_size: u64, expected_final_value: f64) {
    if env::var("BITCOIND_TEST") != Ok("1".into()) {
        return;
    }

    let max_contract_src = r#"
;; define counter variable
(define-data-var counter int 0)

;; increment method
(define-public (increment)
  (begin
    (var-set counter (+ (var-get counter) 1))
    (ok (var-get counter))))

  (define-public (increment-many)
    (begin
      (unwrap! (increment) (err u1))
      (unwrap! (increment) (err u1))
      (unwrap! (increment) (err u1))
      (unwrap! (increment) (err u1))
      (ok (var-get counter))))
    "#
    .to_string();

    let spender_sk = StacksPrivateKey::new();
    let spender_addr = to_addr(&spender_sk);

    let (mut conf, _) = neon_integration_test_conf();

    // Set this estimator as special.
    conf.estimation.fee_estimator = Some(FeeEstimatorName::FuzzedWeightedMedianFeeRate);
    // Use randomness of 0 to keep test constant. Randomness is tested in unit tests.
    conf.estimation.fee_rate_fuzzer_fraction = 0f64;
    conf.estimation.fee_rate_window_size = window_size;

    conf.initial_balances.push(InitialBalance {
        address: spender_addr.clone().into(),
        amount: 10000000000,
    });
    test_observer::spawn();
    conf.events_observers.push(EventObserverConfig {
        endpoint: format!("localhost:{}", test_observer::EVENT_OBSERVER_PORT),
        events_keys: vec![EventKeyType::AnyEvent],
    });

    let mut btcd_controller = BitcoinCoreController::new(conf.clone());
    btcd_controller
        .start_bitcoind()
        .map_err(|_e| ())
        .expect("Failed starting bitcoind");

    let mut btc_regtest_controller = BitcoinRegtestController::new(conf.clone(), None);
    let http_origin = format!("http://{}", &conf.node.rpc_bind);

    btc_regtest_controller.bootstrap_chain(200);

    eprintln!("Chain bootstrapped...");

    let mut run_loop = neon::RunLoop::new(conf.clone());
    let blocks_processed = run_loop.get_blocks_processed_arc();

    let channel = run_loop.get_coordinator_channel().unwrap();

    thread::spawn(move || run_loop.start(None, 0));

    wait_for_runloop(&blocks_processed);
    run_until_burnchain_height(&mut btc_regtest_controller, &blocks_processed, 210, &conf);

    submit_tx(
        &http_origin,
        &make_contract_publish(
            &spender_sk,
            0,
            110000,
            "increment-contract",
            &max_contract_src,
        ),
    );
    run_until_burnchain_height(&mut btc_regtest_controller, &blocks_processed, 212, &conf);

    // Loop 20 times. Each time, execute the same transaction, but increase the amount *paid*.
    // This will exercise the window size.
    let mut response_estimated_costs = vec![];
    let mut response_top_fee_rates = vec![];
    for i in 1..21 {
        submit_tx(
            &http_origin,
            &make_contract_call(
                &spender_sk,
                i,          // nonce
                i * 100000, // payment
                &spender_addr.into(),
                "increment-contract",
                "increment-many",
                &[],
            ),
        );
        run_until_burnchain_height(
            &mut btc_regtest_controller,
            &blocks_processed,
            212 + 2 * i,
            &conf,
        );

        {
            // Read from the fee estimation endpoin.
            let path = format!("{}/v2/fees/transaction", &http_origin);

            let tx_payload = TransactionPayload::ContractCall(TransactionContractCall {
                address: spender_addr.clone().into(),
                contract_name: ContractName::try_from("increment-contract").unwrap(),
                function_name: ClarityName::try_from("increment-many").unwrap(),
                function_args: vec![],
            });

            let payload_data = tx_payload.serialize_to_vec();
            let payload_hex = format!("0x{}", to_hex(&payload_data));

            let body = json!({ "transaction_payload": payload_hex.clone() });

            let client = reqwest::blocking::Client::new();
            let fee_rate_result = client
                .post(&path)
                .json(&body)
                .send()
                .expect("Should be able to post")
                .json::<RPCFeeEstimateResponse>()
                .expect("Failed to parse result into JSON");

            response_estimated_costs.push(fee_rate_result.estimated_cost_scalar);
            response_top_fee_rates.push(fee_rate_result.estimations.last().unwrap().fee_rate);
        }
    }

    // Wait two extra blocks to be sure.
    next_block_and_wait(&mut btc_regtest_controller, &blocks_processed);
    next_block_and_wait(&mut btc_regtest_controller, &blocks_processed);

    assert_eq!(response_estimated_costs.len(), response_top_fee_rates.len());

    // Check that:
    // 1) The cost is always the same.
    // 2) Fee rate grows monotonically.
    for i in 1..response_estimated_costs.len() {
        let curr_cost = response_estimated_costs[i];
        let last_cost = response_estimated_costs[i - 1];
        assert_eq!(curr_cost, last_cost);

        let curr_rate = response_top_fee_rates[i] as f64;
        let last_rate = response_top_fee_rates[i - 1] as f64;
        assert!(curr_rate >= last_rate);
    }

    // Check the final value is near input parameter.
    assert!(is_close_f64(
        *response_top_fee_rates.last().unwrap(),
        expected_final_value
    ));

    channel.stop_chains_coordinator();
}

/// Test the FuzzedWeightedMedianFeeRate with window size 5 and randomness 0. We increase the
/// amount paid linearly each time. This estimate should grow *faster* than with window size 10.
#[test]
#[ignore]
fn fuzzed_median_fee_rate_estimation_test_window5() {
    fuzzed_median_fee_rate_estimation_test(5, 202680.0992)
}

/// Test the FuzzedWeightedMedianFeeRate with window size 10 and randomness 0. We increase the
/// amount paid linearly each time. This estimate should grow *slower* than with window size 5.
#[test]
#[ignore]
fn fuzzed_median_fee_rate_estimation_test_window10() {
    fuzzed_median_fee_rate_estimation_test(10, 90080.5496)
}

#[test]
#[ignore]
fn use_latest_tip_integration_test() {
    // The purpose of this test is to check if setting the query parameter `tip` to `latest` is working
    // as expected. Multiple endpoints accept this parameter, and in this test, we are using the
    // GetContractSrc method to test it.
    //
    // The following scenarios are tested here:
    // - The caller does not specify the tip paramater, and the canonical chain tip is used regardless of the
    //    state of the unconfirmed microblock stream.
    // - The caller passes tip=latest with an existing unconfirmed microblock stream, and
    //   Clarity state from the unconfirmed microblock stream is successfully loaded.
    // - The caller passes tip=latest with an empty unconfirmed microblock stream, and
    //   Clarity state from the canonical chain tip is successfully loaded (i.e. you don't
    //   get a 404 even though the unconfirmed chain tip points to a nonexistent MARF trie).
    //
    // Note: In this test, we are manually creating a microblock as well as reloading the unconfirmed
    // state of the chainstate, instead of relying on `next_block_and_wait` to generate
    // microblocks. We do this because the unconfirmed state is not automatically being initialized
    // on the node, so attempting to validate any transactions against the expected unconfirmed
    // state fails.
    if env::var("BITCOIND_TEST") != Ok("1".into()) {
        return;
    }

    let spender_sk = StacksPrivateKey::from_hex(SK_1).unwrap();
    let spender_stacks_addr = to_addr(&spender_sk);
    let spender_addr: PrincipalData = spender_stacks_addr.into();

    let (mut conf, _) = neon_integration_test_conf();

    conf.initial_balances.push(InitialBalance {
        address: spender_addr.clone(),
        amount: 100300,
    });

    conf.node.mine_microblocks = true;
    conf.node.wait_time_for_microblocks = 10_000;
    conf.node.microblock_frequency = 1_000;

    test_observer::spawn();

    conf.events_observers.push(EventObserverConfig {
        endpoint: format!("localhost:{}", test_observer::EVENT_OBSERVER_PORT),
        events_keys: vec![EventKeyType::AnyEvent],
    });

    let mut btcd_controller = BitcoinCoreController::new(conf.clone());
    btcd_controller
        .start_bitcoind()
        .map_err(|_e| ())
        .expect("Failed starting bitcoind");

    let mut btc_regtest_controller = BitcoinRegtestController::new(conf.clone(), None);
    let http_origin = format!("http://{}", &conf.node.rpc_bind);

    btc_regtest_controller.bootstrap_chain(201);

    eprintln!("Chain bootstrapped...");

    let mut run_loop = neon::RunLoop::new(conf.clone());
    let blocks_processed = run_loop.get_blocks_processed_arc();

    thread::spawn(move || run_loop.start(None, 0));

    // Give the run loop some time to start up!
    wait_for_runloop(&blocks_processed);

    // First block wakes up the run loop.
    next_block_and_wait(&mut btc_regtest_controller, &blocks_processed);

    // Second block will hold our VRF registration.
    next_block_and_wait(&mut btc_regtest_controller, &blocks_processed);

    // Third block will be the first mined Stacks block.
    next_block_and_wait(&mut btc_regtest_controller, &blocks_processed);

    // Let's query our first spender.
    let account = get_account(&http_origin, &spender_addr);
    assert_eq!(account.balance, 100300);
    assert_eq!(account.nonce, 0);

    // this call wakes up our node
    next_block_and_wait(&mut btc_regtest_controller, &blocks_processed);

    // Open chainstate.
    // TODO (hack) instantiate the sortdb in the burnchain
    let _ = btc_regtest_controller.sortdb_mut();
    let (consensus_hash, stacks_block) = get_tip_anchored_block(&conf);
    let tip_hash =
        StacksBlockHeader::make_index_block_hash(&consensus_hash, &stacks_block.block_hash());
    let (mut chainstate, _) = StacksChainState::open(
        false,
        CHAIN_ID_TESTNET,
        &conf.get_chainstate_path_str(),
        None,
    )
    .unwrap();

    // Initialize the unconfirmed state.
    chainstate
        .reload_unconfirmed_state(&btc_regtest_controller.sortdb_ref().index_conn(), tip_hash)
        .unwrap();

    // Make microblock with two transactions.
    let recipient = StacksAddress::from_string(ADDR_4).unwrap();
    let transfer_tx =
        make_stacks_transfer_mblock_only(&spender_sk, 0, 1000, &recipient.into(), 1000);

    let caller_src = "
     (define-public (execute)
        (ok stx-liquid-supply))
     ";
    let publish_tx =
        make_contract_publish_microblock_only(&spender_sk, 1, 1000, "caller", caller_src);

    let tx_1 = StacksTransaction::consensus_deserialize(&mut &transfer_tx[..]).unwrap();
    let tx_2 = StacksTransaction::consensus_deserialize(&mut &publish_tx[..]).unwrap();
    let vec_tx = vec![tx_1, tx_2];
    let privk =
        find_microblock_privkey(&conf, &stacks_block.header.microblock_pubkey_hash, 1024).unwrap();
    let mblock = make_microblock(
        &privk,
        &mut chainstate,
        &btc_regtest_controller.sortdb_ref().index_conn(),
        consensus_hash,
        stacks_block.clone(),
        vec_tx,
    );
    let mut mblock_bytes = vec![];
    mblock.consensus_serialize(&mut mblock_bytes).unwrap();

    let client = reqwest::blocking::Client::new();

    // Post the microblock
    let path = format!("{}/v2/microblocks", &http_origin);
    let res: String = client
        .post(&path)
        .header("Content-Type", "application/octet-stream")
        .body(mblock_bytes.clone())
        .send()
        .unwrap()
        .json()
        .unwrap();

    assert_eq!(res, format!("{}", &mblock.block_hash()));

    // Wait for the microblock to be accepted
    sleep_ms(5_000);
    let path = format!("{}/v2/info", &http_origin);
    let mut iter_count = 0;
    loop {
        let tip_info = client
            .get(&path)
            .send()
            .unwrap()
            .json::<RPCPeerInfoData>()
            .unwrap();
        eprintln!("{:#?}", tip_info);
        if tip_info.unanchored_tip == Some(StacksBlockId([0; 32])) {
            iter_count += 1;
            assert!(
                iter_count < 10,
                "Hit retry count while waiting for net module to process pushed microblock"
            );
            sleep_ms(5_000);
            continue;
        } else {
            break;
        }
    }

    // Wait at least two p2p refreshes so it can produce the microblock.
    for i in 0..30 {
        info!(
            "wait {} more seconds for microblock miner to find our transaction...",
            30 - i
        );
        sleep_ms(1000);
    }

    // Check event observer for new microblock event (expect 1).
    let microblock_events = test_observer::get_microblocks();
    assert_eq!(microblock_events.len(), 1);

    // Don't set the tip parameter, and ask for the source of the contract we just defined in a microblock.
    // This should fail because the anchored tip would be unaware of this contract.
    let err_opt = get_contract_src(
        &http_origin,
        spender_stacks_addr,
        "caller".to_string(),
        false,
    );
    match err_opt {
        Ok(_) => {
            panic!(
                "Asking for the contract source off the anchored tip for a contract published \
            only in unconfirmed state should error."
            );
        }
        // Expect to get "NoSuchContract" because the function we are attempting to call is in a
        // contract that only exists on unconfirmed state (and we did not set tip).
        Err(err_str) => {
            assert!(err_str.contains("No contract source data found"));
        }
    }

    // Set tip=latest, and ask for the source of the contract defined in the microblock.
    // This should succeeed.
    assert!(get_contract_src(
        &http_origin,
        spender_stacks_addr,
        "caller".to_string(),
        true,
    )
    .is_ok());

    // Mine an anchored block because now we want to have no unconfirmed state.
    next_block_and_wait(&mut btc_regtest_controller, &blocks_processed);

    // Check that the underlying trie for the unconfirmed state does not exist.
    assert!(chainstate.unconfirmed_state.is_some());
    let unconfirmed_state = chainstate.unconfirmed_state.as_mut().unwrap();
    let trie_exists = match unconfirmed_state
        .clarity_inst
        .trie_exists_for_block(&unconfirmed_state.unconfirmed_chain_tip)
    {
        Ok(res) => res,
        Err(e) => {
            panic!("error when determining whether or not trie exists: {:?}", e);
        }
    };
    assert!(!trie_exists);

    // Set tip=latest, and ask for the source of the contract defined in the previous epoch.
    // The underlying MARF trie for the unconfirmed tip does not exist, so the transaction will be
    // validated against the confirmed chain tip instead of the unconfirmed tip. This should be valid.
    assert!(get_contract_src(
        &http_origin,
        spender_stacks_addr,
        "caller".to_string(),
        true,
    )
    .is_ok());
}

#[test]
#[ignore]
fn test_flash_block_skip_tenure() {
    if env::var("BITCOIND_TEST") != Ok("1".into()) {
        return;
    }

    let (mut conf, miner_account) = neon_integration_test_conf();
    conf.miner.microblock_attempt_time_ms = 5_000;
    conf.node.wait_time_for_microblocks = 0;

    let mut btcd_controller = BitcoinCoreController::new(conf.clone());
    btcd_controller
        .start_bitcoind()
        .map_err(|_e| ())
        .expect("Failed starting bitcoind");

    let mut btc_regtest_controller = BitcoinRegtestController::new(conf.clone(), None);
    let http_origin = format!("http://{}", &conf.node.rpc_bind);

    btc_regtest_controller.bootstrap_chain(201);

    eprintln!("Chain bootstrapped...");

    let mut run_loop = neon::RunLoop::new(conf);
    let blocks_processed = run_loop.get_blocks_processed_arc();
    let missed_tenures = run_loop.get_missed_tenures_arc();

    let channel = run_loop.get_coordinator_channel().unwrap();

    thread::spawn(move || run_loop.start(None, 0));

    // give the run loop some time to start up!
    wait_for_runloop(&blocks_processed);

    // first block wakes up the run loop
    next_block_and_wait(&mut btc_regtest_controller, &blocks_processed);

    // first block will hold our VRF registration
    next_block_and_wait(&mut btc_regtest_controller, &blocks_processed);

    // second block will be the first mined Stacks block
    next_block_and_wait(&mut btc_regtest_controller, &blocks_processed);

    // fault injection: force tenures to take too long
    std::env::set_var("STX_TEST_SLOW_TENURE".to_string(), "11000".to_string());

    for i in 0..10 {
        // build one bitcoin block every 10 seconds
        eprintln!("Build bitcoin block +{}", i);
        btc_regtest_controller.build_next_block(1);
        sleep_ms(10000);
    }

    // at least one tenure was skipped
    let num_skipped = missed_tenures.load(Ordering::SeqCst);
    eprintln!("Skipped {} tenures", &num_skipped);
    assert!(num_skipped > 1);

    // let's query the miner's account nonce:

    eprintln!("Miner account: {}", miner_account);

    let account = get_account(&http_origin, &miner_account);
    eprintln!("account = {:?}", &account);
    assert_eq!(account.balance, 0);
    assert_eq!(account.nonce, 2);

    channel.stop_chains_coordinator();
}

#[test]
#[ignore]
fn test_chainwork_first_intervals() {
    let (conf, _) = neon_integration_test_conf();
    let mut btcd_controller = BitcoinCoreController::new(conf.clone());
    btcd_controller
        .start_bitcoind()
        .map_err(|_e| ())
        .expect("Failed starting bitcoind");

    let mut btc_regtest_controller = BitcoinRegtestController::new(conf.clone(), None);

    btc_regtest_controller.bootstrap_chain(2016 * 2 - 1);

    eprintln!("Chain bootstrapped...");

    let mut run_loop = neon::RunLoop::new(conf);
    let blocks_processed = run_loop.get_blocks_processed_arc();

    let channel = run_loop.get_coordinator_channel().unwrap();

    thread::spawn(move || run_loop.start(None, 0));

    // give the run loop some time to start up!
    wait_for_runloop(&blocks_processed);
    channel.stop_chains_coordinator();
}

#[test]
#[ignore]
fn test_chainwork_partial_interval() {
    let (conf, _) = neon_integration_test_conf();
    let mut btcd_controller = BitcoinCoreController::new(conf.clone());
    btcd_controller
        .start_bitcoind()
        .map_err(|_e| ())
        .expect("Failed starting bitcoind");

    let mut btc_regtest_controller = BitcoinRegtestController::new(conf.clone(), None);

    btc_regtest_controller.bootstrap_chain(2016 - 1);

    eprintln!("Chain bootstrapped...");

    let mut run_loop = neon::RunLoop::new(conf);
    let blocks_processed = run_loop.get_blocks_processed_arc();

    let channel = run_loop.get_coordinator_channel().unwrap();

    thread::spawn(move || run_loop.start(None, 0));

    // give the run loop some time to start up!
    wait_for_runloop(&blocks_processed);
    channel.stop_chains_coordinator();
}

#[test]
#[ignore]
fn test_problematic_txs_are_not_stored() {
    if env::var("BITCOIND_TEST") != Ok("1".into()) {
        return;
    }

    let spender_sk_1 = StacksPrivateKey::from_hex(SK_1).unwrap();
    let spender_sk_2 = StacksPrivateKey::from_hex(SK_2).unwrap();
    let spender_sk_3 = StacksPrivateKey::from_hex(SK_3).unwrap();
    let spender_stacks_addr_1 = to_addr(&spender_sk_1);
    let spender_stacks_addr_2 = to_addr(&spender_sk_2);
    let spender_stacks_addr_3 = to_addr(&spender_sk_3);
    let spender_addr_1: PrincipalData = spender_stacks_addr_1.into();
    let spender_addr_2: PrincipalData = spender_stacks_addr_2.into();
    let spender_addr_3: PrincipalData = spender_stacks_addr_3.into();

    let (mut conf, _) = neon_integration_test_conf();

    conf.initial_balances.push(InitialBalance {
        address: spender_addr_1.clone(),
        amount: 1_000_000_000_000,
    });
    conf.initial_balances.push(InitialBalance {
        address: spender_addr_2.clone(),
        amount: 1_000_000_000_000,
    });
    conf.initial_balances.push(InitialBalance {
        address: spender_addr_3.clone(),
        amount: 1_000_000_000_000,
    });

    // force mainnet limits in 2.05 for this test
    conf.burnchain.epochs = Some(vec![
        StacksEpoch {
            epoch_id: StacksEpochId::Epoch20,
            start_height: 0,
            end_height: 1,
            block_limit: BLOCK_LIMIT_MAINNET_20.clone(),
            network_epoch: PEER_VERSION_EPOCH_2_0,
        },
        StacksEpoch {
            epoch_id: StacksEpochId::Epoch2_05,
            start_height: 1,
            end_height: 10_002,
            block_limit: BLOCK_LIMIT_MAINNET_205.clone(),
            network_epoch: PEER_VERSION_EPOCH_2_05,
        },
        StacksEpoch {
            epoch_id: StacksEpochId::Epoch21,
            start_height: 10_002,
            end_height: 9223372036854775807,
            block_limit: BLOCK_LIMIT_MAINNET_21.clone(),
            network_epoch: PEER_VERSION_EPOCH_2_1,
        },
    ]);
    conf.burnchain.pox_2_activation = Some(10_003);

    // take effect immediately
    conf.burnchain.ast_precheck_size_height = Some(0);

    test_observer::spawn();

    conf.events_observers.push(EventObserverConfig {
        endpoint: format!("localhost:{}", test_observer::EVENT_OBSERVER_PORT),
        events_keys: vec![EventKeyType::AnyEvent],
    });

    let mut btcd_controller = BitcoinCoreController::new(conf.clone());

    btcd_controller
        .start_bitcoind()
        .map_err(|_e| ())
        .expect("Failed starting bitcoind");

    let mut btc_regtest_controller = BitcoinRegtestController::new(conf.clone(), None);
    let http_origin = format!("http://{}", &conf.node.rpc_bind);

    // something at the limit of the expression depth (will get mined and processed)
    let edge_repeat_factor = AST_CALL_STACK_DEPTH_BUFFER + (MAX_CALL_STACK_DEPTH as u64) - 1;
    let tx_edge_body_start = "{ a : ".repeat(edge_repeat_factor as usize);
    let tx_edge_body_end = "} ".repeat(edge_repeat_factor as usize);
    let tx_edge_body = format!("{}u1 {}", tx_edge_body_start, tx_edge_body_end);

    let tx_edge = make_contract_publish(
        &spender_sk_1,
        0,
        (tx_edge_body.len() * 100) as u64,
        "test-edge",
        &tx_edge_body,
    );
    let tx_edge_txid = StacksTransaction::consensus_deserialize(&mut &tx_edge[..])
        .unwrap()
        .txid();

    // something just over the limit of the expression depth
    let exceeds_repeat_factor = edge_repeat_factor + 1;
    let tx_exceeds_body_start = "{ a : ".repeat(exceeds_repeat_factor as usize);
    let tx_exceeds_body_end = "} ".repeat(exceeds_repeat_factor as usize);
    let tx_exceeds_body = format!("{}u1 {}", tx_exceeds_body_start, tx_exceeds_body_end);

    let tx_exceeds = make_contract_publish(
        &spender_sk_2,
        0,
        (tx_exceeds_body.len() * 100) as u64,
        "test-exceeds",
        &tx_exceeds_body,
    );
    let tx_exceeds_txid = StacksTransaction::consensus_deserialize(&mut &tx_exceeds[..])
        .unwrap()
        .txid();

    // something stupidly high over the expression depth
    let high_repeat_factor = 128 * 1024;
    let tx_high_body_start = "{ a : ".repeat(high_repeat_factor as usize);
    let tx_high_body_end = "} ".repeat(high_repeat_factor as usize);
    let tx_high_body = format!("{}u1 {}", tx_high_body_start, tx_high_body_end);

    let tx_high = make_contract_publish(
        &spender_sk_3,
        0,
        (tx_high_body.len() * 100) as u64,
        "test-high",
        &tx_high_body,
    );
    let tx_high_txid = StacksTransaction::consensus_deserialize(&mut &tx_high[..])
        .unwrap()
        .txid();

    btc_regtest_controller.bootstrap_chain(201);

    eprintln!("Chain bootstrapped...");

    let mut run_loop = neon::RunLoop::new(conf.clone());
    let blocks_processed = run_loop.get_blocks_processed_arc();
    let channel = run_loop.get_coordinator_channel().unwrap();

    thread::spawn(move || run_loop.start(None, 0));

    // Give the run loop some time to start up!
    wait_for_runloop(&blocks_processed);

    // First block wakes up the run loop.
    next_block_and_wait(&mut btc_regtest_controller, &blocks_processed);

    // Second block will hold our VRF registration.
    next_block_and_wait(&mut btc_regtest_controller, &blocks_processed);

    // Third block will be the first mined Stacks block.
    next_block_and_wait(&mut btc_regtest_controller, &blocks_processed);

    submit_tx(&http_origin, &tx_edge);
    submit_tx(&http_origin, &tx_exceeds);
    submit_tx(&http_origin, &tx_high);

    // only tx_edge should be in the mempool
    assert!(get_unconfirmed_tx(&http_origin, &tx_edge_txid).is_some());
    assert!(get_unconfirmed_tx(&http_origin, &tx_exceeds_txid).is_none());
    assert!(get_unconfirmed_tx(&http_origin, &tx_high_txid).is_none());

    channel.stop_chains_coordinator();
}

fn find_new_files(dirp: &str, prev_files: &HashSet<String>) -> (Vec<String>, HashSet<String>) {
    let dirpp = Path::new(dirp);
    debug!("readdir {}", dirp);
    let cur_files = fs::read_dir(dirp).unwrap();
    let mut new_files = vec![];
    let mut cur_files_set = HashSet::new();
    for cur_file in cur_files.into_iter() {
        let cur_file = cur_file.unwrap();
        let cur_file_fullpath = dirpp.join(cur_file.path()).to_str().unwrap().to_string();
        test_debug!("file in {}: {}", dirp, &cur_file_fullpath);
        cur_files_set.insert(cur_file_fullpath.clone());
        if prev_files.contains(&cur_file_fullpath) {
            test_debug!("already contains {}", &cur_file_fullpath);
            continue;
        }
        test_debug!("new file {}", &cur_file_fullpath);
        new_files.push(cur_file_fullpath);
    }
    debug!(
        "Checked {} for new files; found {} (all: {})",
        dirp,
        new_files.len(),
        cur_files_set.len()
    );
    (new_files, cur_files_set)
}

fn spawn_follower_node(
    initial_conf: &Config,
) -> (
    Config,
    neon::RunLoopCounter,
    PoxSyncWatchdogComms,
    CoordinatorChannels,
) {
    let bootstrap_node_public_key = {
        let keychain = Keychain::default(initial_conf.node.seed.clone());
        let mut pk = keychain.generate_op_signer().get_public_key();
        pk.set_compressed(true);
        pk.to_hex()
    };

    let (mut conf, _) = neon_integration_test_conf();
    conf.node.set_bootstrap_nodes(
        format!(
            "{}@{}",
            &bootstrap_node_public_key, initial_conf.node.p2p_bind
        ),
        conf.burnchain.chain_id,
        conf.burnchain.peer_version,
    );

    conf.events_observers.push(EventObserverConfig {
        endpoint: format!("localhost:{}", test_observer::EVENT_OBSERVER_PORT),
        events_keys: vec![EventKeyType::AnyEvent],
    });

    conf.initial_balances = initial_conf.initial_balances.clone();
    conf.burnchain.epochs = initial_conf.burnchain.epochs.clone();
    conf.burnchain.ast_precheck_size_height =
        initial_conf.burnchain.ast_precheck_size_height.clone();

    conf.connection_options.inv_sync_interval = 3;

    conf.node.always_use_affirmation_maps = false;

    let mut run_loop = neon::RunLoop::new(conf.clone());
    let blocks_processed = run_loop.get_blocks_processed_arc();
    let channel = run_loop.get_coordinator_channel().unwrap();
    let pox_sync = run_loop.get_pox_sync_comms();

    thread::spawn(move || run_loop.start(None, 0));

    // Give the run loop some time to start up!
    wait_for_runloop(&blocks_processed);

    (conf, blocks_processed, pox_sync, channel)
}

// TODO: test in epoch 2.1 with parser_v2
#[test]
#[ignore]
fn test_problematic_blocks_are_not_mined() {
    if env::var("BITCOIND_TEST") != Ok("1".into()) {
        return;
    }

    let bad_blocks_dir = "/tmp/bad-blocks-test_problematic_blocks_are_not_mined";
    if fs::metadata(&bad_blocks_dir).is_ok() {
        fs::remove_dir_all(&bad_blocks_dir).unwrap();
    }
    fs::create_dir_all(&bad_blocks_dir).unwrap();

    std::env::set_var("STACKS_BAD_BLOCKS_DIR", bad_blocks_dir.to_string());

    let spender_sk_1 = StacksPrivateKey::from_hex(SK_1).unwrap();
    let spender_sk_2 = StacksPrivateKey::from_hex(SK_2).unwrap();
    let spender_sk_3 = StacksPrivateKey::from_hex(SK_3).unwrap();
    let spender_stacks_addr_1 = to_addr(&spender_sk_1);
    let spender_stacks_addr_2 = to_addr(&spender_sk_2);
    let spender_stacks_addr_3 = to_addr(&spender_sk_3);
    let spender_addr_1: PrincipalData = spender_stacks_addr_1.into();
    let spender_addr_2: PrincipalData = spender_stacks_addr_2.into();
    let spender_addr_3: PrincipalData = spender_stacks_addr_3.into();

    let (mut conf, _) = neon_integration_test_conf();

    conf.initial_balances.push(InitialBalance {
        address: spender_addr_1.clone(),
        amount: 1_000_000_000_000,
    });
    conf.initial_balances.push(InitialBalance {
        address: spender_addr_2.clone(),
        amount: 1_000_000_000_000,
    });
    conf.initial_balances.push(InitialBalance {
        address: spender_addr_3.clone(),
        amount: 1_000_000_000_000,
    });

    // force mainnet limits in 2.05 for this test
    conf.burnchain.epochs = Some(vec![
        StacksEpoch {
            epoch_id: StacksEpochId::Epoch20,
            start_height: 0,
            end_height: 1,
            block_limit: BLOCK_LIMIT_MAINNET_20.clone(),
            network_epoch: PEER_VERSION_EPOCH_2_0,
        },
        StacksEpoch {
            epoch_id: StacksEpochId::Epoch2_05,
            start_height: 1,
            end_height: 10_002,
            block_limit: BLOCK_LIMIT_MAINNET_205.clone(),
            network_epoch: PEER_VERSION_EPOCH_2_05,
        },
        StacksEpoch {
            epoch_id: StacksEpochId::Epoch21,
            start_height: 10_002,
            end_height: 9223372036854775807,
            block_limit: BLOCK_LIMIT_MAINNET_21.clone(),
            network_epoch: PEER_VERSION_EPOCH_2_1,
        },
    ]);
    conf.burnchain.pox_2_activation = Some(10_003);

    // AST precheck becomes default at burn height
    conf.burnchain.ast_precheck_size_height = Some(210);

    test_observer::spawn();

    conf.events_observers.push(EventObserverConfig {
        endpoint: format!("localhost:{}", test_observer::EVENT_OBSERVER_PORT),
        events_keys: vec![EventKeyType::AnyEvent],
    });

    let mut btcd_controller = BitcoinCoreController::new(conf.clone());
    btcd_controller
        .start_bitcoind()
        .map_err(|_e| ())
        .expect("Failed starting bitcoind");

    let mut btc_regtest_controller = BitcoinRegtestController::new(conf.clone(), None);
    let http_origin = format!("http://{}", &conf.node.rpc_bind);

    // something just over the limit of the expression depth
    let exceeds_repeat_factor = 32;
    let tx_exceeds_body_start = "{ a : ".repeat(exceeds_repeat_factor as usize);
    let tx_exceeds_body_end = "} ".repeat(exceeds_repeat_factor as usize);
    let tx_exceeds_body = format!("{}u1 {}", tx_exceeds_body_start, tx_exceeds_body_end);

    let tx_exceeds = make_contract_publish(
        &spender_sk_2,
        0,
        (tx_exceeds_body.len() * 100) as u64,
        "test-exceeds",
        &tx_exceeds_body,
    );
    let tx_exceeds_txid = StacksTransaction::consensus_deserialize(&mut &tx_exceeds[..])
        .unwrap()
        .txid();

    // something stupidly high over the expression depth
    let high_repeat_factor = 3200;
    let tx_high_body_start = "{ a : ".repeat(high_repeat_factor as usize);
    let tx_high_body_end = "} ".repeat(high_repeat_factor as usize);
    let tx_high_body = format!("{}u1 {}", tx_high_body_start, tx_high_body_end);

    let tx_high = make_contract_publish(
        &spender_sk_3,
        0,
        (tx_high_body.len() * 100) as u64,
        "test-high",
        &tx_high_body,
    );
    let tx_high_txid = StacksTransaction::consensus_deserialize(&mut &tx_high[..])
        .unwrap()
        .txid();

    btc_regtest_controller.bootstrap_chain(201);

    eprintln!("Chain bootstrapped...");

    let mut run_loop = neon::RunLoop::new(conf.clone());
    let blocks_processed = run_loop.get_blocks_processed_arc();
    let channel = run_loop.get_coordinator_channel().unwrap();

    thread::spawn(move || run_loop.start(None, 0));

    // Give the run loop some time to start up!
    wait_for_runloop(&blocks_processed);

    // First block wakes up the run loop.
    next_block_and_wait(&mut btc_regtest_controller, &blocks_processed);

    // Second block will hold our VRF registration.
    next_block_and_wait(&mut btc_regtest_controller, &blocks_processed);

    // Third block will be the first mined Stacks block.
    next_block_and_wait(&mut btc_regtest_controller, &blocks_processed);

    debug!(
        "Submit problematic tx_exceeds transaction {}",
        &tx_exceeds_txid
    );
    std::env::set_var(
        "STACKS_DISABLE_TX_PROBLEMATIC_CHECK".to_string(),
        "1".to_string(),
    );
    submit_tx(&http_origin, &tx_exceeds);
    assert!(get_unconfirmed_tx(&http_origin, &tx_exceeds_txid).is_some());
    std::env::set_var(
        "STACKS_DISABLE_TX_PROBLEMATIC_CHECK".to_string(),
        "0".to_string(),
    );

    let (_, mut cur_files) = find_new_files(bad_blocks_dir, &HashSet::new());
    let old_tip_info = get_chain_info(&conf);
    let mut all_new_files = vec![];

    for _i in 0..5 {
        next_block_and_wait(&mut btc_regtest_controller, &blocks_processed);
        let cur_files_old = cur_files.clone();
        let (mut new_files, cur_files_new) = find_new_files(bad_blocks_dir, &cur_files_old);
        all_new_files.append(&mut new_files);
        cur_files = cur_files_new;
    }

    let tip_info = get_chain_info(&conf);

    // blocks were all processed
    assert_eq!(
        tip_info.stacks_tip_height,
        old_tip_info.stacks_tip_height + 5
    );
    // no blocks considered problematic
    assert_eq!(all_new_files.len(), 0);

    // one block contained tx_exceeds
    let blocks = test_observer::get_blocks();
    let mut found = false;
    for block in blocks {
        let transactions = block.get("transactions").unwrap().as_array().unwrap();
        for tx in transactions.iter() {
            let raw_tx = tx.get("raw_tx").unwrap().as_str().unwrap();
            if raw_tx == "0x00" {
                continue;
            }
            let tx_bytes = hex_bytes(&raw_tx[2..]).unwrap();
            let parsed = StacksTransaction::consensus_deserialize(&mut &tx_bytes[..]).unwrap();
            if let TransactionPayload::SmartContract(..) = &parsed.payload {
                if parsed.txid() == tx_exceeds_txid {
                    found = true;
                    break;
                }
            }
        }
    }

    assert!(found);

    let (tip, cur_ast_rules) = {
        let sortdb = btc_regtest_controller.sortdb_mut();
        let tip = SortitionDB::get_canonical_burn_chain_tip(&sortdb.conn()).unwrap();
        eprintln!("Sort db tip: {}", tip.block_height);
        let cur_ast_rules = SortitionDB::get_ast_rules(sortdb.conn(), tip.block_height).unwrap();
        (tip, cur_ast_rules)
    };

    assert_eq!(cur_ast_rules, ASTRules::Typical);

    // add another bad tx to the mempool
    debug!("Submit problematic tx_high transaction {}", &tx_high_txid);
    std::env::set_var(
        "STACKS_DISABLE_TX_PROBLEMATIC_CHECK".to_string(),
        "1".to_string(),
    );
    submit_tx(&http_origin, &tx_high);
    assert!(get_unconfirmed_tx(&http_origin, &tx_high_txid).is_some());
    std::env::set_var(
        "STACKS_DISABLE_TX_PROBLEMATIC_CHECK".to_string(),
        "0".to_string(),
    );

    btc_regtest_controller.build_next_block(1);

    // wait for runloop to advance
    loop {
        sleep_ms(1_000);
        let sortdb = btc_regtest_controller.sortdb_mut();
        let new_tip = SortitionDB::get_canonical_burn_chain_tip(&sortdb.conn()).unwrap();
        if new_tip.block_height > tip.block_height {
            break;
        }
    }

    let cur_ast_rules = {
        let sortdb = btc_regtest_controller.sortdb_mut();
        let tip = SortitionDB::get_canonical_burn_chain_tip(&sortdb.conn()).unwrap();
        eprintln!("Sort db tip: {}", tip.block_height);
        let cur_ast_rules = SortitionDB::get_ast_rules(sortdb.conn(), tip.block_height).unwrap();
        cur_ast_rules
    };

    // new rules took effect
    assert_eq!(cur_ast_rules, ASTRules::PrecheckSize);

    let (_, mut cur_files) = find_new_files(bad_blocks_dir, &HashSet::new());
    let old_tip_info = get_chain_info(&conf);
    let mut all_new_files = vec![];

    eprintln!("old_tip_info = {:?}", &old_tip_info);

    // mine some blocks, and log problematic blocks
    for _i in 0..6 {
        next_block_and_wait(&mut btc_regtest_controller, &blocks_processed);
        let cur_files_old = cur_files.clone();
        let (mut new_files, cur_files_new) = find_new_files(bad_blocks_dir, &cur_files_old);
        all_new_files.append(&mut new_files);
        cur_files = cur_files_new;
    }

    let tip_info = get_chain_info(&conf);

    // all blocks were processed
    assert!(tip_info.stacks_tip_height >= old_tip_info.stacks_tip_height + 5);
    // none were problematic
    assert_eq!(all_new_files.len(), 0);

    // recently-submitted problematic transactions are not in the mempool
    // (but old ones that were already mined, and thus never considered, could still be present)
    for txid in &[&tx_high_txid] {
        test_debug!("Problematic tx {} should be dropped", txid);
        assert!(get_unconfirmed_tx(&http_origin, txid).is_none());
    }

    // no block contained the tx_high bad transaction, ever
    let blocks = test_observer::get_blocks();
    for block in blocks {
        let transactions = block.get("transactions").unwrap().as_array().unwrap();
        for tx in transactions.iter() {
            let raw_tx = tx.get("raw_tx").unwrap().as_str().unwrap();
            if raw_tx == "0x00" {
                continue;
            }
            let tx_bytes = hex_bytes(&raw_tx[2..]).unwrap();
            let parsed = StacksTransaction::consensus_deserialize(&mut &tx_bytes[..]).unwrap();
            if let TransactionPayload::SmartContract(..) = &parsed.payload {
                assert!(parsed.txid() != tx_high_txid);
            }
        }
    }

    let new_tip_info = get_chain_info(&conf);

    eprintln!("\nBooting follower\n");

    // verify that a follower node that boots up with this node as a bootstrap peer will process
    // all of the blocks available, even if they are problematic, with the checks on.
    let (follower_conf, _, pox_sync_comms, follower_channel) = spawn_follower_node(&conf);

    eprintln!(
        "\nFollower booted on port {},{}\n",
        follower_conf.node.p2p_bind, follower_conf.node.rpc_bind
    );

    let deadline = get_epoch_time_secs() + 300;
    while get_epoch_time_secs() < deadline {
        let follower_tip_info = get_chain_info(&follower_conf);
        if follower_tip_info.stacks_tip_height == new_tip_info.stacks_tip_height {
            break;
        }
        eprintln!(
            "\nFollower is at burn block {} stacks block {}\n",
            follower_tip_info.burn_block_height, follower_tip_info.stacks_tip_height,
        );
        sleep_ms(1000);
    }

    // make sure we aren't just slow -- wait for the follower to do a few download passes
    let num_download_passes = pox_sync_comms.get_download_passes();
    eprintln!(
        "\nFollower has performed {} download passes; wait for {}\n",
        num_download_passes,
        num_download_passes + 5
    );

    while num_download_passes + 5 > pox_sync_comms.get_download_passes() {
        sleep_ms(1000);
        eprintln!(
            "\nFollower has performed {} download passes; wait for {}\n",
            pox_sync_comms.get_download_passes(),
            num_download_passes + 5
        );
    }

    eprintln!(
        "\nFollower has performed {} download passes\n",
        pox_sync_comms.get_download_passes()
    );

    let follower_tip_info = get_chain_info(&follower_conf);
    eprintln!(
        "\nFollower is at burn block {} stacks block {}\n",
        follower_tip_info.burn_block_height, follower_tip_info.stacks_tip_height
    );

    assert_eq!(
        follower_tip_info.stacks_tip_height,
        new_tip_info.stacks_tip_height
    );

    test_observer::clear();
    channel.stop_chains_coordinator();
    follower_channel.stop_chains_coordinator();
}

// TODO: test in epoch 2.1 with parser_v2
#[test]
#[ignore]
fn test_problematic_blocks_are_not_relayed_or_stored() {
    if env::var("BITCOIND_TEST") != Ok("1".into()) {
        return;
    }

    let bad_blocks_dir = "/tmp/bad-blocks-test_problematic_blocks_are_not_relayed_or_stored";
    if fs::metadata(&bad_blocks_dir).is_ok() {
        fs::remove_dir_all(&bad_blocks_dir).unwrap();
    }
    fs::create_dir_all(&bad_blocks_dir).unwrap();

    std::env::set_var("STACKS_BAD_BLOCKS_DIR", bad_blocks_dir.to_string());

    let spender_sk_1 = StacksPrivateKey::from_hex(SK_1).unwrap();
    let spender_sk_2 = StacksPrivateKey::from_hex(SK_2).unwrap();
    let spender_sk_3 = StacksPrivateKey::from_hex(SK_3).unwrap();
    let spender_stacks_addr_1 = to_addr(&spender_sk_1);
    let spender_stacks_addr_2 = to_addr(&spender_sk_2);
    let spender_stacks_addr_3 = to_addr(&spender_sk_3);
    let spender_addr_1: PrincipalData = spender_stacks_addr_1.into();
    let spender_addr_2: PrincipalData = spender_stacks_addr_2.into();
    let spender_addr_3: PrincipalData = spender_stacks_addr_3.into();

    let (mut conf, _) = neon_integration_test_conf();

    conf.initial_balances.push(InitialBalance {
        address: spender_addr_1.clone(),
        amount: 1_000_000_000_000,
    });
    conf.initial_balances.push(InitialBalance {
        address: spender_addr_2.clone(),
        amount: 1_000_000_000_000,
    });
    conf.initial_balances.push(InitialBalance {
        address: spender_addr_3.clone(),
        amount: 1_000_000_000_000,
    });

    // force mainnet limits in 2.05 for this test
    conf.burnchain.epochs = Some(vec![
        StacksEpoch {
            epoch_id: StacksEpochId::Epoch20,
            start_height: 0,
            end_height: 1,
            block_limit: BLOCK_LIMIT_MAINNET_20.clone(),
            network_epoch: PEER_VERSION_EPOCH_2_0,
        },
        StacksEpoch {
            epoch_id: StacksEpochId::Epoch2_05,
            start_height: 1,
            end_height: 10_002,
            block_limit: BLOCK_LIMIT_MAINNET_205.clone(),
            network_epoch: PEER_VERSION_EPOCH_2_05,
        },
        StacksEpoch {
            epoch_id: StacksEpochId::Epoch21,
            start_height: 10_002,
            end_height: 9223372036854775807,
            block_limit: BLOCK_LIMIT_MAINNET_21.clone(),
            network_epoch: PEER_VERSION_EPOCH_2_1,
        },
    ]);
    conf.burnchain.pox_2_activation = Some(10_003);

    // AST precheck becomes default at burn height
    conf.burnchain.ast_precheck_size_height = Some(210);

    test_observer::spawn();

    conf.events_observers.push(EventObserverConfig {
        endpoint: format!("localhost:{}", test_observer::EVENT_OBSERVER_PORT),
        events_keys: vec![EventKeyType::AnyEvent],
    });

    let mut btcd_controller = BitcoinCoreController::new(conf.clone());
    btcd_controller
        .start_bitcoind()
        .map_err(|_e| ())
        .expect("Failed starting bitcoind");

    let mut btc_regtest_controller = BitcoinRegtestController::new(conf.clone(), None);
    let http_origin = format!("http://{}", &conf.node.rpc_bind);

    // something just over the limit of the expression depth
    let exceeds_repeat_factor = 32;
    let tx_exceeds_body_start = "{ a : ".repeat(exceeds_repeat_factor as usize);
    let tx_exceeds_body_end = "} ".repeat(exceeds_repeat_factor as usize);
    let tx_exceeds_body = format!("{}u1 {}", tx_exceeds_body_start, tx_exceeds_body_end);

    let tx_exceeds = make_contract_publish(
        &spender_sk_2,
        0,
        (tx_exceeds_body.len() * 100) as u64,
        "test-exceeds",
        &tx_exceeds_body,
    );
    let tx_exceeds_txid = StacksTransaction::consensus_deserialize(&mut &tx_exceeds[..])
        .unwrap()
        .txid();

    let high_repeat_factor = 70;
    let tx_high_body_start = "{ a : ".repeat(high_repeat_factor as usize);
    let tx_high_body_end = "} ".repeat(high_repeat_factor as usize);
    let tx_high_body = format!("{}u1 {}", tx_high_body_start, tx_high_body_end);

    let tx_high = make_contract_publish(
        &spender_sk_3,
        0,
        (tx_high_body.len() * 100) as u64,
        "test-high",
        &tx_high_body,
    );
    let tx_high_txid = StacksTransaction::consensus_deserialize(&mut &tx_high[..])
        .unwrap()
        .txid();

    btc_regtest_controller.bootstrap_chain(201);

    eprintln!("Chain bootstrapped...");

    let mut run_loop = neon::RunLoop::new(conf.clone());
    let blocks_processed = run_loop.get_blocks_processed_arc();
    let channel = run_loop.get_coordinator_channel().unwrap();

    thread::spawn(move || run_loop.start(None, 0));

    // Give the run loop some time to start up!
    wait_for_runloop(&blocks_processed);

    // First block wakes up the run loop.
    next_block_and_wait(&mut btc_regtest_controller, &blocks_processed);

    // Second block will hold our VRF registration.
    next_block_and_wait(&mut btc_regtest_controller, &blocks_processed);

    // Third block will be the first mined Stacks block.
    next_block_and_wait(&mut btc_regtest_controller, &blocks_processed);

    debug!(
        "Submit problematic tx_exceeds transaction {}",
        &tx_exceeds_txid
    );
    std::env::set_var(
        "STACKS_DISABLE_TX_PROBLEMATIC_CHECK".to_string(),
        "1".to_string(),
    );
    submit_tx(&http_origin, &tx_exceeds);
    assert!(get_unconfirmed_tx(&http_origin, &tx_exceeds_txid).is_some());
    std::env::set_var(
        "STACKS_DISABLE_TX_PROBLEMATIC_CHECK".to_string(),
        "0".to_string(),
    );

    let (_, mut cur_files) = find_new_files(bad_blocks_dir, &HashSet::new());
    let old_tip_info = get_chain_info(&conf);
    let mut all_new_files = vec![];

    for _i in 0..5 {
        next_block_and_wait(&mut btc_regtest_controller, &blocks_processed);
        let cur_files_old = cur_files.clone();
        let (mut new_files, cur_files_new) = find_new_files(bad_blocks_dir, &cur_files_old);
        all_new_files.append(&mut new_files);
        cur_files = cur_files_new;
    }

    let tip_info = get_chain_info(&conf);

    // blocks were all processed
    assert_eq!(
        tip_info.stacks_tip_height,
        old_tip_info.stacks_tip_height + 5
    );
    // no blocks considered problematic
    assert_eq!(all_new_files.len(), 0);

    // one block contained tx_exceeds
    let blocks = test_observer::get_blocks();
    let mut found = false;
    for block in blocks {
        let transactions = block.get("transactions").unwrap().as_array().unwrap();
        for tx in transactions.iter() {
            let raw_tx = tx.get("raw_tx").unwrap().as_str().unwrap();
            if raw_tx == "0x00" {
                continue;
            }
            let tx_bytes = hex_bytes(&raw_tx[2..]).unwrap();
            let parsed = StacksTransaction::consensus_deserialize(&mut &tx_bytes[..]).unwrap();
            if let TransactionPayload::SmartContract(..) = &parsed.payload {
                if parsed.txid() == tx_exceeds_txid {
                    found = true;
                    break;
                }
            }
        }
    }

    assert!(found);

    let (tip, cur_ast_rules) = {
        let sortdb = btc_regtest_controller.sortdb_mut();
        let tip = SortitionDB::get_canonical_burn_chain_tip(&sortdb.conn()).unwrap();
        eprintln!("Sort db tip: {}", tip.block_height);
        let cur_ast_rules = SortitionDB::get_ast_rules(sortdb.conn(), tip.block_height).unwrap();
        (tip, cur_ast_rules)
    };

    assert_eq!(cur_ast_rules, ASTRules::Typical);

    btc_regtest_controller.build_next_block(1);

    // wait for runloop to advance
    loop {
        sleep_ms(1_000);
        let sortdb = btc_regtest_controller.sortdb_mut();
        let new_tip = SortitionDB::get_canonical_burn_chain_tip(&sortdb.conn()).unwrap();
        if new_tip.block_height > tip.block_height {
            break;
        }
    }
    let cur_ast_rules = {
        let sortdb = btc_regtest_controller.sortdb_mut();
        let tip = SortitionDB::get_canonical_burn_chain_tip(&sortdb.conn()).unwrap();
        eprintln!("Sort db tip: {}", tip.block_height);
        let cur_ast_rules = SortitionDB::get_ast_rules(sortdb.conn(), tip.block_height).unwrap();
        cur_ast_rules
    };

    // new rules took effect
    assert_eq!(cur_ast_rules, ASTRules::PrecheckSize);

    // the follower we will soon boot up will start applying the new AST rules at this height.
    // Make it so the miner does *not* follow the rules
    {
        let sortdb = btc_regtest_controller.sortdb_mut();
        let mut tx = sortdb.tx_begin().unwrap();
        SortitionDB::override_ast_rule_height(&mut tx, ASTRules::PrecheckSize, 10_000).unwrap();
        tx.commit().unwrap();
    }
    let cur_ast_rules = {
        let sortdb = btc_regtest_controller.sortdb_mut();
        let tip = SortitionDB::get_canonical_burn_chain_tip(&sortdb.conn()).unwrap();
        eprintln!("Sort db tip: {}", tip.block_height);
        let cur_ast_rules = SortitionDB::get_ast_rules(sortdb.conn(), tip.block_height).unwrap();
        cur_ast_rules
    };

    // we reverted to the old rules (but the follower won't)
    assert_eq!(cur_ast_rules, ASTRules::Typical);

    // add another bad tx to the mempool.
    // because the miner is now non-conformant, it should mine this tx.
    debug!("Submit problematic tx_high transaction {}", &tx_high_txid);
    std::env::set_var(
        "STACKS_DISABLE_TX_PROBLEMATIC_CHECK".to_string(),
        "1".to_string(),
    );
    submit_tx(&http_origin, &tx_high);
    assert!(get_unconfirmed_tx(&http_origin, &tx_high_txid).is_some());
    std::env::set_var(
        "STACKS_DISABLE_TX_PROBLEMATIC_CHECK".to_string(),
        "0".to_string(),
    );

    let (_, mut cur_files) = find_new_files(bad_blocks_dir, &HashSet::new());
    let old_tip_info = get_chain_info(&conf);
    let mut all_new_files = vec![];

    eprintln!("old_tip_info = {:?}", &old_tip_info);

    // mine some blocks, and log problematic blocks
    for _i in 0..6 {
        next_block_and_wait(&mut btc_regtest_controller, &blocks_processed);
        let cur_files_old = cur_files.clone();
        let (mut new_files, cur_files_new) = find_new_files(bad_blocks_dir, &cur_files_old);
        all_new_files.append(&mut new_files);
        cur_files = cur_files_new;

        let cur_ast_rules = {
            let sortdb = btc_regtest_controller.sortdb_mut();
            let tip = SortitionDB::get_canonical_burn_chain_tip(&sortdb.conn()).unwrap();
            let cur_ast_rules =
                SortitionDB::get_ast_rules(sortdb.conn(), tip.block_height).unwrap();
            cur_ast_rules
        };

        // we reverted to the old rules (but the follower won't)
        assert_eq!(cur_ast_rules, ASTRules::Typical);
    }

    let tip_info = get_chain_info(&conf);

    // all blocks were processed
    assert!(tip_info.stacks_tip_height >= old_tip_info.stacks_tip_height + 5);
    // one was problematic -- i.e. the one that included tx_high
    assert_eq!(all_new_files.len(), 1);

    // tx_high got mined by the miner
    let blocks = test_observer::get_blocks();
    let mut bad_block_height = None;
    for block in blocks {
        let transactions = block.get("transactions").unwrap().as_array().unwrap();
        for tx in transactions.iter() {
            let raw_tx = tx.get("raw_tx").unwrap().as_str().unwrap();
            if raw_tx == "0x00" {
                continue;
            }
            let tx_bytes = hex_bytes(&raw_tx[2..]).unwrap();
            let parsed = StacksTransaction::consensus_deserialize(&mut &tx_bytes[..]).unwrap();
            if let TransactionPayload::SmartContract(..) = &parsed.payload {
                if parsed.txid() == tx_high_txid {
                    bad_block_height = Some(block.get("block_height").unwrap().as_u64().unwrap());
                }
            }
        }
    }
    assert!(bad_block_height.is_some());
    let bad_block_height = bad_block_height.unwrap();

    // follower should not process bad_block_height or higher
    let new_tip_info = get_chain_info(&conf);

    eprintln!("\nBooting follower\n");

    // verify that a follower node that boots up with this node as a bootstrap peer will process
    // all of the blocks available, even if they are problematic, with the checks on.
    let (follower_conf, _, pox_sync_comms, follower_channel) = spawn_follower_node(&conf);

    eprintln!(
        "\nFollower booted on port {},{}\n",
        follower_conf.node.p2p_bind, follower_conf.node.rpc_bind
    );

    let deadline = get_epoch_time_secs() + 300;
    while get_epoch_time_secs() < deadline {
        let follower_tip_info = get_chain_info(&follower_conf);
        if follower_tip_info.stacks_tip_height == new_tip_info.stacks_tip_height
            || follower_tip_info.stacks_tip_height + 1 == bad_block_height
        {
            break;
        }
        eprintln!(
            "\nFollower is at burn block {} stacks block {} (bad_block is {})\n",
            follower_tip_info.burn_block_height,
            follower_tip_info.stacks_tip_height,
            bad_block_height
        );
        sleep_ms(1000);
    }

    // make sure we aren't just slow -- wait for the follower to do a few download passes
    let num_download_passes = pox_sync_comms.get_download_passes();
    eprintln!(
        "\nFollower has performed {} download passes; wait for {}\n",
        num_download_passes,
        num_download_passes + 5
    );

    while num_download_passes + 5 > pox_sync_comms.get_download_passes() {
        sleep_ms(1000);
        eprintln!(
            "\nFollower has performed {} download passes; wait for {}\n",
            pox_sync_comms.get_download_passes(),
            num_download_passes + 5
        );
    }

    eprintln!(
        "\nFollower has performed {} download passes\n",
        pox_sync_comms.get_download_passes()
    );

    let follower_tip_info = get_chain_info(&follower_conf);
    eprintln!(
        "\nFollower is at burn block {} stacks block {} (bad block is {})\n",
        follower_tip_info.burn_block_height, follower_tip_info.stacks_tip_height, bad_block_height
    );

    // follower rejects the bad block
    assert_eq!(follower_tip_info.stacks_tip_height, bad_block_height - 1);

    test_observer::clear();
    channel.stop_chains_coordinator();
    follower_channel.stop_chains_coordinator();
}

// TODO: test in epoch 2.1 with parser_v2
#[test]
#[ignore]
fn test_problematic_microblocks_are_not_mined() {
    if env::var("BITCOIND_TEST") != Ok("1".into()) {
        return;
    }

    let bad_blocks_dir = "/tmp/bad-blocks-test_problematic_microblocks_are_not_mined";
    if fs::metadata(&bad_blocks_dir).is_ok() {
        fs::remove_dir_all(&bad_blocks_dir).unwrap();
    }
    fs::create_dir_all(&bad_blocks_dir).unwrap();

    std::env::set_var("STACKS_BAD_BLOCKS_DIR", bad_blocks_dir.to_string());

    let spender_sk_1 = StacksPrivateKey::from_hex(SK_1).unwrap();
    let spender_sk_2 = StacksPrivateKey::from_hex(SK_2).unwrap();
    let spender_sk_3 = StacksPrivateKey::from_hex(SK_3).unwrap();
    let spender_stacks_addr_1 = to_addr(&spender_sk_1);
    let spender_stacks_addr_2 = to_addr(&spender_sk_2);
    let spender_stacks_addr_3 = to_addr(&spender_sk_3);
    let spender_addr_1: PrincipalData = spender_stacks_addr_1.into();
    let spender_addr_2: PrincipalData = spender_stacks_addr_2.into();
    let spender_addr_3: PrincipalData = spender_stacks_addr_3.into();

    let (mut conf, _) = neon_integration_test_conf();

    conf.initial_balances.push(InitialBalance {
        address: spender_addr_1.clone(),
        amount: 1_000_000_000_000,
    });
    conf.initial_balances.push(InitialBalance {
        address: spender_addr_2.clone(),
        amount: 1_000_000_000_000,
    });
    conf.initial_balances.push(InitialBalance {
        address: spender_addr_3.clone(),
        amount: 1_000_000_000_000,
    });

    // force mainnet limits in 2.05 for this test
    conf.burnchain.epochs = Some(vec![
        StacksEpoch {
            epoch_id: StacksEpochId::Epoch20,
            start_height: 0,
            end_height: 1,
            block_limit: BLOCK_LIMIT_MAINNET_20.clone(),
            network_epoch: PEER_VERSION_EPOCH_2_0,
        },
        StacksEpoch {
            epoch_id: StacksEpochId::Epoch2_05,
            start_height: 1,
            end_height: 10_002,
            block_limit: BLOCK_LIMIT_MAINNET_205.clone(),
            network_epoch: PEER_VERSION_EPOCH_2_05,
        },
        StacksEpoch {
            epoch_id: StacksEpochId::Epoch21,
            start_height: 10_002,
            end_height: 9223372036854775807,
            block_limit: BLOCK_LIMIT_MAINNET_21.clone(),
            network_epoch: PEER_VERSION_EPOCH_2_1,
        },
    ]);
    conf.burnchain.pox_2_activation = Some(10_003);

    // AST precheck becomes default at burn height
    conf.burnchain.ast_precheck_size_height = Some(210);

    // mine microblocks
    conf.node.mine_microblocks = true;
    conf.node.microblock_frequency = 1_000;
    conf.miner.microblock_attempt_time_ms = 1_000;
    conf.node.wait_time_for_microblocks = 0;

    test_observer::spawn();

    conf.events_observers.push(EventObserverConfig {
        endpoint: format!("localhost:{}", test_observer::EVENT_OBSERVER_PORT),
        events_keys: vec![EventKeyType::AnyEvent],
    });

    let mut btcd_controller = BitcoinCoreController::new(conf.clone());
    btcd_controller
        .start_bitcoind()
        .map_err(|_e| ())
        .expect("Failed starting bitcoind");

    let mut btc_regtest_controller = BitcoinRegtestController::new(conf.clone(), None);
    let http_origin = format!("http://{}", &conf.node.rpc_bind);

    // something just over the limit of the expression depth
    let exceeds_repeat_factor = 32;
    let tx_exceeds_body_start = "{ a : ".repeat(exceeds_repeat_factor as usize);
    let tx_exceeds_body_end = "} ".repeat(exceeds_repeat_factor as usize);
    let tx_exceeds_body = format!("{}u1 {}", tx_exceeds_body_start, tx_exceeds_body_end);

    let tx_exceeds = make_contract_publish_microblock_only(
        &spender_sk_2,
        0,
        (tx_exceeds_body.len() * 100) as u64,
        "test-exceeds",
        &tx_exceeds_body,
    );
    let tx_exceeds_txid = StacksTransaction::consensus_deserialize(&mut &tx_exceeds[..])
        .unwrap()
        .txid();

    // something stupidly high over the expression depth
    let high_repeat_factor =
        (AST_CALL_STACK_DEPTH_BUFFER as u64) + (MAX_CALL_STACK_DEPTH as u64) + 1;
    let tx_high_body_start = "{ a : ".repeat(high_repeat_factor as usize);
    let tx_high_body_end = "} ".repeat(high_repeat_factor as usize);
    let tx_high_body = format!("{}u1 {}", tx_high_body_start, tx_high_body_end);

    let tx_high = make_contract_publish_microblock_only(
        &spender_sk_3,
        0,
        (tx_high_body.len() * 100) as u64,
        "test-high",
        &tx_high_body,
    );
    let tx_high_txid = StacksTransaction::consensus_deserialize(&mut &tx_high[..])
        .unwrap()
        .txid();

    btc_regtest_controller.bootstrap_chain(201);

    eprintln!("Chain bootstrapped...");

    let mut run_loop = neon::RunLoop::new(conf.clone());
    let blocks_processed = run_loop.get_blocks_processed_arc();
    let channel = run_loop.get_coordinator_channel().unwrap();

    thread::spawn(move || run_loop.start(None, 0));

    // Give the run loop some time to start up!
    wait_for_runloop(&blocks_processed);

    // First block wakes up the run loop.
    next_block_and_wait(&mut btc_regtest_controller, &blocks_processed);

    // Second block will hold our VRF registration.
    next_block_and_wait(&mut btc_regtest_controller, &blocks_processed);

    // Third block will be the first mined Stacks block.
    next_block_and_wait(&mut btc_regtest_controller, &blocks_processed);

    info!(
        "Submit problematic tx_exceeds transaction {}",
        &tx_exceeds_txid
    );
    std::env::set_var(
        "STACKS_DISABLE_TX_PROBLEMATIC_CHECK".to_string(),
        "1".to_string(),
    );
    submit_tx(&http_origin, &tx_exceeds);
    assert!(get_unconfirmed_tx(&http_origin, &tx_exceeds_txid).is_some());
    std::env::set_var(
        "STACKS_DISABLE_TX_PROBLEMATIC_CHECK".to_string(),
        "0".to_string(),
    );
    info!(
        "Submitted problematic tx_exceeds transaction {}",
        &tx_exceeds_txid
    );

    let (_, mut cur_files) = find_new_files(bad_blocks_dir, &HashSet::new());
    let old_tip_info = get_chain_info(&conf);
    let mut all_new_files = vec![];

    for _i in 0..5 {
        next_block_and_wait(&mut btc_regtest_controller, &blocks_processed);
        let cur_files_old = cur_files.clone();
        let (mut new_files, cur_files_new) = find_new_files(bad_blocks_dir, &cur_files_old);
        all_new_files.append(&mut new_files);
        cur_files = cur_files_new;

        // give the microblock miner a chance
        sleep_ms(5_000);
    }

    let tip_info = get_chain_info(&conf);

    // microblocks and blocks were all processed
    assert_eq!(
        tip_info.stacks_tip_height,
        old_tip_info.stacks_tip_height + 5
    );
    // no microblocks considered problematic
    assert_eq!(all_new_files.len(), 0);

    // one microblock contained tx_exceeds
    let microblocks = test_observer::get_microblocks();
    let mut found = false;
    for microblock in microblocks {
        let transactions = microblock.get("transactions").unwrap().as_array().unwrap();
        for tx in transactions.iter() {
            let raw_tx = tx.get("raw_tx").unwrap().as_str().unwrap();
            if raw_tx == "0x00" {
                continue;
            }
            let tx_bytes = hex_bytes(&raw_tx[2..]).unwrap();
            let parsed = StacksTransaction::consensus_deserialize(&mut &tx_bytes[..]).unwrap();
            if let TransactionPayload::SmartContract(..) = &parsed.payload {
                if parsed.txid() == tx_exceeds_txid {
                    found = true;
                    break;
                }
            }
        }
    }

    assert!(found);

    let (tip, cur_ast_rules) = {
        let sortdb = btc_regtest_controller.sortdb_mut();
        let tip = SortitionDB::get_canonical_burn_chain_tip(&sortdb.conn()).unwrap();
        eprintln!("Sort db tip: {}", tip.block_height);
        let cur_ast_rules = SortitionDB::get_ast_rules(sortdb.conn(), tip.block_height).unwrap();
        (tip, cur_ast_rules)
    };

    assert_eq!(cur_ast_rules, ASTRules::Typical);

    // add another bad tx to the mempool
    info!("Submit problematic tx_high transaction {}", &tx_high_txid);
    std::env::set_var(
        "STACKS_DISABLE_TX_PROBLEMATIC_CHECK".to_string(),
        "1".to_string(),
    );
    submit_tx(&http_origin, &tx_high);
    assert!(get_unconfirmed_tx(&http_origin, &tx_high_txid).is_some());
    std::env::set_var(
        "STACKS_DISABLE_TX_PROBLEMATIC_CHECK".to_string(),
        "0".to_string(),
    );
    info!(
        "Submitted problematic tx_high transaction {}",
        &tx_high_txid
    );

    btc_regtest_controller.build_next_block(1);
    info!(
        "Mined block after submitting problematic tx_high transaction {}",
        &tx_high_txid
    );

    // wait for runloop to advance
    loop {
        sleep_ms(1_000);
        let sortdb = btc_regtest_controller.sortdb_mut();
        let new_tip = SortitionDB::get_canonical_burn_chain_tip(&sortdb.conn()).unwrap();
        if new_tip.block_height > tip.block_height {
            break;
        }
    }
    let cur_ast_rules = {
        let sortdb = btc_regtest_controller.sortdb_mut();
        let tip = SortitionDB::get_canonical_burn_chain_tip(&sortdb.conn()).unwrap();
        eprintln!("Sort db tip: {}", tip.block_height);
        let cur_ast_rules = SortitionDB::get_ast_rules(sortdb.conn(), tip.block_height).unwrap();
        cur_ast_rules
    };

    // new rules took effect
    assert_eq!(cur_ast_rules, ASTRules::PrecheckSize);

    let (_, mut cur_files) = find_new_files(bad_blocks_dir, &HashSet::new());
    let old_tip_info = get_chain_info(&conf);
    let mut all_new_files = vec![];

    eprintln!("old_tip_info = {:?}", &old_tip_info);

    // mine some microblocks, and log problematic microblocks
    for _i in 0..6 {
        next_block_and_wait(&mut btc_regtest_controller, &blocks_processed);
        let cur_files_old = cur_files.clone();
        let (mut new_files, cur_files_new) = find_new_files(bad_blocks_dir, &cur_files_old);
        all_new_files.append(&mut new_files);
        cur_files = cur_files_new;
    }

    let tip_info = get_chain_info(&conf);

    // all microblocks were processed
    assert!(tip_info.stacks_tip_height >= old_tip_info.stacks_tip_height + 5);
    // none were problematic
    assert_eq!(all_new_files.len(), 0);

    // recently-submitted problematic transactions are not in the mempool
    // (but old ones that were already mined, and thus never considered, could still be present)
    for txid in &[&tx_high_txid] {
        test_debug!("Problematic tx {} should be dropped", txid);
        assert!(get_unconfirmed_tx(&http_origin, txid).is_none());
    }

    // no microblock contained the tx_high bad transaction, ever
    let microblocks = test_observer::get_microblocks();
    for microblock in microblocks {
        let transactions = microblock.get("transactions").unwrap().as_array().unwrap();
        for tx in transactions.iter() {
            let raw_tx = tx.get("raw_tx").unwrap().as_str().unwrap();
            if raw_tx == "0x00" {
                continue;
            }
            let tx_bytes = hex_bytes(&raw_tx[2..]).unwrap();
            let parsed = StacksTransaction::consensus_deserialize(&mut &tx_bytes[..]).unwrap();
            if let TransactionPayload::SmartContract(..) = &parsed.payload {
                assert!(parsed.txid() != tx_high_txid);
            }
        }
    }

    let new_tip_info = get_chain_info(&conf);

    eprintln!("\nBooting follower\n");

    // verify that a follower node that boots up with this node as a bootstrap peer will process
    // all of the blocks available, even if they are problematic, with the checks on.
    let (follower_conf, _, pox_sync_comms, follower_channel) = spawn_follower_node(&conf);

    eprintln!(
        "\nFollower booted on port {},{}\n",
        follower_conf.node.p2p_bind, follower_conf.node.rpc_bind
    );

    let deadline = get_epoch_time_secs() + 300;
    while get_epoch_time_secs() < deadline {
        let follower_tip_info = get_chain_info(&follower_conf);
        if follower_tip_info.stacks_tip_height == new_tip_info.stacks_tip_height {
            break;
        }
        eprintln!(
            "\nFollower is at burn block {} stacks block {}\n",
            follower_tip_info.burn_block_height, follower_tip_info.stacks_tip_height,
        );
        sleep_ms(1000);
    }

    // make sure we aren't just slow -- wait for the follower to do a few download passes
    let num_download_passes = pox_sync_comms.get_download_passes();
    eprintln!(
        "\nFollower has performed {} download passes; wait for {}\n",
        num_download_passes,
        num_download_passes + 5
    );

    while num_download_passes + 5 > pox_sync_comms.get_download_passes() {
        sleep_ms(1000);
        eprintln!(
            "\nFollower has performed {} download passes; wait for {}\n",
            pox_sync_comms.get_download_passes(),
            num_download_passes + 5
        );
    }

    eprintln!(
        "\nFollower has performed {} download passes\n",
        pox_sync_comms.get_download_passes()
    );

    let follower_tip_info = get_chain_info(&follower_conf);
    eprintln!(
        "\nFollower is at burn block {} stacks block {}\n",
        follower_tip_info.burn_block_height, follower_tip_info.stacks_tip_height
    );

    assert_eq!(
        follower_tip_info.stacks_tip_height,
        new_tip_info.stacks_tip_height
    );

    test_observer::clear();
    channel.stop_chains_coordinator();
    follower_channel.stop_chains_coordinator();
}

// TODO: test in epoch 2.1 with parser_v2
#[test]
#[ignore]
fn test_problematic_microblocks_are_not_relayed_or_stored() {
    if env::var("BITCOIND_TEST") != Ok("1".into()) {
        return;
    }

    let bad_blocks_dir = "/tmp/bad-blocks-test_problematic_microblocks_are_not_relayed_or_stored";
    if fs::metadata(&bad_blocks_dir).is_ok() {
        fs::remove_dir_all(&bad_blocks_dir).unwrap();
    }
    fs::create_dir_all(&bad_blocks_dir).unwrap();

    std::env::set_var("STACKS_BAD_BLOCKS_DIR", bad_blocks_dir.to_string());

    let spender_sk_1 = StacksPrivateKey::from_hex(SK_1).unwrap();
    let spender_sk_2 = StacksPrivateKey::from_hex(SK_2).unwrap();
    let spender_sk_3 = StacksPrivateKey::from_hex(SK_3).unwrap();
    let spender_stacks_addr_1 = to_addr(&spender_sk_1);
    let spender_stacks_addr_2 = to_addr(&spender_sk_2);
    let spender_stacks_addr_3 = to_addr(&spender_sk_3);
    let spender_addr_1: PrincipalData = spender_stacks_addr_1.into();
    let spender_addr_2: PrincipalData = spender_stacks_addr_2.into();
    let spender_addr_3: PrincipalData = spender_stacks_addr_3.into();

    let (mut conf, _) = neon_integration_test_conf();

    conf.initial_balances.push(InitialBalance {
        address: spender_addr_1.clone(),
        amount: 1_000_000_000_000,
    });
    conf.initial_balances.push(InitialBalance {
        address: spender_addr_2.clone(),
        amount: 1_000_000_000_000,
    });
    conf.initial_balances.push(InitialBalance {
        address: spender_addr_3.clone(),
        amount: 1_000_000_000_000,
    });

    // force mainnet limits in 2.05 for this test
    conf.burnchain.epochs = Some(vec![
        StacksEpoch {
            epoch_id: StacksEpochId::Epoch20,
            start_height: 0,
            end_height: 1,
            block_limit: BLOCK_LIMIT_MAINNET_20.clone(),
            network_epoch: PEER_VERSION_EPOCH_2_0,
        },
        StacksEpoch {
            epoch_id: StacksEpochId::Epoch2_05,
            start_height: 1,
            end_height: 10_002,
            block_limit: BLOCK_LIMIT_MAINNET_205.clone(),
            network_epoch: PEER_VERSION_EPOCH_2_05,
        },
        StacksEpoch {
            epoch_id: StacksEpochId::Epoch21,
            start_height: 10_002,
            end_height: 9223372036854775807,
            block_limit: BLOCK_LIMIT_MAINNET_21.clone(),
            network_epoch: PEER_VERSION_EPOCH_2_1,
        },
    ]);
    conf.burnchain.pox_2_activation = Some(10_003);

    // AST precheck becomes default at burn height
    conf.burnchain.ast_precheck_size_height = Some(210);

    // mine microblocks
    conf.node.mine_microblocks = true;
    conf.node.microblock_frequency = 1_000;
    conf.miner.microblock_attempt_time_ms = 1_000;
    conf.node.wait_time_for_microblocks = 0;

    conf.connection_options.inv_sync_interval = 3;

    test_observer::spawn();

    conf.events_observers.push(EventObserverConfig {
        endpoint: format!("localhost:{}", test_observer::EVENT_OBSERVER_PORT),
        events_keys: vec![EventKeyType::AnyEvent],
    });

    let mut btcd_controller = BitcoinCoreController::new(conf.clone());
    btcd_controller
        .start_bitcoind()
        .map_err(|_e| ())
        .expect("Failed starting bitcoind");

    let mut btc_regtest_controller = BitcoinRegtestController::new(conf.clone(), None);
    let http_origin = format!("http://{}", &conf.node.rpc_bind);

    // something just over the limit of the expression depth
    let exceeds_repeat_factor = 32;
    let tx_exceeds_body_start = "{ a : ".repeat(exceeds_repeat_factor as usize);
    let tx_exceeds_body_end = "} ".repeat(exceeds_repeat_factor as usize);
    let tx_exceeds_body = format!("{}u1 {}", tx_exceeds_body_start, tx_exceeds_body_end);

    let tx_exceeds = make_contract_publish_microblock_only(
        &spender_sk_2,
        0,
        (tx_exceeds_body.len() * 100) as u64,
        "test-exceeds",
        &tx_exceeds_body,
    );
    let tx_exceeds_txid = StacksTransaction::consensus_deserialize(&mut &tx_exceeds[..])
        .unwrap()
        .txid();

    // greatly exceeds AST depth, but is still mineable without a stack overflow
    let high_repeat_factor =
        (AST_CALL_STACK_DEPTH_BUFFER as u64) + (MAX_CALL_STACK_DEPTH as u64) + 1;
    let tx_high_body_start = "{ a : ".repeat(high_repeat_factor as usize);
    let tx_high_body_end = "} ".repeat(high_repeat_factor as usize);
    let tx_high_body = format!("{}u1 {}", tx_high_body_start, tx_high_body_end);

    let tx_high = make_contract_publish_microblock_only(
        &spender_sk_3,
        0,
        (tx_high_body.len() * 100) as u64,
        "test-high",
        &tx_high_body,
    );
    let tx_high_txid = StacksTransaction::consensus_deserialize(&mut &tx_high[..])
        .unwrap()
        .txid();

    btc_regtest_controller.bootstrap_chain(201);

    eprintln!("Chain bootstrapped...");

    let mut run_loop = neon::RunLoop::new(conf.clone());
    let blocks_processed = run_loop.get_blocks_processed_arc();
    let channel = run_loop.get_coordinator_channel().unwrap();

    thread::spawn(move || run_loop.start(None, 0));

    // Give the run loop some time to start up!
    wait_for_runloop(&blocks_processed);

    // First block wakes up the run loop.
    next_block_and_wait(&mut btc_regtest_controller, &blocks_processed);

    // Second block will hold our VRF registration.
    next_block_and_wait(&mut btc_regtest_controller, &blocks_processed);

    // Third block will be the first mined Stacks block.
    next_block_and_wait(&mut btc_regtest_controller, &blocks_processed);

    debug!(
        "Submit problematic tx_exceeds transaction {}",
        &tx_exceeds_txid
    );
    std::env::set_var(
        "STACKS_DISABLE_TX_PROBLEMATIC_CHECK".to_string(),
        "1".to_string(),
    );
    submit_tx(&http_origin, &tx_exceeds);
    assert!(get_unconfirmed_tx(&http_origin, &tx_exceeds_txid).is_some());
    std::env::set_var(
        "STACKS_DISABLE_TX_PROBLEMATIC_CHECK".to_string(),
        "0".to_string(),
    );

    let (_, mut cur_files) = find_new_files(bad_blocks_dir, &HashSet::new());
    let old_tip_info = get_chain_info(&conf);
    let mut all_new_files = vec![];

    for _i in 0..5 {
        next_block_and_wait(&mut btc_regtest_controller, &blocks_processed);
        let cur_files_old = cur_files.clone();
        let (mut new_files, cur_files_new) = find_new_files(bad_blocks_dir, &cur_files_old);
        all_new_files.append(&mut new_files);
        cur_files = cur_files_new;

        // give the microblock miner a chance
        sleep_ms(5_000);
    }

    let tip_info = get_chain_info(&conf);

    // microblocks were all processed
    assert_eq!(
        tip_info.stacks_tip_height,
        old_tip_info.stacks_tip_height + 5
    );
    // no microblocks considered problematic
    assert_eq!(all_new_files.len(), 0);

    // one microblock contained tx_exceeds
    let microblocks = test_observer::get_microblocks();
    let mut found = false;
    for microblock in microblocks {
        let transactions = microblock.get("transactions").unwrap().as_array().unwrap();
        for tx in transactions.iter() {
            let raw_tx = tx.get("raw_tx").unwrap().as_str().unwrap();
            if raw_tx == "0x00" {
                continue;
            }
            let tx_bytes = hex_bytes(&raw_tx[2..]).unwrap();
            let parsed = StacksTransaction::consensus_deserialize(&mut &tx_bytes[..]).unwrap();
            if let TransactionPayload::SmartContract(..) = &parsed.payload {
                if parsed.txid() == tx_exceeds_txid {
                    found = true;
                    break;
                }
            }
        }
    }

    assert!(found);

    let (tip, cur_ast_rules) = {
        let sortdb = btc_regtest_controller.sortdb_mut();
        let tip = SortitionDB::get_canonical_burn_chain_tip(&sortdb.conn()).unwrap();
        eprintln!("Sort db tip: {}", tip.block_height);
        let cur_ast_rules = SortitionDB::get_ast_rules(sortdb.conn(), tip.block_height).unwrap();
        (tip, cur_ast_rules)
    };

    assert_eq!(cur_ast_rules, ASTRules::Typical);

    btc_regtest_controller.build_next_block(1);

    // wait for runloop to advance
    loop {
        sleep_ms(1_000);
        let sortdb = btc_regtest_controller.sortdb_mut();
        let new_tip = SortitionDB::get_canonical_burn_chain_tip(&sortdb.conn()).unwrap();
        if new_tip.block_height > tip.block_height {
            break;
        }
    }
    let cur_ast_rules = {
        let sortdb = btc_regtest_controller.sortdb_mut();
        let tip = SortitionDB::get_canonical_burn_chain_tip(&sortdb.conn()).unwrap();
        eprintln!("Sort db tip: {}", tip.block_height);
        let cur_ast_rules = SortitionDB::get_ast_rules(sortdb.conn(), tip.block_height).unwrap();
        cur_ast_rules
    };

    // new rules took effect
    assert_eq!(cur_ast_rules, ASTRules::PrecheckSize);

    // the follower we will soon boot up will start applying the new AST rules at this height.
    // Make it so the miner does *not* follow the rules
    {
        let sortdb = btc_regtest_controller.sortdb_mut();
        let mut tx = sortdb.tx_begin().unwrap();
        SortitionDB::override_ast_rule_height(&mut tx, ASTRules::PrecheckSize, 10_000).unwrap();
        tx.commit().unwrap();
    }
    let cur_ast_rules = {
        let sortdb = btc_regtest_controller.sortdb_mut();
        let tip = SortitionDB::get_canonical_burn_chain_tip(&sortdb.conn()).unwrap();
        eprintln!("Sort db tip: {}", tip.block_height);
        let cur_ast_rules = SortitionDB::get_ast_rules(sortdb.conn(), tip.block_height).unwrap();
        cur_ast_rules
    };

    // we reverted to the old rules (but the follower won't)
    assert_eq!(cur_ast_rules, ASTRules::Typical);

    // add another bad tx to the mempool.
    // because the miner is now non-conformant, it should mine this tx.
    debug!("Submit problematic tx_high transaction {}", &tx_high_txid);

    std::env::set_var(
        "STACKS_DISABLE_TX_PROBLEMATIC_CHECK".to_string(),
        "1".to_string(),
    );
    submit_tx(&http_origin, &tx_high);
    assert!(get_unconfirmed_tx(&http_origin, &tx_high_txid).is_some());
    std::env::set_var(
        "STACKS_DISABLE_TX_PROBLEMATIC_CHECK".to_string(),
        "0".to_string(),
    );

    let (_, mut cur_files) = find_new_files(bad_blocks_dir, &HashSet::new());
    let old_tip_info = get_chain_info(&conf);
    let mut all_new_files = vec![];

    eprintln!("old_tip_info = {:?}", &old_tip_info);

    // mine some blocks, and log problematic microblocks
    for _i in 0..6 {
        next_block_and_wait(&mut btc_regtest_controller, &blocks_processed);
        let cur_files_old = cur_files.clone();
        let (mut new_files, cur_files_new) = find_new_files(bad_blocks_dir, &cur_files_old);
        all_new_files.append(&mut new_files);
        cur_files = cur_files_new;

        let cur_ast_rules = {
            let sortdb = btc_regtest_controller.sortdb_mut();
            let tip = SortitionDB::get_canonical_burn_chain_tip(&sortdb.conn()).unwrap();
            let cur_ast_rules =
                SortitionDB::get_ast_rules(sortdb.conn(), tip.block_height).unwrap();
            cur_ast_rules
        };

        // we reverted to the old rules (but the follower won't)
        assert_eq!(cur_ast_rules, ASTRules::Typical);

        // give the microblock miner a chance
        sleep_ms(5_000);
    }

    let tip_info = get_chain_info(&conf);

    // all microblocks were processed
    assert!(tip_info.stacks_tip_height >= old_tip_info.stacks_tip_height + 5);
    // at least one was problematic.
    // the miner might make multiple microblocks (only some of which are confirmed), so also check
    // the event observer to see that we actually picked up tx_high
    assert!(all_new_files.len() >= 1);

    // tx_high got mined by the miner
    let microblocks = test_observer::get_microblocks();
    let mut bad_block_id = None;
    for microblock in microblocks {
        let transactions = microblock.get("transactions").unwrap().as_array().unwrap();
        for tx in transactions.iter() {
            let raw_tx = tx.get("raw_tx").unwrap().as_str().unwrap();
            if raw_tx == "0x00" {
                continue;
            }
            let tx_bytes = hex_bytes(&raw_tx[2..]).unwrap();
            let parsed = StacksTransaction::consensus_deserialize(&mut &tx_bytes[..]).unwrap();
            if let TransactionPayload::SmartContract(..) = &parsed.payload {
                if parsed.txid() == tx_high_txid {
                    bad_block_id = {
                        let parts: Vec<_> = microblock
                            .get("parent_index_block_hash")
                            .unwrap()
                            .as_str()
                            .unwrap()
                            .split("0x")
                            .collect();
                        let bad_block_id_hex = parts[1];
                        debug!("bad_block_id_hex = '{}'", &bad_block_id_hex);
                        Some(StacksBlockId::from_hex(&bad_block_id_hex).unwrap())
                    };
                }
            }
        }
    }
    assert!(bad_block_id.is_some());
    let bad_block_id = bad_block_id.unwrap();
    let bad_block = get_block(&http_origin, &bad_block_id).unwrap();
    let bad_block_height = bad_block.header.total_work.work;

    // follower should not process bad_block_height or higher
    let new_tip_info = get_chain_info(&conf);

    eprintln!("\nBooting follower\n");

    // verify that a follower node that boots up with this node as a bootstrap peer will process
    // all of the blocks available, even if they are problematic, with the checks on.
    let (follower_conf, _, pox_sync_comms, follower_channel) = spawn_follower_node(&conf);

    eprintln!(
        "\nFollower booted on port {},{}\n",
        follower_conf.node.p2p_bind, follower_conf.node.rpc_bind
    );

    let deadline = get_epoch_time_secs() + 300;
    while get_epoch_time_secs() < deadline {
        let follower_tip_info = get_chain_info(&follower_conf);
        if follower_tip_info.stacks_tip_height == new_tip_info.stacks_tip_height
            || follower_tip_info.stacks_tip_height == bad_block_height
        {
            break;
        }
        eprintln!(
            "\nFollower is at burn block {} stacks block {} (bad_block is {})\n",
            follower_tip_info.burn_block_height,
            follower_tip_info.stacks_tip_height,
            bad_block_height
        );
        sleep_ms(1000);
    }

    // make sure we aren't just slow -- wait for the follower to do a few download passes
    let num_download_passes = pox_sync_comms.get_download_passes();
    eprintln!(
        "\nFollower has performed {} download passes; wait for {}\n",
        num_download_passes,
        num_download_passes + 5
    );

    while num_download_passes + 5 > pox_sync_comms.get_download_passes() {
        sleep_ms(1000);
        eprintln!(
            "\nFollower has performed {} download passes; wait for {}\n",
            pox_sync_comms.get_download_passes(),
            num_download_passes + 5
        );
    }

    eprintln!(
        "\nFollower has performed {} download passes\n",
        pox_sync_comms.get_download_passes()
    );

    let follower_tip_info = get_chain_info(&follower_conf);
    eprintln!(
        "\nFollower is at burn block {} stacks block {} (bad block is {})\n",
        follower_tip_info.burn_block_height, follower_tip_info.stacks_tip_height, bad_block_height
    );

    // follower rejects the bad microblock -- can't append subsequent blocks
    assert_eq!(follower_tip_info.stacks_tip_height, bad_block_height);

    test_observer::clear();
    channel.stop_chains_coordinator();
    follower_channel.stop_chains_coordinator();
}

/// Verify that we push all boot receipts even before bootstrapping
#[test]
#[ignore]
fn push_boot_receipts() {
    if env::var("BITCOIND_TEST") != Ok("1".into()) {
        return;
    }

    let (mut conf, _) = neon_integration_test_conf();
    conf.events_observers.push(EventObserverConfig {
        endpoint: format!("localhost:{}", test_observer::EVENT_OBSERVER_PORT),
        events_keys: vec![EventKeyType::AnyEvent],
    });

    let burnchain_config = Burnchain::regtest(&conf.get_burn_db_path());

    test_observer::spawn();

    let mut btcd_controller = BitcoinCoreController::new(conf.clone());
    btcd_controller
        .start_bitcoind()
        .map_err(|_e| ())
        .expect("Failed starting bitcoind");

    let mut btc_regtest_controller = BitcoinRegtestController::new(conf.clone(), None);

    btc_regtest_controller.bootstrap_chain(201);

    eprintln!("Chain bootstrapped...");

    let mut run_loop = neon::RunLoop::new(conf);
    let _chainstate = run_loop.boot_chainstate(&burnchain_config);

    // verify that the event observer got its boot receipts
    let blocks = test_observer::get_blocks();
    assert_eq!(blocks.len(), 1);

    let events = blocks[0]
        .as_object()
        .expect("Expected JSON object for mined block event")
        .get("events")
        .expect("Expected events key in mined block event")
        .as_array()
        .expect("Expected events key to be an array in mined block event");

    assert_eq!(events.len(), 26);
}

/// Make a contract that takes a parameterized amount of runtime
/// `num_index_of` is the number of times to call `index-of`
fn make_runtime_sized_contract(num_index_of: usize, nonce: u64, addr_prefix: &str) -> String {
    let iters_256 = num_index_of / 256;
    let iters_mod = num_index_of % 256;
    let full_iters_code_parts: Vec<String> = (0..iters_256)
        .map(|_cnt| "(unwrap-panic (index-of BUFF_TO_BYTE input))".to_string())
        .collect();

    let full_iters_code = full_iters_code_parts.join("\n      ");

    let iters_mod_code_parts: Vec<String> = (0..iters_mod)
        .map(|cnt| format!("0x{:0>2x}", cnt))
        .collect();

    let iters_mod_code = format!("(list {})", iters_mod_code_parts.join(" "));

    let code = format!(
        "
        (define-constant BUFF_TO_BYTE (list 
           0x00 0x01 0x02 0x03 0x04 0x05 0x06 0x07 0x08 0x09 0x0a 0x0b 0x0c 0x0d 0x0e 0x0f
           0x10 0x11 0x12 0x13 0x14 0x15 0x16 0x17 0x18 0x19 0x1a 0x1b 0x1c 0x1d 0x1e 0x1f
           0x20 0x21 0x22 0x23 0x24 0x25 0x26 0x27 0x28 0x29 0x2a 0x2b 0x2c 0x2d 0x2e 0x2f
           0x30 0x31 0x32 0x33 0x34 0x35 0x36 0x37 0x38 0x39 0x3a 0x3b 0x3c 0x3d 0x3e 0x3f
           0x40 0x41 0x42 0x43 0x44 0x45 0x46 0x47 0x48 0x49 0x4a 0x4b 0x4c 0x4d 0x4e 0x4f
           0x50 0x51 0x52 0x53 0x54 0x55 0x56 0x57 0x58 0x59 0x5a 0x5b 0x5c 0x5d 0x5e 0x5f
           0x60 0x61 0x62 0x63 0x64 0x65 0x66 0x67 0x68 0x69 0x6a 0x6b 0x6c 0x6d 0x6e 0x6f
           0x70 0x71 0x72 0x73 0x74 0x75 0x76 0x77 0x78 0x79 0x7a 0x7b 0x7c 0x7d 0x7e 0x7f
           0x80 0x81 0x82 0x83 0x84 0x85 0x86 0x87 0x88 0x89 0x8a 0x8b 0x8c 0x8d 0x8e 0x8f
           0x90 0x91 0x92 0x93 0x94 0x95 0x96 0x97 0x98 0x99 0x9a 0x9b 0x9c 0x9d 0x9e 0x9f
           0xa0 0xa1 0xa2 0xa3 0xa4 0xa5 0xa6 0xa7 0xa8 0xa9 0xaa 0xab 0xac 0xad 0xae 0xaf
           0xb0 0xb1 0xb2 0xb3 0xb4 0xb5 0xb6 0xb7 0xb8 0xb9 0xba 0xbb 0xbc 0xbd 0xbe 0xbf
           0xc0 0xc1 0xc2 0xc3 0xc4 0xc5 0xc6 0xc7 0xc8 0xc9 0xca 0xcb 0xcc 0xcd 0xce 0xcf
           0xd0 0xd1 0xd2 0xd3 0xd4 0xd5 0xd6 0xd7 0xd8 0xd9 0xda 0xdb 0xdc 0xdd 0xde 0xdf
           0xe0 0xe1 0xe2 0xe3 0xe4 0xe5 0xe6 0xe7 0xe8 0xe9 0xea 0xeb 0xec 0xed 0xee 0xef
           0xf0 0xf1 0xf2 0xf3 0xf4 0xf5 0xf6 0xf7 0xf8 0xf9 0xfa 0xfb 0xfc 0xfd 0xfe 0xff
        ))
        (define-private (crash-me-folder (input (buff 1)) (ctr uint))
            (begin
                ;; full_iters_code
                {}
                (+ u1 ctr)
            )
        )
        (define-public (crash-me (name (string-ascii 128)))
            (begin
                ;; call index-of (iters_256 * 256) times
                (fold crash-me-folder BUFF_TO_BYTE u0)
                ;; call index-of iters_mod times
                (fold crash-me-folder {} u0)
                (print name)
                (ok u0)
            )
        )
        (begin
            (crash-me \"{}\"))
        ",
        full_iters_code,
        iters_mod_code,
        &format!("large-{}-{}-{}", nonce, &addr_prefix, num_index_of)
    );

    eprintln!("{}", &code);
    code
}

enum TxChainStrategy {
    Expensive,
    Random,
}

pub fn make_expensive_tx_chain(
    privk: &StacksPrivateKey,
    fee_plus: u64,
    mblock_only: bool,
) -> Vec<Vec<u8>> {
    let addr = to_addr(&privk);
    let mut chain = vec![];
    for nonce in 0..25 {
        let mut addr_prefix = addr.to_string();
        let _ = addr_prefix.split_off(12);
        let contract_name = format!("large-{}-{}-{}", nonce, &addr_prefix, 256);
        eprintln!("Make tx {}", &contract_name);
        let tx = if mblock_only {
            make_contract_publish_microblock_only(
                privk,
                nonce,
                1049230 + nonce + fee_plus,
                &contract_name,
                &make_runtime_sized_contract(256, nonce, &addr_prefix),
            )
        } else {
            make_contract_publish(
                privk,
                nonce,
                1049230 + nonce + fee_plus,
                &contract_name,
                &make_runtime_sized_contract(256, nonce, &addr_prefix),
            )
        };
        chain.push(tx);
    }
    chain
}

pub fn make_random_tx_chain(
    privk: &StacksPrivateKey,
    fee_plus: u64,
    mblock_only: bool,
) -> Vec<Vec<u8>> {
    let addr = to_addr(&privk);
    let mut chain = vec![];

    for nonce in 0..25 {
        // N.B. private keys are 32-33 bytes, so this is always safe
        let random_iters = privk.to_bytes()[nonce as usize] as usize;

        let be_bytes = [
            privk.to_bytes()[nonce as usize],
            privk.to_bytes()[(nonce + 1) as usize],
        ];

        let random_extra_fee = u16::from_be_bytes(be_bytes) as u64;

        let mut addr_prefix = addr.to_string();
        let _ = addr_prefix.split_off(12);
        let contract_name = format!("large-{}-{}-{}", nonce, &addr_prefix, random_iters);
        eprintln!("Make tx {}", &contract_name);
        let tx = if mblock_only {
            make_contract_publish_microblock_only(
                privk,
                nonce,
                1049230 + nonce + fee_plus + random_extra_fee,
                &contract_name,
                &make_runtime_sized_contract(random_iters, nonce, &addr_prefix),
            )
        } else {
            make_contract_publish(
                privk,
                nonce,
                1049230 + nonce + fee_plus + random_extra_fee,
                &contract_name,
                &make_runtime_sized_contract(random_iters, nonce, &addr_prefix),
            )
        };
        chain.push(tx);
    }
    chain
}

fn make_mblock_tx_chain(privk: &StacksPrivateKey, fee_plus: u64) -> Vec<Vec<u8>> {
    let addr = to_addr(&privk);
    let mut chain = vec![];

    for nonce in 0..25 {
        // N.B. private keys are 32-33 bytes, so this is always safe
        let random_iters = privk.to_bytes()[nonce as usize] as usize;

        let be_bytes = [
            privk.to_bytes()[nonce as usize],
            privk.to_bytes()[(nonce + 1) as usize],
        ];

        let random_extra_fee = u16::from_be_bytes(be_bytes) as u64;

        let mut addr_prefix = addr.to_string();
        let _ = addr_prefix.split_off(12);
        let contract_name = format!("crct-{}-{}-{}", nonce, &addr_prefix, random_iters);
        eprintln!("Make tx {}", &contract_name);
        let tx = make_contract_publish_microblock_only(
            privk,
            nonce,
            1049230 + nonce + fee_plus + random_extra_fee,
            &contract_name,
            &make_runtime_sized_contract(1, nonce, &addr_prefix),
        );
        chain.push(tx);
    }
    chain
}

fn test_competing_miners_build_on_same_chain(
    num_miners: usize,
    conf_template: Config,
    mblock_only: bool,
    block_time_ms: u64,
    chain_strategy: TxChainStrategy,
) {
    if env::var("BITCOIND_TEST") != Ok("1".into()) {
        return;
    }

    let privks: Vec<_> = (0..100)
        .into_iter()
        .map(|_| StacksPrivateKey::new())
        .collect();
    let balances: Vec<_> = privks
        .iter()
        .map(|privk| {
            let addr = to_addr(privk);
            InitialBalance {
                address: addr.into(),
                amount: 1_000_000_000,
            }
        })
        .collect();

    let mut confs = vec![];
    let mut burnchain_configs = vec![];
    let mut blocks_processed = vec![];

    for _i in 0..num_miners {
        let seed = StacksPrivateKey::new().to_bytes();
        let (mut conf, _) = neon_integration_test_conf_with_seed(seed);

        conf.initial_balances.append(&mut balances.clone());

        conf.node.mine_microblocks = conf_template.node.mine_microblocks;
        conf.miner.microblock_attempt_time_ms = conf_template.miner.microblock_attempt_time_ms;
        conf.node.wait_time_for_microblocks = conf_template.node.wait_time_for_microblocks;
        conf.node.microblock_frequency = conf_template.node.microblock_frequency;
        conf.miner.first_attempt_time_ms = conf_template.miner.first_attempt_time_ms;
        conf.miner.subsequent_attempt_time_ms = conf_template.miner.subsequent_attempt_time_ms;
        conf.node.wait_time_for_blocks = conf_template.node.wait_time_for_blocks;
        conf.burnchain.max_rbf = conf_template.burnchain.max_rbf;

        // multiple nodes so they must download from each other
        conf.miner.wait_for_block_download = true;

        confs.push(conf);
    }

    let node_privkey_1 =
        StacksNode::make_node_private_key_from_seed(&confs[0].node.local_peer_seed);
    for i in 1..num_miners {
        let chain_id = confs[0].burnchain.chain_id;
        let peer_version = confs[0].burnchain.peer_version;
        let p2p_bind = confs[0].node.p2p_bind.clone();

        confs[i].node.set_bootstrap_nodes(
            format!(
                "{}@{}",
                &StacksPublicKey::from_private(&node_privkey_1).to_hex(),
                p2p_bind
            ),
            chain_id,
            peer_version,
        );
    }

    // use long reward cycles
    for i in 0..num_miners {
        let mut burnchain_config = Burnchain::regtest(&confs[i].get_burn_db_path());
        let reward_cycle_len = 100;
        let prepare_phase_len = 20;
        let pox_constants = PoxConstants::new(
            reward_cycle_len,
            prepare_phase_len,
            4 * prepare_phase_len / 5,
            5,
            15,
            (16 * reward_cycle_len - 1).into(),
            (17 * reward_cycle_len).into(),
            u32::MAX,
        );
        burnchain_config.pox_constants = pox_constants.clone();

        burnchain_configs.push(burnchain_config);
    }

    let mut btcd_controller = BitcoinCoreController::new(confs[0].clone());
    btcd_controller
        .start_bitcoind()
        .map_err(|_e| ())
        .expect("Failed starting bitcoind");

    let mut btc_regtest_controller = BitcoinRegtestController::with_burnchain(
        confs[0].clone(),
        None,
        Some(burnchain_configs[0].clone()),
        None,
    );

    btc_regtest_controller.bootstrap_chain(1);

    // make sure all miners have BTC
    for i in 1..num_miners {
        let old_mining_pubkey = btc_regtest_controller.get_mining_pubkey().unwrap();
        btc_regtest_controller
            .set_mining_pubkey(confs[i].burnchain.local_mining_public_key.clone().unwrap());
        btc_regtest_controller.bootstrap_chain(1);
        btc_regtest_controller.set_mining_pubkey(old_mining_pubkey);
    }

    btc_regtest_controller.bootstrap_chain((199 - num_miners) as u64);

    eprintln!("Chain bootstrapped...");

    for (i, burnchain_config) in burnchain_configs.into_iter().enumerate() {
        let mut run_loop = neon::RunLoop::new(confs[i].clone());
        let blocks_processed_arc = run_loop.get_blocks_processed_arc();

        blocks_processed.push(blocks_processed_arc);
        thread::spawn(move || run_loop.start(Some(burnchain_config), 0));
    }

    let http_origin = format!("http://{}", &confs[0].node.rpc_bind);

    // give the run loops some time to start up!
    for i in 0..num_miners {
        wait_for_runloop(&blocks_processed[i as usize]);
    }

    // activate miners
    eprintln!("\n\nBoot miner 0\n\n");
    loop {
        let tip_info_opt = get_chain_info_opt(&confs[0]);
        if let Some(tip_info) = tip_info_opt {
            eprintln!("\n\nMiner 1: {:?}\n\n", &tip_info);
            if tip_info.stacks_tip_height > 0 {
                break;
            }
        } else {
            eprintln!("\n\nWaiting for miner 0...\n\n");
        }
        next_block_and_wait(&mut btc_regtest_controller, &blocks_processed[0]);
    }

    for i in 1..num_miners {
        eprintln!("\n\nBoot miner {}\n\n", i);
        loop {
            let tip_info_opt = get_chain_info_opt(&confs[i]);
            if let Some(tip_info) = tip_info_opt {
                eprintln!("\n\nMiner 2: {:?}\n\n", &tip_info);
                if tip_info.stacks_tip_height > 0 {
                    break;
                }
            } else {
                eprintln!("\n\nWaiting for miner {}...\n\n", i);
            }
            next_block_and_iterate(
                &mut btc_regtest_controller,
                &blocks_processed[i as usize],
                5_000,
            );
        }
    }

    eprintln!("\n\nBegin transactions\n\n");

    // blast out lots of expensive transactions.
    // keeps the mempool full, and makes it so miners will spend a nontrivial amount of time
    // building blocks
    let all_txs: Vec<_> = privks
        .iter()
        .enumerate()
        .map(|(i, pk)| match chain_strategy {
            TxChainStrategy::Expensive => make_expensive_tx_chain(pk, (25 * i) as u64, mblock_only),
            TxChainStrategy::Random => make_random_tx_chain(pk, (25 * i) as u64, mblock_only),
        })
        .collect();
    let mut cnt = 0;
    for tx_chain in all_txs {
        for tx in tx_chain {
            eprintln!("\n\nSubmit tx {}\n\n", &cnt);
            submit_tx(&http_origin, &tx);
            cnt += 1;
        }
    }

    eprintln!("\n\nBegin mining\n\n");

    // mine quickly -- see if we can induce flash blocks
    for i in 0..1000 {
        eprintln!("\n\nBuild block {}\n\n", i);
        btc_regtest_controller.build_next_block(1);
        sleep_ms(block_time_ms);
    }
}

// TODO: this needs to run as a smoke test, since they take too long to run in CI
#[test]
#[ignore]
fn test_one_miner_build_anchor_blocks_on_same_chain_without_rbf() {
    let (mut conf, _) = neon_integration_test_conf();

    conf.node.mine_microblocks = false;
    conf.miner.microblock_attempt_time_ms = 5_000;
    conf.node.wait_time_for_microblocks = 0;
    conf.node.microblock_frequency = 10_000;
    conf.miner.first_attempt_time_ms = 2_000;
    conf.miner.subsequent_attempt_time_ms = 5_000;
    conf.burnchain.max_rbf = 0;
    conf.node.wait_time_for_blocks = 1_000;

    test_competing_miners_build_on_same_chain(1, conf, false, 10_000, TxChainStrategy::Random)
}

// TODO: this needs to run as a smoke test, since they take too long to run in CI
#[test]
#[ignore]
fn test_competing_miners_build_anchor_blocks_on_same_chain_without_rbf() {
    let (mut conf, _) = neon_integration_test_conf();

    conf.node.mine_microblocks = false;
    conf.miner.microblock_attempt_time_ms = 5_000;
    conf.node.wait_time_for_microblocks = 0;
    conf.node.microblock_frequency = 10_000;
    conf.miner.first_attempt_time_ms = 2_000;
    conf.miner.subsequent_attempt_time_ms = 5_000;
    conf.burnchain.max_rbf = 0;
    conf.node.wait_time_for_blocks = 1_000;

    test_competing_miners_build_on_same_chain(5, conf, false, 10_000, TxChainStrategy::Expensive)
}

// TODO: this needs to run as a smoke test, since they take too long to run in CI
#[test]
#[ignore]
fn test_competing_miners_build_anchor_blocks_and_microblocks_on_same_chain() {
    let (mut conf, _) = neon_integration_test_conf();

    conf.node.mine_microblocks = true;
    conf.miner.microblock_attempt_time_ms = 2_000;
    conf.node.wait_time_for_microblocks = 0;
    conf.node.microblock_frequency = 0;
    conf.miner.first_attempt_time_ms = 2_000;
    conf.miner.subsequent_attempt_time_ms = 5_000;
    conf.burnchain.max_rbf = 1000000;
    conf.node.wait_time_for_blocks = 1_000;

    test_competing_miners_build_on_same_chain(5, conf, true, 15_000, TxChainStrategy::Random)
}

#[test]
#[ignore]
fn microblock_miner_multiple_attempts() {
    let (mut conf, miner_account) = neon_integration_test_conf();

    conf.node.mine_microblocks = true;
    conf.miner.microblock_attempt_time_ms = 2_000;
    conf.node.wait_time_for_microblocks = 100;
    conf.node.microblock_frequency = 100;
    conf.miner.first_attempt_time_ms = 2_000;
    conf.miner.subsequent_attempt_time_ms = 5_000;
    conf.burnchain.max_rbf = 1000000;
    conf.node.wait_time_for_blocks = 1_000;

    let privks: Vec<_> = (0..100)
        .into_iter()
        .map(|_| StacksPrivateKey::new())
        .collect();
    let balances: Vec<_> = privks
        .iter()
        .map(|privk| {
            let addr = to_addr(privk);
            InitialBalance {
                address: addr.into(),
                amount: 1_000_000_000,
            }
        })
        .collect();

    conf.initial_balances = balances;

    let mut btcd_controller = BitcoinCoreController::new(conf.clone());
    btcd_controller
        .start_bitcoind()
        .map_err(|_e| ())
        .expect("Failed starting bitcoind");

    let mut btc_regtest_controller = BitcoinRegtestController::new(conf.clone(), None);
    let http_origin = format!("http://{}", &conf.node.rpc_bind);

    btc_regtest_controller.bootstrap_chain(201);

    eprintln!("Chain bootstrapped...");

    let mut run_loop = neon::RunLoop::new(conf);
    let blocks_processed = run_loop.get_blocks_processed_arc();

    let channel = run_loop.get_coordinator_channel().unwrap();

    thread::spawn(move || run_loop.start(None, 0));

    // give the run loop some time to start up!
    wait_for_runloop(&blocks_processed);

    // first block wakes up the run loop
    next_block_and_wait(&mut btc_regtest_controller, &blocks_processed);

    // first block will hold our VRF registration
    next_block_and_wait(&mut btc_regtest_controller, &blocks_processed);

    // second block will be the first mined Stacks block
    next_block_and_wait(&mut btc_regtest_controller, &blocks_processed);
    next_block_and_wait(&mut btc_regtest_controller, &blocks_processed);

    // let's query the miner's account nonce:

    let account = get_account(&http_origin, &miner_account);
    eprintln!("Miner account: {:?}", &account);

    let all_txs: Vec<_> = privks
        .iter()
        .enumerate()
        .map(|(i, pk)| make_mblock_tx_chain(pk, (25 * i) as u64))
        .collect();

    let _handle = thread::spawn(move || {
        for txi in 0..all_txs.len() {
            for j in 0..all_txs[txi].len() {
                let tx = &all_txs[txi][j];
                eprintln!("\n\nSubmit tx {},{}\n\n", txi, j);
                submit_tx(&http_origin, tx);
                sleep_ms(1_000);
            }
        }
    });

    for _i in 0..10 {
        sleep_ms(30_000);
        btc_regtest_controller.build_next_block(1);
    }

    channel.stop_chains_coordinator();
}

#[test]
#[ignore]
fn test_submit_and_observe_peg_in_request() {
<<<<<<< HEAD
    let receiver_stx_addr = StacksAddress::new(0, Hash160([0; 20]));
=======
    if env::var("BITCOIND_TEST") != Ok("1".into()) {
        return;
    }

    let receiver_stx_addr = StacksAddress::new(0, Hash160([0; 20]));
    let receiver_contract_name = ContractName::from("awesome_contract");
    let receiver_contract_principal: PrincipalData =
        QualifiedContractIdentifier::new(receiver_stx_addr.into(), receiver_contract_name).into();
    let receiver_standard_principal: PrincipalData =
        StandardPrincipalData::from(receiver_stx_addr).into();

>>>>>>> fd770ece
    let peg_wallet_address =
        address::PoxAddress::Addr32(false, address::PoxAddressType32::P2TR, [0; 32]);

    let (mut conf, _) = neon_integration_test_conf();

    let epoch_2_05 = 210;
    let epoch_2_1 = 215;

    let mut epochs = core::STACKS_EPOCHS_REGTEST.to_vec();
    epochs[1].end_height = epoch_2_05;
    epochs[2].start_height = epoch_2_05;
    epochs[2].end_height = epoch_2_1;
    epochs[3].start_height = epoch_2_1;

    conf.node.mine_microblocks = false;
    conf.burnchain.max_rbf = 1000000;
    conf.miner.first_attempt_time_ms = 5_000;
    conf.miner.subsequent_attempt_time_ms = 10_000;
    conf.node.wait_time_for_blocks = 0;

    conf.burnchain.epochs = Some(epochs);

    let mut btcd_controller = BitcoinCoreController::new(conf.clone());
    let mut run_loop = neon::RunLoop::new(conf.clone());

    btcd_controller
        .start_bitcoind()
        .ok()
        .expect("Failed starting bitcoind");

    let mut btc_regtest_controller = BitcoinRegtestController::new(conf.clone(), None);
    btc_regtest_controller.bootstrap_chain(216);

    let blocks_processed = run_loop.get_blocks_processed_arc();
    let run_loop_coordinator_channel = run_loop.get_coordinator_channel().unwrap();

    thread::spawn(move || run_loop.start(None, 0));

    // give the run loop some time to start up!
    wait_for_runloop(&blocks_processed);

    // Let's send a Peg-in op.
<<<<<<< HEAD
    let peg_in_op = PegInOp {
        recipient: receiver_stx_addr.into(),
        peg_wallet_address,
        amount: 1337,
=======
    let peg_in_op_standard = PegInOp {
        recipient: receiver_standard_principal,
        peg_wallet_address: peg_wallet_address.clone(),
        amount: 1337,
        memo: Vec::new(),
>>>>>>> fd770ece
        txid: Txid([0u8; 32]),
        vtxindex: 0,
        block_height: 0,
        burn_header_hash: BurnchainHeaderHash([0u8; 32]),
    };

<<<<<<< HEAD
=======
    // Let's send a Peg-in op with a contract principal.
    let peg_in_op_contract = PegInOp {
        recipient: receiver_contract_principal,
        peg_wallet_address,
        amount: 1337,
        memo: Vec::new(),
        txid: Txid([1u8; 32]),
        vtxindex: 0,
        block_height: 0,
        burn_header_hash: BurnchainHeaderHash([0u8; 32]),
    };

>>>>>>> fd770ece
    let mut miner_signer = Keychain::default(conf.node.seed.clone()).generate_op_signer();
    assert!(
        btc_regtest_controller
            .submit_operation(
                StacksEpochId::Epoch21,
<<<<<<< HEAD
                BlockstackOperationType::PegIn(peg_in_op.clone()),
=======
                BlockstackOperationType::PegIn(peg_in_op_standard.clone()),
>>>>>>> fd770ece
                &mut miner_signer,
                1
            )
            .is_some(),
        "Peg-in operation should submit successfully"
    );

    next_block_and_wait(&mut btc_regtest_controller, &blocks_processed);

<<<<<<< HEAD
    let sortdb = btc_regtest_controller.sortdb_mut();
    let tip = SortitionDB::get_canonical_burn_chain_tip(&sortdb.conn()).unwrap();
    let ops = SortitionDB::get_peg_in_ops(&sortdb.conn(), &tip.burn_header_hash)
        .expect("Failed to get peg in ops");

    assert_eq!(ops.len(), 1);

    let parsed_peg_in_op = ops.first().unwrap();

    assert_eq!(parsed_peg_in_op.recipient, peg_in_op.recipient);
    assert_eq!(parsed_peg_in_op.amount, peg_in_op.amount);
    assert_eq!(
        parsed_peg_in_op.peg_wallet_address,
        peg_in_op.peg_wallet_address
    );

    let parsed_peg_in_op = match get_peg_in_ops(&conf, parsed_peg_in_op.block_height) {
        BurnchainOps::PegIn(mut vec) => {
            assert_eq!(vec.len(), 1);
            vec.pop().unwrap()
        }
    };

    assert_eq!(parsed_peg_in_op.recipient, peg_in_op.recipient);
    assert_eq!(parsed_peg_in_op.amount, peg_in_op.amount);
    assert_eq!(
        parsed_peg_in_op.peg_wallet_address,
        peg_in_op.peg_wallet_address
=======
    let parsed_peg_in_op_standard = {
        let sortdb = btc_regtest_controller.sortdb_mut();
        let tip = SortitionDB::get_canonical_burn_chain_tip(&sortdb.conn()).unwrap();
        let ops = SortitionDB::get_peg_in_ops(&sortdb.conn(), &tip.burn_header_hash)
            .expect("Failed to get peg in ops");
        assert_eq!(ops.len(), 1);

        ops.into_iter().next().unwrap()
    };

    let mut miner_signer = Keychain::default(conf.node.seed.clone()).generate_op_signer();
    assert!(
        btc_regtest_controller
            .submit_operation(
                StacksEpochId::Epoch21,
                BlockstackOperationType::PegIn(peg_in_op_contract.clone()),
                &mut miner_signer,
                1
            )
            .is_some(),
        "Peg-in operation should submit successfully"
    );

    next_block_and_wait(&mut btc_regtest_controller, &blocks_processed);

    let parsed_peg_in_op_contract = {
        let sortdb = btc_regtest_controller.sortdb_mut();
        let tip = SortitionDB::get_canonical_burn_chain_tip(&sortdb.conn()).unwrap();
        let ops = SortitionDB::get_peg_in_ops(&sortdb.conn(), &tip.burn_header_hash)
            .expect("Failed to get peg in ops");
        assert_eq!(ops.len(), 1);

        ops.into_iter().next().unwrap()
    };

    assert_eq!(
        parsed_peg_in_op_standard.recipient,
        peg_in_op_standard.recipient
    );
    assert_eq!(parsed_peg_in_op_standard.amount, peg_in_op_standard.amount);
    assert_eq!(
        parsed_peg_in_op_standard.peg_wallet_address,
        peg_in_op_standard.peg_wallet_address
    );

    assert_eq!(
        parsed_peg_in_op_contract.recipient,
        peg_in_op_contract.recipient
    );
    assert_eq!(parsed_peg_in_op_contract.amount, peg_in_op_contract.amount);
    assert_eq!(
        parsed_peg_in_op_contract.peg_wallet_address,
        peg_in_op_contract.peg_wallet_address
>>>>>>> fd770ece
    );

    run_loop_coordinator_channel.stop_chains_coordinator();
}<|MERGE_RESOLUTION|>--- conflicted
+++ resolved
@@ -17,11 +17,7 @@
 use stacks::burnchains::bitcoin::BitcoinNetworkType;
 use stacks::burnchains::Txid;
 use stacks::chainstate::burn::operations::{
-<<<<<<< HEAD
-    BlockstackOperationType, PegInOp, PreStxOp, TransferStxOp,
-=======
     BlockstackOperationType, DelegateStxOp, PegInOp, PreStxOp, TransferStxOp,
->>>>>>> fd770ece
 };
 use stacks::chainstate::coordinator::comm::CoordinatorChannels;
 use stacks::chainstate::stacks::address;
@@ -34,7 +30,6 @@
     PEER_VERSION_EPOCH_2_0, PEER_VERSION_EPOCH_2_05, PEER_VERSION_EPOCH_2_1,
 };
 use stacks::net::atlas::{AtlasConfig, AtlasDB, MAX_ATTACHMENT_INV_PAGES_PER_REQUEST};
-use stacks::net::BurnchainOps;
 use stacks::net::{
     AccountEntryResponse, ContractSrcResponse, GetAttachmentResponse, GetAttachmentsInvResponse,
     PostTransactionRequestBody, RPCPeerInfoData, StacksBlockAcceptedData,
@@ -742,18 +737,6 @@
     let block = StacksBlock::consensus_deserialize(&mut block_bytes.as_ref()).unwrap();
 
     (stacks_tip_consensus_hash, block)
-}
-
-fn get_peg_in_ops(conf: &Config, height: u64) -> BurnchainOps {
-    let http_origin = format!("http://{}", &conf.node.rpc_bind);
-    let path = format!("{}/v2/burn_ops/{}/peg_in", &http_origin, height);
-    let client = reqwest::blocking::Client::new();
-
-    let response: serde_json::Value = client.get(&path).send().unwrap().json().unwrap();
-
-    eprintln!("{}", response);
-
-    serde_json::from_value(response).unwrap()
 }
 
 fn find_microblock_privkey(
@@ -10746,9 +10729,6 @@
 #[test]
 #[ignore]
 fn test_submit_and_observe_peg_in_request() {
-<<<<<<< HEAD
-    let receiver_stx_addr = StacksAddress::new(0, Hash160([0; 20]));
-=======
     if env::var("BITCOIND_TEST") != Ok("1".into()) {
         return;
     }
@@ -10760,7 +10740,6 @@
     let receiver_standard_principal: PrincipalData =
         StandardPrincipalData::from(receiver_stx_addr).into();
 
->>>>>>> fd770ece
     let peg_wallet_address =
         address::PoxAddress::Addr32(false, address::PoxAddressType32::P2TR, [0; 32]);
 
@@ -10803,26 +10782,17 @@
     wait_for_runloop(&blocks_processed);
 
     // Let's send a Peg-in op.
-<<<<<<< HEAD
-    let peg_in_op = PegInOp {
-        recipient: receiver_stx_addr.into(),
-        peg_wallet_address,
-        amount: 1337,
-=======
     let peg_in_op_standard = PegInOp {
         recipient: receiver_standard_principal,
         peg_wallet_address: peg_wallet_address.clone(),
         amount: 1337,
         memo: Vec::new(),
->>>>>>> fd770ece
         txid: Txid([0u8; 32]),
         vtxindex: 0,
         block_height: 0,
         burn_header_hash: BurnchainHeaderHash([0u8; 32]),
     };
 
-<<<<<<< HEAD
-=======
     // Let's send a Peg-in op with a contract principal.
     let peg_in_op_contract = PegInOp {
         recipient: receiver_contract_principal,
@@ -10835,17 +10805,12 @@
         burn_header_hash: BurnchainHeaderHash([0u8; 32]),
     };
 
->>>>>>> fd770ece
     let mut miner_signer = Keychain::default(conf.node.seed.clone()).generate_op_signer();
     assert!(
         btc_regtest_controller
             .submit_operation(
                 StacksEpochId::Epoch21,
-<<<<<<< HEAD
-                BlockstackOperationType::PegIn(peg_in_op.clone()),
-=======
                 BlockstackOperationType::PegIn(peg_in_op_standard.clone()),
->>>>>>> fd770ece
                 &mut miner_signer,
                 1
             )
@@ -10855,36 +10820,6 @@
 
     next_block_and_wait(&mut btc_regtest_controller, &blocks_processed);
 
-<<<<<<< HEAD
-    let sortdb = btc_regtest_controller.sortdb_mut();
-    let tip = SortitionDB::get_canonical_burn_chain_tip(&sortdb.conn()).unwrap();
-    let ops = SortitionDB::get_peg_in_ops(&sortdb.conn(), &tip.burn_header_hash)
-        .expect("Failed to get peg in ops");
-
-    assert_eq!(ops.len(), 1);
-
-    let parsed_peg_in_op = ops.first().unwrap();
-
-    assert_eq!(parsed_peg_in_op.recipient, peg_in_op.recipient);
-    assert_eq!(parsed_peg_in_op.amount, peg_in_op.amount);
-    assert_eq!(
-        parsed_peg_in_op.peg_wallet_address,
-        peg_in_op.peg_wallet_address
-    );
-
-    let parsed_peg_in_op = match get_peg_in_ops(&conf, parsed_peg_in_op.block_height) {
-        BurnchainOps::PegIn(mut vec) => {
-            assert_eq!(vec.len(), 1);
-            vec.pop().unwrap()
-        }
-    };
-
-    assert_eq!(parsed_peg_in_op.recipient, peg_in_op.recipient);
-    assert_eq!(parsed_peg_in_op.amount, peg_in_op.amount);
-    assert_eq!(
-        parsed_peg_in_op.peg_wallet_address,
-        peg_in_op.peg_wallet_address
-=======
     let parsed_peg_in_op_standard = {
         let sortdb = btc_regtest_controller.sortdb_mut();
         let tip = SortitionDB::get_canonical_burn_chain_tip(&sortdb.conn()).unwrap();
@@ -10938,7 +10873,6 @@
     assert_eq!(
         parsed_peg_in_op_contract.peg_wallet_address,
         peg_in_op_contract.peg_wallet_address
->>>>>>> fd770ece
     );
 
     run_loop_coordinator_channel.stop_chains_coordinator();
